--- conflicted
+++ resolved
@@ -519,9 +519,6 @@
     impl{T} HasWork<Self> for ClosureWork<T> { self.work }
 }
 
-<<<<<<< HEAD
-// SAFETY: TODO.
-=======
 // SAFETY: The `__enqueue` implementation in RawWorkItem uses a `work_struct` initialized with the
 // `run` method of this trait as the function pointer because:
 //   - `__enqueue` gets the `work_struct` from the `Work` field, using `T::raw_get_work`.
@@ -531,7 +528,6 @@
 //     will be used because of the ID const generic bound. This makes sure that `T::raw_get_work`
 //     uses the correct offset for the `Work` field, and `Work::new` picks the correct
 //     implementation of `WorkItemPointer` for `Arc<T>`.
->>>>>>> 6465aad7
 unsafe impl<T, const ID: u64> WorkItemPointer<ID> for Arc<T>
 where
     T: WorkItem<ID, Pointer = Self>,
@@ -549,9 +545,6 @@
     }
 }
 
-<<<<<<< HEAD
-// SAFETY: TODO.
-=======
 // SAFETY: The `work_struct` raw pointer is guaranteed to be valid for the duration of the call to
 // the closure because we get it from an `Arc`, which means that the ref count will be at least 1,
 // and we don't drop the `Arc` ourselves. If `queue_work_on` returns true, it is further guaranteed
@@ -559,7 +552,6 @@
 // points to, and only reclaim it if the closure returns false, or in `WorkItemPointer::run`, which
 // is what the function pointer in the `work_struct` must be pointing to, according to the safety
 // requirements of `WorkItemPointer`.
->>>>>>> 6465aad7
 unsafe impl<T, const ID: u64> RawWorkItem<ID> for Arc<T>
 where
     T: WorkItem<ID, Pointer = Self>,
