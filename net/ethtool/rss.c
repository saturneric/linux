--- conflicted
+++ resolved
@@ -186,8 +186,6 @@
 	if (request->rss_context &&
 	    nla_put_u32(skb, ETHTOOL_A_RSS_CONTEXT, request->rss_context))
 		return -EMSGSIZE;
-<<<<<<< HEAD
-=======
 
 	if ((data->indir_size &&
 	     nla_put(skb, ETHTOOL_A_RSS_INDIR,
@@ -196,7 +194,6 @@
 
 	if (data->no_key_fields)
 		return 0;
->>>>>>> 17b65575
 
 	if ((data->hfunc &&
 	     nla_put_u32(skb, ETHTOOL_A_RSS_HFUNC, data->hfunc)) ||
