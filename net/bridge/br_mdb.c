#include <linux/err.h>
#include <linux/igmp.h>
#include <linux/kernel.h>
#include <linux/netdevice.h>
#include <linux/rculist.h>
#include <linux/skbuff.h>
#include <linux/if_ether.h>
#include <net/ip.h>
#include <net/netlink.h>
#if IS_ENABLED(CONFIG_IPV6)
#include <net/ipv6.h>
#include <net/addrconf.h>
#endif

#include "br_private.h"

static int br_rports_fill_info(struct sk_buff *skb, struct netlink_callback *cb,
			       struct net_device *dev)
{
	struct net_bridge *br = netdev_priv(dev);
	struct net_bridge_port *p;
	struct nlattr *nest;

	if (!br->multicast_router || hlist_empty(&br->router_list))
		return 0;

	nest = nla_nest_start(skb, MDBA_ROUTER);
	if (nest == NULL)
		return -EMSGSIZE;

	hlist_for_each_entry_rcu(p, &br->router_list, rlist) {
		if (p && nla_put_u32(skb, MDBA_ROUTER_PORT, p->dev->ifindex))
			goto fail;
	}

	nla_nest_end(skb, nest);
	return 0;
fail:
	nla_nest_cancel(skb, nest);
	return -EMSGSIZE;
}

static int br_mdb_fill_info(struct sk_buff *skb, struct netlink_callback *cb,
			    struct net_device *dev)
{
	struct net_bridge *br = netdev_priv(dev);
	struct net_bridge_mdb_htable *mdb;
	struct nlattr *nest, *nest2;
	int i, err = 0;
	int idx = 0, s_idx = cb->args[1];

	if (br->multicast_disabled)
		return 0;

	mdb = rcu_dereference(br->mdb);
	if (!mdb)
		return 0;

	nest = nla_nest_start(skb, MDBA_MDB);
	if (nest == NULL)
		return -EMSGSIZE;

	for (i = 0; i < mdb->max; i++) {
		struct net_bridge_mdb_entry *mp;
		struct net_bridge_port_group *p;
		struct net_bridge_port_group __rcu **pp;
		struct net_bridge_port *port;

		hlist_for_each_entry_rcu(mp, &mdb->mhash[i], hlist[mdb->ver]) {
			if (idx < s_idx)
				goto skip;

			nest2 = nla_nest_start(skb, MDBA_MDB_ENTRY);
			if (nest2 == NULL) {
				err = -EMSGSIZE;
				goto out;
			}

			for (pp = &mp->ports;
			     (p = rcu_dereference(*pp)) != NULL;
			      pp = &p->next) {
				port = p->port;
				if (port) {
					struct br_mdb_entry e;
					memset(&e, 0, sizeof(e));
					e.ifindex = port->dev->ifindex;
					e.state = p->state;
					e.vid = p->addr.vid;
					if (p->addr.proto == htons(ETH_P_IP))
						e.addr.u.ip4 = p->addr.u.ip4;
#if IS_ENABLED(CONFIG_IPV6)
					if (p->addr.proto == htons(ETH_P_IPV6))
						e.addr.u.ip6 = p->addr.u.ip6;
#endif
					e.addr.proto = p->addr.proto;
					if (nla_put(skb, MDBA_MDB_ENTRY_INFO, sizeof(e), &e)) {
						nla_nest_cancel(skb, nest2);
						err = -EMSGSIZE;
						goto out;
					}
				}
			}
			nla_nest_end(skb, nest2);
		skip:
			idx++;
		}
	}

out:
	cb->args[1] = idx;
	nla_nest_end(skb, nest);
	return err;
}

static int br_mdb_dump(struct sk_buff *skb, struct netlink_callback *cb)
{
	struct net_device *dev;
	struct net *net = sock_net(skb->sk);
	struct nlmsghdr *nlh = NULL;
	int idx = 0, s_idx;

	s_idx = cb->args[0];

	rcu_read_lock();

	/* In theory this could be wrapped to 0... */
	cb->seq = net->dev_base_seq + br_mdb_rehash_seq;

	for_each_netdev_rcu(net, dev) {
		if (dev->priv_flags & IFF_EBRIDGE) {
			struct br_port_msg *bpm;

			if (idx < s_idx)
				goto skip;

			nlh = nlmsg_put(skb, NETLINK_CB(cb->skb).portid,
					cb->nlh->nlmsg_seq, RTM_GETMDB,
					sizeof(*bpm), NLM_F_MULTI);
			if (nlh == NULL)
				break;

			bpm = nlmsg_data(nlh);
			memset(bpm, 0, sizeof(*bpm));
			bpm->ifindex = dev->ifindex;
			if (br_mdb_fill_info(skb, cb, dev) < 0)
				goto out;
			if (br_rports_fill_info(skb, cb, dev) < 0)
				goto out;

			cb->args[1] = 0;
			nlmsg_end(skb, nlh);
		skip:
			idx++;
		}
	}

out:
	if (nlh)
		nlmsg_end(skb, nlh);
	rcu_read_unlock();
	cb->args[0] = idx;
	return skb->len;
}

static int nlmsg_populate_mdb_fill(struct sk_buff *skb,
				   struct net_device *dev,
				   struct br_mdb_entry *entry, u32 pid,
				   u32 seq, int type, unsigned int flags)
{
	struct nlmsghdr *nlh;
	struct br_port_msg *bpm;
	struct nlattr *nest, *nest2;

	nlh = nlmsg_put(skb, pid, seq, type, sizeof(*bpm), 0);
	if (!nlh)
		return -EMSGSIZE;

	bpm = nlmsg_data(nlh);
	memset(bpm, 0, sizeof(*bpm));
	bpm->family  = AF_BRIDGE;
	bpm->ifindex = dev->ifindex;
	nest = nla_nest_start(skb, MDBA_MDB);
	if (nest == NULL)
		goto cancel;
	nest2 = nla_nest_start(skb, MDBA_MDB_ENTRY);
	if (nest2 == NULL)
		goto end;

	if (nla_put(skb, MDBA_MDB_ENTRY_INFO, sizeof(*entry), entry))
		goto end;

	nla_nest_end(skb, nest2);
	nla_nest_end(skb, nest);
	nlmsg_end(skb, nlh);
	return 0;

end:
	nla_nest_end(skb, nest);
cancel:
	nlmsg_cancel(skb, nlh);
	return -EMSGSIZE;
}

static inline size_t rtnl_mdb_nlmsg_size(void)
{
	return NLMSG_ALIGN(sizeof(struct br_port_msg))
		+ nla_total_size(sizeof(struct br_mdb_entry));
}

static void __br_mdb_notify(struct net_device *dev, struct br_mdb_entry *entry,
			    int type)
{
	struct net *net = dev_net(dev);
	struct sk_buff *skb;
	int err = -ENOBUFS;

	skb = nlmsg_new(rtnl_mdb_nlmsg_size(), GFP_ATOMIC);
	if (!skb)
		goto errout;

	err = nlmsg_populate_mdb_fill(skb, dev, entry, 0, 0, type, NTF_SELF);
	if (err < 0) {
		kfree_skb(skb);
		goto errout;
	}

	rtnl_notify(skb, net, 0, RTNLGRP_MDB, NULL, GFP_ATOMIC);
	return;
errout:
	rtnl_set_sk_err(net, RTNLGRP_MDB, err);
}

void br_mdb_notify(struct net_device *dev, struct net_bridge_port *port,
		   struct br_ip *group, int type, u8 state)
{
	struct br_mdb_entry entry;

	memset(&entry, 0, sizeof(entry));
	entry.ifindex = port->dev->ifindex;
	entry.addr.proto = group->proto;
	entry.addr.u.ip4 = group->u.ip4;
#if IS_ENABLED(CONFIG_IPV6)
	entry.addr.u.ip6 = group->u.ip6;
#endif
	entry.state = state;
	entry.vid = group->vid;
	__br_mdb_notify(dev, &entry, type);
}

static bool is_valid_mdb_entry(struct br_mdb_entry *entry)
{
	if (entry->ifindex == 0)
		return false;

	if (entry->addr.proto == htons(ETH_P_IP)) {
		if (!ipv4_is_multicast(entry->addr.u.ip4))
			return false;
		if (ipv4_is_local_multicast(entry->addr.u.ip4))
			return false;
#if IS_ENABLED(CONFIG_IPV6)
	} else if (entry->addr.proto == htons(ETH_P_IPV6)) {
		if (ipv6_addr_is_ll_all_nodes(&entry->addr.u.ip6))
			return false;
#endif
	} else
		return false;
	if (entry->state != MDB_PERMANENT && entry->state != MDB_TEMPORARY)
		return false;
	if (entry->vid >= VLAN_VID_MASK)
		return false;

	return true;
}

static int br_mdb_parse(struct sk_buff *skb, struct nlmsghdr *nlh,
			struct net_device **pdev, struct br_mdb_entry **pentry)
{
	struct net *net = sock_net(skb->sk);
	struct br_mdb_entry *entry;
	struct br_port_msg *bpm;
	struct nlattr *tb[MDBA_SET_ENTRY_MAX+1];
	struct net_device *dev;
	int err;

	err = nlmsg_parse(nlh, sizeof(*bpm), tb, MDBA_SET_ENTRY_MAX, NULL);
	if (err < 0)
		return err;

	bpm = nlmsg_data(nlh);
	if (bpm->ifindex == 0) {
		pr_info("PF_BRIDGE: br_mdb_parse() with invalid ifindex\n");
		return -EINVAL;
	}

	dev = __dev_get_by_index(net, bpm->ifindex);
	if (dev == NULL) {
		pr_info("PF_BRIDGE: br_mdb_parse() with unknown ifindex\n");
		return -ENODEV;
	}

	if (!(dev->priv_flags & IFF_EBRIDGE)) {
		pr_info("PF_BRIDGE: br_mdb_parse() with non-bridge\n");
		return -EOPNOTSUPP;
	}

	*pdev = dev;

	if (!tb[MDBA_SET_ENTRY] ||
	    nla_len(tb[MDBA_SET_ENTRY]) != sizeof(struct br_mdb_entry)) {
		pr_info("PF_BRIDGE: br_mdb_parse() with invalid attr\n");
		return -EINVAL;
	}

	entry = nla_data(tb[MDBA_SET_ENTRY]);
	if (!is_valid_mdb_entry(entry)) {
		pr_info("PF_BRIDGE: br_mdb_parse() with invalid entry\n");
		return -EINVAL;
	}

	*pentry = entry;
	return 0;
}

static int br_mdb_add_group(struct net_bridge *br, struct net_bridge_port *port,
			    struct br_ip *group, unsigned char state)
{
	struct net_bridge_mdb_entry *mp;
	struct net_bridge_port_group *p;
	struct net_bridge_port_group __rcu **pp;
	struct net_bridge_mdb_htable *mdb;
	unsigned long now = jiffies;
	int err;

	mdb = mlock_dereference(br->mdb, br);
	mp = br_mdb_ip_get(mdb, group);
	if (!mp) {
		mp = br_multicast_new_group(br, port, group);
		err = PTR_ERR(mp);
		if (IS_ERR(mp))
			return err;
	}

	for (pp = &mp->ports;
	     (p = mlock_dereference(*pp, br)) != NULL;
	     pp = &p->next) {
		if (p->port == port)
			return -EEXIST;
		if ((unsigned long)p->port < (unsigned long)port)
			break;
	}

	p = br_multicast_new_port_group(port, group, *pp, state);
	if (unlikely(!p))
		return -ENOMEM;
	rcu_assign_pointer(*pp, p);
	if (state == MDB_TEMPORARY)
		mod_timer(&p->timer, now + br->multicast_membership_interval);

<<<<<<< HEAD
	br_mdb_notify(br->dev, port, group, RTM_NEWMDB, state);
=======
>>>>>>> c5dfd654
	return 0;
}

static int __br_mdb_add(struct net *net, struct net_bridge *br,
			struct br_mdb_entry *entry)
{
	struct br_ip ip;
	struct net_device *dev;
	struct net_bridge_port *p;
	int ret;

	if (!netif_running(br->dev) || br->multicast_disabled)
		return -EINVAL;

	dev = __dev_get_by_index(net, entry->ifindex);
	if (!dev)
		return -ENODEV;

	p = br_port_get_rtnl(dev);
	if (!p || p->br != br || p->state == BR_STATE_DISABLED)
		return -EINVAL;

	memset(&ip, 0, sizeof(ip));
	ip.vid = entry->vid;
	ip.proto = entry->addr.proto;
	if (ip.proto == htons(ETH_P_IP))
		ip.u.ip4 = entry->addr.u.ip4;
#if IS_ENABLED(CONFIG_IPV6)
	else
		ip.u.ip6 = entry->addr.u.ip6;
#endif

	spin_lock_bh(&br->multicast_lock);
	ret = br_mdb_add_group(br, p, &ip, entry->state);
	spin_unlock_bh(&br->multicast_lock);
	return ret;
}

static int br_mdb_add(struct sk_buff *skb, struct nlmsghdr *nlh)
{
	struct net *net = sock_net(skb->sk);
	struct br_mdb_entry *entry;
	struct net_device *dev;
	struct net_bridge *br;
	int err;

	err = br_mdb_parse(skb, nlh, &dev, &entry);
	if (err < 0)
		return err;

	br = netdev_priv(dev);

	err = __br_mdb_add(net, br, entry);
	if (!err)
		__br_mdb_notify(dev, entry, RTM_NEWMDB);
	return err;
}

static int __br_mdb_del(struct net_bridge *br, struct br_mdb_entry *entry)
{
	struct net_bridge_mdb_htable *mdb;
	struct net_bridge_mdb_entry *mp;
	struct net_bridge_port_group *p;
	struct net_bridge_port_group __rcu **pp;
	struct br_ip ip;
	int err = -EINVAL;

	if (!netif_running(br->dev) || br->multicast_disabled)
		return -EINVAL;

	memset(&ip, 0, sizeof(ip));
	ip.vid = entry->vid;
	ip.proto = entry->addr.proto;
	if (ip.proto == htons(ETH_P_IP))
		ip.u.ip4 = entry->addr.u.ip4;
#if IS_ENABLED(CONFIG_IPV6)
	else
		ip.u.ip6 = entry->addr.u.ip6;
#endif

	spin_lock_bh(&br->multicast_lock);
	mdb = mlock_dereference(br->mdb, br);

	mp = br_mdb_ip_get(mdb, &ip);
	if (!mp)
		goto unlock;

	for (pp = &mp->ports;
	     (p = mlock_dereference(*pp, br)) != NULL;
	     pp = &p->next) {
		if (!p->port || p->port->dev->ifindex != entry->ifindex)
			continue;

		if (p->port->state == BR_STATE_DISABLED)
			goto unlock;

		rcu_assign_pointer(*pp, p->next);
		hlist_del_init(&p->mglist);
		del_timer(&p->timer);
		call_rcu_bh(&p->rcu, br_multicast_free_pg);
		err = 0;

		if (!mp->ports && !mp->mglist &&
		    netif_running(br->dev))
			mod_timer(&mp->timer, jiffies);
		break;
	}

unlock:
	spin_unlock_bh(&br->multicast_lock);
	return err;
}

static int br_mdb_del(struct sk_buff *skb, struct nlmsghdr *nlh)
{
	struct net_device *dev;
	struct br_mdb_entry *entry;
	struct net_bridge *br;
	int err;

	err = br_mdb_parse(skb, nlh, &dev, &entry);
	if (err < 0)
		return err;

	br = netdev_priv(dev);

	err = __br_mdb_del(br, entry);
	if (!err)
		__br_mdb_notify(dev, entry, RTM_DELMDB);
	return err;
}

void br_mdb_init(void)
{
	rtnl_register(PF_BRIDGE, RTM_GETMDB, NULL, br_mdb_dump, NULL);
	rtnl_register(PF_BRIDGE, RTM_NEWMDB, br_mdb_add, NULL, NULL);
	rtnl_register(PF_BRIDGE, RTM_DELMDB, br_mdb_del, NULL, NULL);
}

void br_mdb_uninit(void)
{
	rtnl_unregister(PF_BRIDGE, RTM_GETMDB);
	rtnl_unregister(PF_BRIDGE, RTM_NEWMDB);
	rtnl_unregister(PF_BRIDGE, RTM_DELMDB);
}<|MERGE_RESOLUTION|>--- conflicted
+++ resolved
@@ -356,10 +356,6 @@
 	if (state == MDB_TEMPORARY)
 		mod_timer(&p->timer, now + br->multicast_membership_interval);
 
-<<<<<<< HEAD
-	br_mdb_notify(br->dev, port, group, RTM_NEWMDB, state);
-=======
->>>>>>> c5dfd654
 	return 0;
 }
 
