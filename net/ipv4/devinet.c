--- conflicted
+++ resolved
@@ -855,7 +855,6 @@
 
 	if (ifm->ifa_prefixlen > 32) {
 		NL_SET_ERR_MSG(extack, "ipv4: Invalid prefix length");
-<<<<<<< HEAD
 		goto errout;
 	}
 
@@ -863,15 +862,6 @@
 		NL_SET_ERR_MSG(extack, "ipv4: Local address is not supplied");
 		goto errout;
 	}
-=======
-		goto errout;
-	}
-
-	if (!tb[IFA_LOCAL]) {
-		NL_SET_ERR_MSG(extack, "ipv4: Local address is not supplied");
-		goto errout;
-	}
->>>>>>> 0c383648
 
 	dev = __dev_get_by_index(net, ifm->ifa_index);
 	err = -ENODEV;
@@ -1708,9 +1698,6 @@
 	ifm = nlmsg_data(nlh);
 	ifm->ifa_family = AF_INET;
 	ifm->ifa_prefixlen = ifa->ifa_prefixlen;
-<<<<<<< HEAD
-	ifm->ifa_flags = READ_ONCE(ifa->ifa_flags);
-=======
 
 	flags = READ_ONCE(ifa->ifa_flags);
 	/* Warning : ifm->ifa_flags is an __u8, it holds only 8 bits.
@@ -1718,7 +1705,6 @@
 	 */
 	ifm->ifa_flags = (__u8)flags;
 
->>>>>>> 0c383648
 	ifm->ifa_scope = ifa->ifa_scope;
 	ifm->ifa_index = ifa->ifa_dev->dev->ifindex;
 
@@ -1727,11 +1713,7 @@
 		goto nla_put_failure;
 
 	tstamp = READ_ONCE(ifa->ifa_tstamp);
-<<<<<<< HEAD
-	if (!(ifm->ifa_flags & IFA_F_PERMANENT)) {
-=======
 	if (!(flags & IFA_F_PERMANENT)) {
->>>>>>> 0c383648
 		preferred = READ_ONCE(ifa->ifa_preferred_lft);
 		valid = READ_ONCE(ifa->ifa_valid_lft);
 		if (preferred != INFINITY_LIFE_TIME) {
@@ -1762,11 +1744,7 @@
 	     nla_put_string(skb, IFA_LABEL, ifa->ifa_label)) ||
 	    (ifa->ifa_proto &&
 	     nla_put_u8(skb, IFA_PROTO, ifa->ifa_proto)) ||
-<<<<<<< HEAD
-	    nla_put_u32(skb, IFA_FLAGS, ifm->ifa_flags) ||
-=======
 	    nla_put_u32(skb, IFA_FLAGS, flags) ||
->>>>>>> 0c383648
 	    (ifa->ifa_rt_priority &&
 	     nla_put_u32(skb, IFA_RT_PRIORITY, ifa->ifa_rt_priority)) ||
 	    put_cacheinfo(skb, READ_ONCE(ifa->ifa_cstamp), tstamp,
@@ -1909,18 +1887,11 @@
 			goto done;
 
 		if (fillargs.ifindex) {
-<<<<<<< HEAD
-			err = -ENODEV;
-			dev = dev_get_by_index_rcu(tgt_net, fillargs.ifindex);
-			if (!dev)
-				goto done;
-=======
 			dev = dev_get_by_index_rcu(tgt_net, fillargs.ifindex);
 			if (!dev) {
 				err = -ENODEV;
 				goto done;
 			}
->>>>>>> 0c383648
 			in_dev = __in_dev_get_rcu(dev);
 			if (!in_dev)
 				goto done;
@@ -1932,11 +1903,7 @@
 
 	cb->seq = inet_base_seq(tgt_net);
 
-<<<<<<< HEAD
-	for_each_netdev_dump(net, dev, ctx->ifindex) {
-=======
 	for_each_netdev_dump(tgt_net, dev, ctx->ifindex) {
->>>>>>> 0c383648
 		in_dev = __in_dev_get_rcu(dev);
 		if (!in_dev)
 			continue;
@@ -2838,11 +2805,7 @@
 	rtnl_register(PF_INET, RTM_NEWADDR, inet_rtm_newaddr, NULL, 0);
 	rtnl_register(PF_INET, RTM_DELADDR, inet_rtm_deladdr, NULL, 0);
 	rtnl_register(PF_INET, RTM_GETADDR, NULL, inet_dump_ifaddr,
-<<<<<<< HEAD
-		      RTNL_FLAG_DUMP_UNLOCKED);
-=======
 		      RTNL_FLAG_DUMP_UNLOCKED | RTNL_FLAG_DUMP_SPLIT_NLM_DONE);
->>>>>>> 0c383648
 	rtnl_register(PF_INET, RTM_GETNETCONF, inet_netconf_get_devconf,
 		      inet_netconf_dump_devconf,
 		      RTNL_FLAG_DOIT_UNLOCKED | RTNL_FLAG_DUMP_UNLOCKED);
