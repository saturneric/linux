/*
  FUSE: Filesystem in Userspace
  Copyright (C) 2001-2008  Miklos Szeredi <miklos@szeredi.hu>

  This program can be distributed under the terms of the GNU GPL.
  See the file COPYING.
*/

#include "fuse_i.h"

#include <linux/pagemap.h>
#include <linux/slab.h>
#include <linux/kernel.h>
#include <linux/sched.h>
#include <linux/sched/signal.h>
#include <linux/module.h>
#include <linux/swap.h>
#include <linux/falloc.h>
#include <linux/uio.h>
#include <linux/fs.h>
#include <linux/filelock.h>
#include <linux/splice.h>
#include <linux/task_io_accounting_ops.h>

static int fuse_send_open(struct fuse_mount *fm, u64 nodeid,
			  unsigned int open_flags, int opcode,
			  struct fuse_open_out *outargp)
{
	struct fuse_open_in inarg;
	FUSE_ARGS(args);

	memset(&inarg, 0, sizeof(inarg));
	inarg.flags = open_flags & ~(O_CREAT | O_EXCL | O_NOCTTY);
	if (!fm->fc->atomic_o_trunc)
		inarg.flags &= ~O_TRUNC;

	if (fm->fc->handle_killpriv_v2 &&
	    (inarg.flags & O_TRUNC) && !capable(CAP_FSETID)) {
		inarg.open_flags |= FUSE_OPEN_KILL_SUIDGID;
	}

	args.opcode = opcode;
	args.nodeid = nodeid;
	args.in_numargs = 1;
	args.in_args[0].size = sizeof(inarg);
	args.in_args[0].value = &inarg;
	args.out_numargs = 1;
	args.out_args[0].size = sizeof(*outargp);
	args.out_args[0].value = outargp;

	return fuse_simple_request(fm, &args);
}

struct fuse_file *fuse_file_alloc(struct fuse_mount *fm, bool release)
{
	struct fuse_file *ff;

	ff = kzalloc(sizeof(struct fuse_file), GFP_KERNEL_ACCOUNT);
	if (unlikely(!ff))
		return NULL;

	ff->fm = fm;
	if (release) {
		ff->args = kzalloc(sizeof(*ff->args), GFP_KERNEL_ACCOUNT);
		if (!ff->args) {
			kfree(ff);
			return NULL;
		}
	}

	INIT_LIST_HEAD(&ff->write_entry);
	refcount_set(&ff->count, 1);
	RB_CLEAR_NODE(&ff->polled_node);
	init_waitqueue_head(&ff->poll_wait);

	ff->kh = atomic64_inc_return(&fm->fc->khctr);

	return ff;
}

void fuse_file_free(struct fuse_file *ff)
{
	kfree(ff->args);
	kfree(ff);
}

static struct fuse_file *fuse_file_get(struct fuse_file *ff)
{
	refcount_inc(&ff->count);
	return ff;
}

static void fuse_release_end(struct fuse_mount *fm, struct fuse_args *args,
			     int error)
{
	struct fuse_release_args *ra = container_of(args, typeof(*ra), args);

	iput(ra->inode);
	kfree(ra);
}

static void fuse_file_put(struct fuse_file *ff, bool sync)
{
	if (refcount_dec_and_test(&ff->count)) {
		struct fuse_release_args *ra = &ff->args->release_args;
		struct fuse_args *args = (ra ? &ra->args : NULL);

		if (ra && ra->inode)
			fuse_file_io_release(ff, ra->inode);

		if (!args) {
			/* Do nothing when server does not implement 'open' */
		} else if (sync) {
			fuse_simple_request(ff->fm, args);
			fuse_release_end(ff->fm, args, 0);
		} else {
			args->end = fuse_release_end;
			if (fuse_simple_background(ff->fm, args,
						   GFP_KERNEL | __GFP_NOFAIL))
				fuse_release_end(ff->fm, args, -ENOTCONN);
		}
		kfree(ff);
	}
}

struct fuse_file *fuse_file_open(struct fuse_mount *fm, u64 nodeid,
				 unsigned int open_flags, bool isdir)
{
	struct fuse_conn *fc = fm->fc;
	struct fuse_file *ff;
	int opcode = isdir ? FUSE_OPENDIR : FUSE_OPEN;
	bool open = isdir ? !fc->no_opendir : !fc->no_open;

	ff = fuse_file_alloc(fm, open);
	if (!ff)
		return ERR_PTR(-ENOMEM);

	ff->fh = 0;
	/* Default for no-open */
	ff->open_flags = FOPEN_KEEP_CACHE | (isdir ? FOPEN_CACHE_DIR : 0);
	if (open) {
		/* Store outarg for fuse_finish_open() */
		struct fuse_open_out *outargp = &ff->args->open_outarg;
		int err;

		err = fuse_send_open(fm, nodeid, open_flags, opcode, outargp);
		if (!err) {
			ff->fh = outargp->fh;
			ff->open_flags = outargp->open_flags;
		} else if (err != -ENOSYS) {
			fuse_file_free(ff);
			return ERR_PTR(err);
		} else {
			/* No release needed */
			kfree(ff->args);
			ff->args = NULL;
			if (isdir)
				fc->no_opendir = 1;
			else
				fc->no_open = 1;
		}
	}

	if (isdir)
		ff->open_flags &= ~FOPEN_DIRECT_IO;

	ff->nodeid = nodeid;

	return ff;
}

int fuse_do_open(struct fuse_mount *fm, u64 nodeid, struct file *file,
		 bool isdir)
{
	struct fuse_file *ff = fuse_file_open(fm, nodeid, file->f_flags, isdir);

	if (!IS_ERR(ff))
		file->private_data = ff;

	return PTR_ERR_OR_ZERO(ff);
}
EXPORT_SYMBOL_GPL(fuse_do_open);

static void fuse_link_write_file(struct file *file)
{
	struct inode *inode = file_inode(file);
	struct fuse_inode *fi = get_fuse_inode(inode);
	struct fuse_file *ff = file->private_data;
	/*
	 * file may be written through mmap, so chain it onto the
	 * inodes's write_file list
	 */
	spin_lock(&fi->lock);
	if (list_empty(&ff->write_entry))
		list_add(&ff->write_entry, &fi->write_files);
	spin_unlock(&fi->lock);
}

int fuse_finish_open(struct inode *inode, struct file *file)
{
	struct fuse_file *ff = file->private_data;
	struct fuse_conn *fc = get_fuse_conn(inode);
	int err;

	err = fuse_file_io_open(file, inode);
	if (err)
		return err;

	if (ff->open_flags & FOPEN_STREAM)
		stream_open(inode, file);
	else if (ff->open_flags & FOPEN_NONSEEKABLE)
		nonseekable_open(inode, file);

	if ((file->f_mode & FMODE_WRITE) && fc->writeback_cache)
		fuse_link_write_file(file);

	return 0;
}

static void fuse_truncate_update_attr(struct inode *inode, struct file *file)
{
	struct fuse_conn *fc = get_fuse_conn(inode);
	struct fuse_inode *fi = get_fuse_inode(inode);

	spin_lock(&fi->lock);
	fi->attr_version = atomic64_inc_return(&fc->attr_version);
	i_size_write(inode, 0);
	spin_unlock(&fi->lock);
	file_update_time(file);
	fuse_invalidate_attr_mask(inode, FUSE_STATX_MODSIZE);
}

static int fuse_open(struct inode *inode, struct file *file)
{
	struct fuse_mount *fm = get_fuse_mount(inode);
	struct fuse_inode *fi = get_fuse_inode(inode);
	struct fuse_conn *fc = fm->fc;
	struct fuse_file *ff;
	int err;
	bool is_truncate = (file->f_flags & O_TRUNC) && fc->atomic_o_trunc;
	bool is_wb_truncate = is_truncate && fc->writeback_cache;
	bool dax_truncate = is_truncate && FUSE_IS_DAX(inode);

	if (fuse_is_bad(inode))
		return -EIO;

	err = generic_file_open(inode, file);
	if (err)
		return err;

	if (is_wb_truncate || dax_truncate)
		inode_lock(inode);

	if (dax_truncate) {
		filemap_invalidate_lock(inode->i_mapping);
		err = fuse_dax_break_layouts(inode, 0, 0);
		if (err)
			goto out_inode_unlock;
	}

	if (is_wb_truncate || dax_truncate)
		fuse_set_nowrite(inode);

	err = fuse_do_open(fm, get_node_id(inode), file, false);
	if (!err) {
		ff = file->private_data;
		err = fuse_finish_open(inode, file);
		if (err)
			fuse_sync_release(fi, ff, file->f_flags);
		else if (is_truncate)
			fuse_truncate_update_attr(inode, file);
	}

	if (is_wb_truncate || dax_truncate)
		fuse_release_nowrite(inode);
	if (!err) {
		if (is_truncate)
			truncate_pagecache(inode, 0);
		else if (!(ff->open_flags & FOPEN_KEEP_CACHE))
			invalidate_inode_pages2(inode->i_mapping);
	}
	if (dax_truncate)
		filemap_invalidate_unlock(inode->i_mapping);
out_inode_unlock:
	if (is_wb_truncate || dax_truncate)
		inode_unlock(inode);

	return err;
}

static void fuse_prepare_release(struct fuse_inode *fi, struct fuse_file *ff,
				 unsigned int flags, int opcode, bool sync)
{
	struct fuse_conn *fc = ff->fm->fc;
	struct fuse_release_args *ra = &ff->args->release_args;

	if (fuse_file_passthrough(ff))
		fuse_passthrough_release(ff, fuse_inode_backing(fi));

	/* Inode is NULL on error path of fuse_create_open() */
	if (likely(fi)) {
		spin_lock(&fi->lock);
		list_del(&ff->write_entry);
		spin_unlock(&fi->lock);
	}
	spin_lock(&fc->lock);
	if (!RB_EMPTY_NODE(&ff->polled_node))
		rb_erase(&ff->polled_node, &fc->polled_files);
	spin_unlock(&fc->lock);

	wake_up_interruptible_all(&ff->poll_wait);

	if (!ra)
		return;

	/* ff->args was used for open outarg */
	memset(ff->args, 0, sizeof(*ff->args));
	ra->inarg.fh = ff->fh;
	ra->inarg.flags = flags;
	ra->args.in_numargs = 1;
	ra->args.in_args[0].size = sizeof(struct fuse_release_in);
	ra->args.in_args[0].value = &ra->inarg;
	ra->args.opcode = opcode;
	ra->args.nodeid = ff->nodeid;
	ra->args.force = true;
	ra->args.nocreds = true;

	/*
	 * Hold inode until release is finished.
	 * From fuse_sync_release() the refcount is 1 and everything's
	 * synchronous, so we are fine with not doing igrab() here.
	 */
	ra->inode = sync ? NULL : igrab(&fi->inode);
}

void fuse_file_release(struct inode *inode, struct fuse_file *ff,
		       unsigned int open_flags, fl_owner_t id, bool isdir)
{
	struct fuse_inode *fi = get_fuse_inode(inode);
	struct fuse_release_args *ra = &ff->args->release_args;
	int opcode = isdir ? FUSE_RELEASEDIR : FUSE_RELEASE;

	fuse_prepare_release(fi, ff, open_flags, opcode, false);

	if (ra && ff->flock) {
		ra->inarg.release_flags |= FUSE_RELEASE_FLOCK_UNLOCK;
		ra->inarg.lock_owner = fuse_lock_owner_id(ff->fm->fc, id);
	}

	/*
	 * Normally this will send the RELEASE request, however if
	 * some asynchronous READ or WRITE requests are outstanding,
	 * the sending will be delayed.
	 *
	 * Make the release synchronous if this is a fuseblk mount,
	 * synchronous RELEASE is allowed (and desirable) in this case
	 * because the server can be trusted not to screw up.
	 */
	fuse_file_put(ff, ff->fm->fc->destroy);
}

void fuse_release_common(struct file *file, bool isdir)
{
	fuse_file_release(file_inode(file), file->private_data, file->f_flags,
			  (fl_owner_t) file, isdir);
}

static int fuse_release(struct inode *inode, struct file *file)
{
	struct fuse_conn *fc = get_fuse_conn(inode);

	/*
	 * Dirty pages might remain despite write_inode_now() call from
	 * fuse_flush() due to writes racing with the close.
	 */
	if (fc->writeback_cache)
		write_inode_now(inode, 1);

	fuse_release_common(file, false);

	/* return value is ignored by VFS */
	return 0;
}

void fuse_sync_release(struct fuse_inode *fi, struct fuse_file *ff,
		       unsigned int flags)
{
	WARN_ON(refcount_read(&ff->count) > 1);
	fuse_prepare_release(fi, ff, flags, FUSE_RELEASE, true);
	fuse_file_put(ff, true);
}
EXPORT_SYMBOL_GPL(fuse_sync_release);

/*
 * Scramble the ID space with XTEA, so that the value of the files_struct
 * pointer is not exposed to userspace.
 */
u64 fuse_lock_owner_id(struct fuse_conn *fc, fl_owner_t id)
{
	u32 *k = fc->scramble_key;
	u64 v = (unsigned long) id;
	u32 v0 = v;
	u32 v1 = v >> 32;
	u32 sum = 0;
	int i;

	for (i = 0; i < 32; i++) {
		v0 += ((v1 << 4 ^ v1 >> 5) + v1) ^ (sum + k[sum & 3]);
		sum += 0x9E3779B9;
		v1 += ((v0 << 4 ^ v0 >> 5) + v0) ^ (sum + k[sum>>11 & 3]);
	}

	return (u64) v0 + ((u64) v1 << 32);
}

struct fuse_writepage_args {
	struct fuse_io_args ia;
	struct list_head queue_entry;
	struct inode *inode;
	struct fuse_sync_bucket *bucket;
};

/*
 * Wait for all pending writepages on the inode to finish.
 *
 * This is currently done by blocking further writes with FUSE_NOWRITE
 * and waiting for all sent writes to complete.
 *
 * This must be called under i_mutex, otherwise the FUSE_NOWRITE usage
 * could conflict with truncation.
 */
static void fuse_sync_writes(struct inode *inode)
{
	fuse_set_nowrite(inode);
	fuse_release_nowrite(inode);
}

static int fuse_flush(struct file *file, fl_owner_t id)
{
	struct inode *inode = file_inode(file);
	struct fuse_mount *fm = get_fuse_mount(inode);
	struct fuse_file *ff = file->private_data;
	struct fuse_flush_in inarg;
	FUSE_ARGS(args);
	int err;

	if (fuse_is_bad(inode))
		return -EIO;

	if (ff->open_flags & FOPEN_NOFLUSH && !fm->fc->writeback_cache)
		return 0;

	err = write_inode_now(inode, 1);
	if (err)
		return err;

	inode_lock(inode);
	fuse_sync_writes(inode);
	inode_unlock(inode);

	err = filemap_check_errors(file->f_mapping);
	if (err)
		return err;

	err = 0;
	if (fm->fc->no_flush)
		goto inval_attr_out;

	memset(&inarg, 0, sizeof(inarg));
	inarg.fh = ff->fh;
	inarg.lock_owner = fuse_lock_owner_id(fm->fc, id);
	args.opcode = FUSE_FLUSH;
	args.nodeid = get_node_id(inode);
	args.in_numargs = 1;
	args.in_args[0].size = sizeof(inarg);
	args.in_args[0].value = &inarg;
	args.force = true;

	err = fuse_simple_request(fm, &args);
	if (err == -ENOSYS) {
		fm->fc->no_flush = 1;
		err = 0;
	}

inval_attr_out:
	/*
	 * In memory i_blocks is not maintained by fuse, if writeback cache is
	 * enabled, i_blocks from cached attr may not be accurate.
	 */
	if (!err && fm->fc->writeback_cache)
		fuse_invalidate_attr_mask(inode, STATX_BLOCKS);
	return err;
}

int fuse_fsync_common(struct file *file, loff_t start, loff_t end,
		      int datasync, int opcode)
{
	struct inode *inode = file->f_mapping->host;
	struct fuse_mount *fm = get_fuse_mount(inode);
	struct fuse_file *ff = file->private_data;
	FUSE_ARGS(args);
	struct fuse_fsync_in inarg;

	memset(&inarg, 0, sizeof(inarg));
	inarg.fh = ff->fh;
	inarg.fsync_flags = datasync ? FUSE_FSYNC_FDATASYNC : 0;
	args.opcode = opcode;
	args.nodeid = get_node_id(inode);
	args.in_numargs = 1;
	args.in_args[0].size = sizeof(inarg);
	args.in_args[0].value = &inarg;
	return fuse_simple_request(fm, &args);
}

static int fuse_fsync(struct file *file, loff_t start, loff_t end,
		      int datasync)
{
	struct inode *inode = file->f_mapping->host;
	struct fuse_conn *fc = get_fuse_conn(inode);
	int err;

	if (fuse_is_bad(inode))
		return -EIO;

	inode_lock(inode);

	/*
	 * Start writeback against all dirty pages of the inode, then
	 * wait for all outstanding writes, before sending the FSYNC
	 * request.
	 */
	err = file_write_and_wait_range(file, start, end);
	if (err)
		goto out;

	fuse_sync_writes(inode);

	/*
	 * Due to implementation of fuse writeback
	 * file_write_and_wait_range() does not catch errors.
	 * We have to do this directly after fuse_sync_writes()
	 */
	err = file_check_and_advance_wb_err(file);
	if (err)
		goto out;

	err = sync_inode_metadata(inode, 1);
	if (err)
		goto out;

	if (fc->no_fsync)
		goto out;

	err = fuse_fsync_common(file, start, end, datasync, FUSE_FSYNC);
	if (err == -ENOSYS) {
		fc->no_fsync = 1;
		err = 0;
	}
out:
	inode_unlock(inode);

	return err;
}

void fuse_read_args_fill(struct fuse_io_args *ia, struct file *file, loff_t pos,
			 size_t count, int opcode)
{
	struct fuse_file *ff = file->private_data;
	struct fuse_args *args = &ia->ap.args;

	ia->read.in.fh = ff->fh;
	ia->read.in.offset = pos;
	ia->read.in.size = count;
	ia->read.in.flags = file->f_flags;
	args->opcode = opcode;
	args->nodeid = ff->nodeid;
	args->in_numargs = 1;
	args->in_args[0].size = sizeof(ia->read.in);
	args->in_args[0].value = &ia->read.in;
	args->out_argvar = true;
	args->out_numargs = 1;
	args->out_args[0].size = count;
}

static void fuse_release_user_pages(struct fuse_args_pages *ap, ssize_t nres,
				    bool should_dirty)
{
	unsigned int i;

	for (i = 0; i < ap->num_folios; i++) {
		if (should_dirty)
			folio_mark_dirty_lock(ap->folios[i]);
		if (ap->args.is_pinned)
			unpin_folio(ap->folios[i]);
	}

	if (nres > 0 && ap->args.invalidate_vmap)
		invalidate_kernel_vmap_range(ap->args.vmap_base, nres);
}

static void fuse_io_release(struct kref *kref)
{
	kfree(container_of(kref, struct fuse_io_priv, refcnt));
}

static ssize_t fuse_get_res_by_io(struct fuse_io_priv *io)
{
	if (io->err)
		return io->err;

	if (io->bytes >= 0 && io->write)
		return -EIO;

	return io->bytes < 0 ? io->size : io->bytes;
}

/*
 * In case of short read, the caller sets 'pos' to the position of
 * actual end of fuse request in IO request. Otherwise, if bytes_requested
 * == bytes_transferred or rw == WRITE, the caller sets 'pos' to -1.
 *
 * An example:
 * User requested DIO read of 64K. It was split into two 32K fuse requests,
 * both submitted asynchronously. The first of them was ACKed by userspace as
 * fully completed (req->out.args[0].size == 32K) resulting in pos == -1. The
 * second request was ACKed as short, e.g. only 1K was read, resulting in
 * pos == 33K.
 *
 * Thus, when all fuse requests are completed, the minimal non-negative 'pos'
 * will be equal to the length of the longest contiguous fragment of
 * transferred data starting from the beginning of IO request.
 */
static void fuse_aio_complete(struct fuse_io_priv *io, int err, ssize_t pos)
{
	int left;

	spin_lock(&io->lock);
	if (err)
		io->err = io->err ? : err;
	else if (pos >= 0 && (io->bytes < 0 || pos < io->bytes))
		io->bytes = pos;

	left = --io->reqs;
	if (!left && io->blocking)
		complete(io->done);
	spin_unlock(&io->lock);

	if (!left && !io->blocking) {
		ssize_t res = fuse_get_res_by_io(io);

		if (res >= 0) {
			struct inode *inode = file_inode(io->iocb->ki_filp);
			struct fuse_conn *fc = get_fuse_conn(inode);
			struct fuse_inode *fi = get_fuse_inode(inode);

			spin_lock(&fi->lock);
			fi->attr_version = atomic64_inc_return(&fc->attr_version);
			spin_unlock(&fi->lock);
		}

		io->iocb->ki_complete(io->iocb, res);
	}

	kref_put(&io->refcnt, fuse_io_release);
}

static struct fuse_io_args *fuse_io_alloc(struct fuse_io_priv *io,
						 unsigned int nfolios)
{
	struct fuse_io_args *ia;

	ia = kzalloc(sizeof(*ia), GFP_KERNEL);
	if (ia) {
		ia->io = io;
		ia->ap.folios = fuse_folios_alloc(nfolios, GFP_KERNEL,
						  &ia->ap.descs);
		if (!ia->ap.folios) {
			kfree(ia);
			ia = NULL;
		}
	}
	return ia;
}

static void fuse_io_free(struct fuse_io_args *ia)
{
	kfree(ia->ap.folios);
	kfree(ia);
}

static void fuse_aio_complete_req(struct fuse_mount *fm, struct fuse_args *args,
				  int err)
{
	struct fuse_io_args *ia = container_of(args, typeof(*ia), ap.args);
	struct fuse_io_priv *io = ia->io;
	ssize_t pos = -1;
	size_t nres;

	if (err) {
		/* Nothing */
	} else if (io->write) {
		if (ia->write.out.size > ia->write.in.size) {
			err = -EIO;
		} else {
			nres = ia->write.out.size;
			if (ia->write.in.size != ia->write.out.size)
				pos = ia->write.in.offset - io->offset +
				      ia->write.out.size;
		}
	} else {
		u32 outsize = args->out_args[0].size;

		nres = outsize;
		if (ia->read.in.size != outsize)
			pos = ia->read.in.offset - io->offset + outsize;
	}

	fuse_release_user_pages(&ia->ap, err ?: nres, io->should_dirty);

	fuse_aio_complete(io, err, pos);
	fuse_io_free(ia);
}

static ssize_t fuse_async_req_send(struct fuse_mount *fm,
				   struct fuse_io_args *ia, size_t num_bytes)
{
	ssize_t err;
	struct fuse_io_priv *io = ia->io;

	spin_lock(&io->lock);
	kref_get(&io->refcnt);
	io->size += num_bytes;
	io->reqs++;
	spin_unlock(&io->lock);

	ia->ap.args.end = fuse_aio_complete_req;
	ia->ap.args.may_block = io->should_dirty;
	err = fuse_simple_background(fm, &ia->ap.args, GFP_KERNEL);
	if (err)
		fuse_aio_complete_req(fm, &ia->ap.args, err);

	return num_bytes;
}

static ssize_t fuse_send_read(struct fuse_io_args *ia, loff_t pos, size_t count,
			      fl_owner_t owner)
{
	struct file *file = ia->io->iocb->ki_filp;
	struct fuse_file *ff = file->private_data;
	struct fuse_mount *fm = ff->fm;

	fuse_read_args_fill(ia, file, pos, count, FUSE_READ);
	if (owner != NULL) {
		ia->read.in.read_flags |= FUSE_READ_LOCKOWNER;
		ia->read.in.lock_owner = fuse_lock_owner_id(fm->fc, owner);
	}

	if (ia->io->async)
		return fuse_async_req_send(fm, ia, count);

	return fuse_simple_request(fm, &ia->ap.args);
}

static void fuse_read_update_size(struct inode *inode, loff_t size,
				  u64 attr_ver)
{
	struct fuse_conn *fc = get_fuse_conn(inode);
	struct fuse_inode *fi = get_fuse_inode(inode);

	spin_lock(&fi->lock);
	if (attr_ver >= fi->attr_version && size < inode->i_size &&
	    !test_bit(FUSE_I_SIZE_UNSTABLE, &fi->state)) {
		fi->attr_version = atomic64_inc_return(&fc->attr_version);
		i_size_write(inode, size);
	}
	spin_unlock(&fi->lock);
}

static void fuse_short_read(struct inode *inode, u64 attr_ver, size_t num_read,
			    struct fuse_args_pages *ap)
{
	struct fuse_conn *fc = get_fuse_conn(inode);

	/*
	 * If writeback_cache is enabled, a short read means there's a hole in
	 * the file.  Some data after the hole is in page cache, but has not
	 * reached the client fs yet.  So the hole is not present there.
	 */
	if (!fc->writeback_cache) {
		loff_t pos = folio_pos(ap->folios[0]) + num_read;
		fuse_read_update_size(inode, pos, attr_ver);
	}
}

static int fuse_do_readfolio(struct file *file, struct folio *folio)
{
	struct inode *inode = folio->mapping->host;
	struct fuse_mount *fm = get_fuse_mount(inode);
	loff_t pos = folio_pos(folio);
	struct fuse_folio_desc desc = { .length = PAGE_SIZE };
	struct fuse_io_args ia = {
		.ap.args.page_zeroing = true,
		.ap.args.out_pages = true,
		.ap.num_folios = 1,
		.ap.folios = &folio,
		.ap.descs = &desc,
	};
	ssize_t res;
	u64 attr_ver;

	attr_ver = fuse_get_attr_version(fm->fc);

	/* Don't overflow end offset */
	if (pos + (desc.length - 1) == LLONG_MAX)
		desc.length--;

	fuse_read_args_fill(&ia, file, pos, desc.length, FUSE_READ);
	res = fuse_simple_request(fm, &ia.ap.args);
	if (res < 0)
		return res;
	/*
	 * Short read means EOF.  If file size is larger, truncate it
	 */
	if (res < desc.length)
		fuse_short_read(inode, attr_ver, res, &ia.ap);

	folio_mark_uptodate(folio);

	return 0;
}

static int fuse_read_folio(struct file *file, struct folio *folio)
{
	struct inode *inode = folio->mapping->host;
	int err;

	err = -EIO;
	if (fuse_is_bad(inode))
		goto out;

	err = fuse_do_readfolio(file, folio);
	fuse_invalidate_atime(inode);
 out:
	folio_unlock(folio);
	return err;
}

static void fuse_readpages_end(struct fuse_mount *fm, struct fuse_args *args,
			       int err)
{
	int i;
	struct fuse_io_args *ia = container_of(args, typeof(*ia), ap.args);
	struct fuse_args_pages *ap = &ia->ap;
	size_t count = ia->read.in.size;
	size_t num_read = args->out_args[0].size;
	struct address_space *mapping = NULL;

	for (i = 0; mapping == NULL && i < ap->num_folios; i++)
		mapping = ap->folios[i]->mapping;

	if (mapping) {
		struct inode *inode = mapping->host;

		/*
		 * Short read means EOF. If file size is larger, truncate it
		 */
		if (!err && num_read < count)
			fuse_short_read(inode, ia->read.attr_ver, num_read, ap);

		fuse_invalidate_atime(inode);
	}

	for (i = 0; i < ap->num_folios; i++)
		folio_end_read(ap->folios[i], !err);
	if (ia->ff)
		fuse_file_put(ia->ff, false);

	fuse_io_free(ia);
}

static void fuse_send_readpages(struct fuse_io_args *ia, struct file *file)
{
	struct fuse_file *ff = file->private_data;
	struct fuse_mount *fm = ff->fm;
	struct fuse_args_pages *ap = &ia->ap;
	loff_t pos = folio_pos(ap->folios[0]);
	/* Currently, all folios in FUSE are one page */
	size_t count = ap->num_folios << PAGE_SHIFT;
	ssize_t res;
	int err;

	ap->args.out_pages = true;
	ap->args.page_zeroing = true;
	ap->args.page_replace = true;

	/* Don't overflow end offset */
	if (pos + (count - 1) == LLONG_MAX) {
		count--;
		ap->descs[ap->num_folios - 1].length--;
	}
	WARN_ON((loff_t) (pos + count) < 0);

	fuse_read_args_fill(ia, file, pos, count, FUSE_READ);
	ia->read.attr_ver = fuse_get_attr_version(fm->fc);
	if (fm->fc->async_read) {
		ia->ff = fuse_file_get(ff);
		ap->args.end = fuse_readpages_end;
		err = fuse_simple_background(fm, &ap->args, GFP_KERNEL);
		if (!err)
			return;
	} else {
		res = fuse_simple_request(fm, &ap->args);
		err = res < 0 ? res : 0;
	}
	fuse_readpages_end(fm, &ap->args, err);
}

static void fuse_readahead(struct readahead_control *rac)
{
	struct inode *inode = rac->mapping->host;
	struct fuse_conn *fc = get_fuse_conn(inode);
	unsigned int max_pages, nr_pages;

	if (fuse_is_bad(inode))
		return;

	max_pages = min_t(unsigned int, fc->max_pages,
			fc->max_read / PAGE_SIZE);

	/*
	 * This is only accurate the first time through, since readahead_folio()
	 * doesn't update readahead_count() from the previous folio until the
	 * next call.  Grab nr_pages here so we know how many pages we're going
	 * to have to process.  This means that we will exit here with
	 * readahead_count() == folio_nr_pages(last_folio), but we will have
	 * consumed all of the folios, and read_pages() will call
	 * readahead_folio() again which will clean up the rac.
	 */
	nr_pages = readahead_count(rac);

	while (nr_pages) {
		struct fuse_io_args *ia;
		struct fuse_args_pages *ap;
		struct folio *folio;
		unsigned cur_pages = min(max_pages, nr_pages);

		if (fc->num_background >= fc->congestion_threshold &&
		    rac->ra->async_size >= readahead_count(rac))
			/*
			 * Congested and only async pages left, so skip the
			 * rest.
			 */
			break;

		ia = fuse_io_alloc(NULL, cur_pages);
		if (!ia)
			return;
		ap = &ia->ap;

		while (ap->num_folios < cur_pages) {
			folio = readahead_folio(rac);
			ap->folios[ap->num_folios] = folio;
			ap->descs[ap->num_folios].length = folio_size(folio);
			ap->num_folios++;
		}
		fuse_send_readpages(ia, rac->file);
		nr_pages -= cur_pages;
	}
}

static ssize_t fuse_cache_read_iter(struct kiocb *iocb, struct iov_iter *to)
{
	struct inode *inode = iocb->ki_filp->f_mapping->host;
	struct fuse_conn *fc = get_fuse_conn(inode);

	/*
	 * In auto invalidate mode, always update attributes on read.
	 * Otherwise, only update if we attempt to read past EOF (to ensure
	 * i_size is up to date).
	 */
	if (fc->auto_inval_data ||
	    (iocb->ki_pos + iov_iter_count(to) > i_size_read(inode))) {
		int err;
		err = fuse_update_attributes(inode, iocb->ki_filp, STATX_SIZE);
		if (err)
			return err;
	}

	return generic_file_read_iter(iocb, to);
}

static void fuse_write_args_fill(struct fuse_io_args *ia, struct fuse_file *ff,
				 loff_t pos, size_t count)
{
	struct fuse_args *args = &ia->ap.args;

	ia->write.in.fh = ff->fh;
	ia->write.in.offset = pos;
	ia->write.in.size = count;
	args->opcode = FUSE_WRITE;
	args->nodeid = ff->nodeid;
	args->in_numargs = 2;
	if (ff->fm->fc->minor < 9)
		args->in_args[0].size = FUSE_COMPAT_WRITE_IN_SIZE;
	else
		args->in_args[0].size = sizeof(ia->write.in);
	args->in_args[0].value = &ia->write.in;
	args->in_args[1].size = count;
	args->out_numargs = 1;
	args->out_args[0].size = sizeof(ia->write.out);
	args->out_args[0].value = &ia->write.out;
}

static unsigned int fuse_write_flags(struct kiocb *iocb)
{
	unsigned int flags = iocb->ki_filp->f_flags;

	if (iocb_is_dsync(iocb))
		flags |= O_DSYNC;
	if (iocb->ki_flags & IOCB_SYNC)
		flags |= O_SYNC;

	return flags;
}

static ssize_t fuse_send_write(struct fuse_io_args *ia, loff_t pos,
			       size_t count, fl_owner_t owner)
{
	struct kiocb *iocb = ia->io->iocb;
	struct file *file = iocb->ki_filp;
	struct fuse_file *ff = file->private_data;
	struct fuse_mount *fm = ff->fm;
	struct fuse_write_in *inarg = &ia->write.in;
	ssize_t err;

	fuse_write_args_fill(ia, ff, pos, count);
	inarg->flags = fuse_write_flags(iocb);
	if (owner != NULL) {
		inarg->write_flags |= FUSE_WRITE_LOCKOWNER;
		inarg->lock_owner = fuse_lock_owner_id(fm->fc, owner);
	}

	if (ia->io->async)
		return fuse_async_req_send(fm, ia, count);

	err = fuse_simple_request(fm, &ia->ap.args);
	if (!err && ia->write.out.size > count)
		err = -EIO;

	return err ?: ia->write.out.size;
}

bool fuse_write_update_attr(struct inode *inode, loff_t pos, ssize_t written)
{
	struct fuse_conn *fc = get_fuse_conn(inode);
	struct fuse_inode *fi = get_fuse_inode(inode);
	bool ret = false;

	spin_lock(&fi->lock);
	fi->attr_version = atomic64_inc_return(&fc->attr_version);
	if (written > 0 && pos > inode->i_size) {
		i_size_write(inode, pos);
		ret = true;
	}
	spin_unlock(&fi->lock);

	fuse_invalidate_attr_mask(inode, FUSE_STATX_MODSIZE);

	return ret;
}

static ssize_t fuse_send_write_pages(struct fuse_io_args *ia,
				     struct kiocb *iocb, struct inode *inode,
				     loff_t pos, size_t count)
{
	struct fuse_args_pages *ap = &ia->ap;
	struct file *file = iocb->ki_filp;
	struct fuse_file *ff = file->private_data;
	struct fuse_mount *fm = ff->fm;
	unsigned int offset, i;
	bool short_write;
	int err;

	for (i = 0; i < ap->num_folios; i++)
		folio_wait_writeback(ap->folios[i]);

	fuse_write_args_fill(ia, ff, pos, count);
	ia->write.in.flags = fuse_write_flags(iocb);
	if (fm->fc->handle_killpriv_v2 && !capable(CAP_FSETID))
		ia->write.in.write_flags |= FUSE_WRITE_KILL_SUIDGID;

	err = fuse_simple_request(fm, &ap->args);
	if (!err && ia->write.out.size > count)
		err = -EIO;

	short_write = ia->write.out.size < count;
	offset = ap->descs[0].offset;
	count = ia->write.out.size;
	for (i = 0; i < ap->num_folios; i++) {
		struct folio *folio = ap->folios[i];

		if (err) {
			folio_clear_uptodate(folio);
		} else {
			if (count >= folio_size(folio) - offset)
				count -= folio_size(folio) - offset;
			else {
				if (short_write)
					folio_clear_uptodate(folio);
				count = 0;
			}
			offset = 0;
		}
		if (ia->write.folio_locked && (i == ap->num_folios - 1))
			folio_unlock(folio);
		folio_put(folio);
	}

	return err;
}

static ssize_t fuse_fill_write_pages(struct fuse_io_args *ia,
				     struct address_space *mapping,
				     struct iov_iter *ii, loff_t pos,
				     unsigned int max_pages)
{
	struct fuse_args_pages *ap = &ia->ap;
	struct fuse_conn *fc = get_fuse_conn(mapping->host);
	unsigned offset = pos & (PAGE_SIZE - 1);
	unsigned int nr_pages = 0;
	size_t count = 0;
	int err;

	ap->args.in_pages = true;
	ap->descs[0].offset = offset;

	do {
		size_t tmp;
		struct folio *folio;
		pgoff_t index = pos >> PAGE_SHIFT;
		size_t bytes = min_t(size_t, PAGE_SIZE - offset,
				     iov_iter_count(ii));

		bytes = min_t(size_t, bytes, fc->max_write - count);

 again:
		err = -EFAULT;
		if (fault_in_iov_iter_readable(ii, bytes))
			break;

		folio = __filemap_get_folio(mapping, index, FGP_WRITEBEGIN,
					    mapping_gfp_mask(mapping));
		if (IS_ERR(folio)) {
			err = PTR_ERR(folio);
			break;
		}

		if (mapping_writably_mapped(mapping))
			flush_dcache_folio(folio);

		tmp = copy_folio_from_iter_atomic(folio, offset, bytes, ii);
		flush_dcache_folio(folio);

		if (!tmp) {
			folio_unlock(folio);
			folio_put(folio);
			goto again;
		}

		err = 0;
		ap->folios[ap->num_folios] = folio;
		ap->descs[ap->num_folios].length = tmp;
		ap->num_folios++;
		nr_pages++;

		count += tmp;
		pos += tmp;
		offset += tmp;
		if (offset == PAGE_SIZE)
			offset = 0;

		/* If we copied full page, mark it uptodate */
		if (tmp == PAGE_SIZE)
			folio_mark_uptodate(folio);

		if (folio_test_uptodate(folio)) {
			folio_unlock(folio);
		} else {
			ia->write.folio_locked = true;
			break;
		}
		if (!fc->big_writes)
			break;
	} while (iov_iter_count(ii) && count < fc->max_write &&
		 nr_pages < max_pages && offset == 0);

	return count > 0 ? count : err;
}

static inline unsigned int fuse_wr_pages(loff_t pos, size_t len,
				     unsigned int max_pages)
{
	return min_t(unsigned int,
		     ((pos + len - 1) >> PAGE_SHIFT) -
		     (pos >> PAGE_SHIFT) + 1,
		     max_pages);
}

static ssize_t fuse_perform_write(struct kiocb *iocb, struct iov_iter *ii)
{
	struct address_space *mapping = iocb->ki_filp->f_mapping;
	struct inode *inode = mapping->host;
	struct fuse_conn *fc = get_fuse_conn(inode);
	struct fuse_inode *fi = get_fuse_inode(inode);
	loff_t pos = iocb->ki_pos;
	int err = 0;
	ssize_t res = 0;

	if (inode->i_size < pos + iov_iter_count(ii))
		set_bit(FUSE_I_SIZE_UNSTABLE, &fi->state);

	do {
		ssize_t count;
		struct fuse_io_args ia = {};
		struct fuse_args_pages *ap = &ia.ap;
		unsigned int nr_pages = fuse_wr_pages(pos, iov_iter_count(ii),
						      fc->max_pages);

		ap->folios = fuse_folios_alloc(nr_pages, GFP_KERNEL, &ap->descs);
		if (!ap->folios) {
			err = -ENOMEM;
			break;
		}

		count = fuse_fill_write_pages(&ia, mapping, ii, pos, nr_pages);
		if (count <= 0) {
			err = count;
		} else {
			err = fuse_send_write_pages(&ia, iocb, inode,
						    pos, count);
			if (!err) {
				size_t num_written = ia.write.out.size;

				res += num_written;
				pos += num_written;

				/* break out of the loop on short write */
				if (num_written != count)
					err = -EIO;
			}
		}
		kfree(ap->folios);
	} while (!err && iov_iter_count(ii));

	fuse_write_update_attr(inode, pos, res);
	clear_bit(FUSE_I_SIZE_UNSTABLE, &fi->state);

	if (!res)
		return err;
	iocb->ki_pos += res;
	return res;
}

static bool fuse_io_past_eof(struct kiocb *iocb, struct iov_iter *iter)
{
	struct inode *inode = file_inode(iocb->ki_filp);

	return iocb->ki_pos + iov_iter_count(iter) > i_size_read(inode);
}

/*
 * @return true if an exclusive lock for direct IO writes is needed
 */
static bool fuse_dio_wr_exclusive_lock(struct kiocb *iocb, struct iov_iter *from)
{
	struct file *file = iocb->ki_filp;
	struct fuse_file *ff = file->private_data;
	struct inode *inode = file_inode(iocb->ki_filp);
	struct fuse_inode *fi = get_fuse_inode(inode);

	/* Server side has to advise that it supports parallel dio writes. */
	if (!(ff->open_flags & FOPEN_PARALLEL_DIRECT_WRITES))
		return true;

	/*
	 * Append will need to know the eventual EOF - always needs an
	 * exclusive lock.
	 */
	if (iocb->ki_flags & IOCB_APPEND)
		return true;

	/* shared locks are not allowed with parallel page cache IO */
	if (test_bit(FUSE_I_CACHE_IO_MODE, &fi->state))
		return true;

	/* Parallel dio beyond EOF is not supported, at least for now. */
	if (fuse_io_past_eof(iocb, from))
		return true;

	return false;
}

static void fuse_dio_lock(struct kiocb *iocb, struct iov_iter *from,
			  bool *exclusive)
{
	struct inode *inode = file_inode(iocb->ki_filp);
	struct fuse_inode *fi = get_fuse_inode(inode);

	*exclusive = fuse_dio_wr_exclusive_lock(iocb, from);
	if (*exclusive) {
		inode_lock(inode);
	} else {
		inode_lock_shared(inode);
		/*
		 * New parallal dio allowed only if inode is not in caching
		 * mode and denies new opens in caching mode. This check
		 * should be performed only after taking shared inode lock.
		 * Previous past eof check was without inode lock and might
		 * have raced, so check it again.
		 */
		if (fuse_io_past_eof(iocb, from) ||
		    fuse_inode_uncached_io_start(fi, NULL) != 0) {
			inode_unlock_shared(inode);
			inode_lock(inode);
			*exclusive = true;
		}
	}
}

static void fuse_dio_unlock(struct kiocb *iocb, bool exclusive)
{
	struct inode *inode = file_inode(iocb->ki_filp);
	struct fuse_inode *fi = get_fuse_inode(inode);

	if (exclusive) {
		inode_unlock(inode);
	} else {
		/* Allow opens in caching mode after last parallel dio end */
		fuse_inode_uncached_io_end(fi);
		inode_unlock_shared(inode);
	}
}

static ssize_t fuse_cache_write_iter(struct kiocb *iocb, struct iov_iter *from)
{
	struct file *file = iocb->ki_filp;
	struct mnt_idmap *idmap = file_mnt_idmap(file);
	struct address_space *mapping = file->f_mapping;
	ssize_t written = 0;
	struct inode *inode = mapping->host;
	ssize_t err, count;
	struct fuse_conn *fc = get_fuse_conn(inode);

	if (fc->writeback_cache) {
		/* Update size (EOF optimization) and mode (SUID clearing) */
		err = fuse_update_attributes(mapping->host, file,
					     STATX_SIZE | STATX_MODE);
		if (err)
			return err;

		if (fc->handle_killpriv_v2 &&
		    setattr_should_drop_suidgid(idmap,
						file_inode(file))) {
			goto writethrough;
		}

		return generic_file_write_iter(iocb, from);
	}

writethrough:
	inode_lock(inode);

	err = count = generic_write_checks(iocb, from);
	if (err <= 0)
		goto out;

	task_io_account_write(count);

	err = kiocb_modified(iocb);
	if (err)
		goto out;

	if (iocb->ki_flags & IOCB_DIRECT) {
		written = generic_file_direct_write(iocb, from);
		if (written < 0 || !iov_iter_count(from))
			goto out;
		written = direct_write_fallback(iocb, from, written,
				fuse_perform_write(iocb, from));
	} else {
		written = fuse_perform_write(iocb, from);
	}
out:
	inode_unlock(inode);
	if (written > 0)
		written = generic_write_sync(iocb, written);

	return written ? written : err;
}

static inline unsigned long fuse_get_user_addr(const struct iov_iter *ii)
{
	return (unsigned long)iter_iov(ii)->iov_base + ii->iov_offset;
}

static inline size_t fuse_get_frag_size(const struct iov_iter *ii,
					size_t max_size)
{
	return min(iov_iter_single_seg_count(ii), max_size);
}

static int fuse_get_user_pages(struct fuse_args_pages *ap, struct iov_iter *ii,
			       size_t *nbytesp, int write,
			       unsigned int max_pages,
			       bool use_pages_for_kvec_io)
{
	bool flush_or_invalidate = false;
	unsigned int nr_pages = 0;
	size_t nbytes = 0;  /* # bytes already packed in req */
	ssize_t ret = 0;

	/* Special case for kernel I/O: can copy directly into the buffer.
	 * However if the implementation of fuse_conn requires pages instead of
	 * pointer (e.g., virtio-fs), use iov_iter_extract_pages() instead.
	 */
	if (iov_iter_is_kvec(ii)) {
		void *user_addr = (void *)fuse_get_user_addr(ii);

		if (!use_pages_for_kvec_io) {
			size_t frag_size = fuse_get_frag_size(ii, *nbytesp);

			if (write)
				ap->args.in_args[1].value = user_addr;
			else
				ap->args.out_args[0].value = user_addr;

			iov_iter_advance(ii, frag_size);
			*nbytesp = frag_size;
			return 0;
		}

		if (is_vmalloc_addr(user_addr)) {
			ap->args.vmap_base = user_addr;
			flush_or_invalidate = true;
		}
	}

	/*
	 * Until there is support for iov_iter_extract_folios(), we have to
	 * manually extract pages using iov_iter_extract_pages() and then
	 * copy that to a folios array.
	 */
	struct page **pages = kzalloc(max_pages * sizeof(struct page *),
				      GFP_KERNEL);
	if (!pages) {
		ret = -ENOMEM;
		goto out;
	}

	while (nbytes < *nbytesp && nr_pages < max_pages) {
		unsigned nfolios, i;
		size_t start;

		ret = iov_iter_extract_pages(ii, &pages,
					     *nbytesp - nbytes,
					     max_pages - nr_pages,
					     0, &start);
		if (ret < 0)
			break;

		nbytes += ret;

		nfolios = DIV_ROUND_UP(ret + start, PAGE_SIZE);
<<<<<<< HEAD

		for (i = 0; i < nfolios; i++) {
			struct folio *folio = page_folio(pages[i]);
			unsigned int offset = start +
				(folio_page_idx(folio, pages[i]) << PAGE_SHIFT);
			unsigned int len = min_t(unsigned int, ret, PAGE_SIZE - start);

=======

		for (i = 0; i < nfolios; i++) {
			struct folio *folio = page_folio(pages[i]);
			unsigned int offset = start +
				(folio_page_idx(folio, pages[i]) << PAGE_SHIFT);
			unsigned int len = min_t(unsigned int, ret, PAGE_SIZE - start);

>>>>>>> 2b88851f
			ap->descs[ap->num_folios].offset = offset;
			ap->descs[ap->num_folios].length = len;
			ap->folios[ap->num_folios] = folio;
			start = 0;
			ret -= len;
			ap->num_folios++;
		}

		nr_pages += nfolios;
	}
	kfree(pages);

	if (write && flush_or_invalidate)
		flush_kernel_vmap_range(ap->args.vmap_base, nbytes);

	ap->args.invalidate_vmap = !write && flush_or_invalidate;
	ap->args.is_pinned = iov_iter_extract_will_pin(ii);
	ap->args.user_pages = true;
	if (write)
		ap->args.in_pages = true;
	else
		ap->args.out_pages = true;

out:
	*nbytesp = nbytes;

	return ret < 0 ? ret : 0;
}

ssize_t fuse_direct_io(struct fuse_io_priv *io, struct iov_iter *iter,
		       loff_t *ppos, int flags)
{
	int write = flags & FUSE_DIO_WRITE;
	int cuse = flags & FUSE_DIO_CUSE;
	struct file *file = io->iocb->ki_filp;
	struct address_space *mapping = file->f_mapping;
	struct inode *inode = mapping->host;
	struct fuse_file *ff = file->private_data;
	struct fuse_conn *fc = ff->fm->fc;
	size_t nmax = write ? fc->max_write : fc->max_read;
	loff_t pos = *ppos;
	size_t count = iov_iter_count(iter);
	pgoff_t idx_from = pos >> PAGE_SHIFT;
	pgoff_t idx_to = (pos + count - 1) >> PAGE_SHIFT;
	ssize_t res = 0;
	int err = 0;
	struct fuse_io_args *ia;
	unsigned int max_pages;
	bool fopen_direct_io = ff->open_flags & FOPEN_DIRECT_IO;

	max_pages = iov_iter_npages(iter, fc->max_pages);
	ia = fuse_io_alloc(io, max_pages);
	if (!ia)
		return -ENOMEM;

	if (fopen_direct_io && fc->direct_io_allow_mmap) {
		res = filemap_write_and_wait_range(mapping, pos, pos + count - 1);
		if (res) {
			fuse_io_free(ia);
			return res;
		}
	}
	if (!cuse && filemap_range_has_writeback(mapping, pos, (pos + count - 1))) {
		if (!write)
			inode_lock(inode);
		fuse_sync_writes(inode);
		if (!write)
			inode_unlock(inode);
	}

	if (fopen_direct_io && write) {
		res = invalidate_inode_pages2_range(mapping, idx_from, idx_to);
		if (res) {
			fuse_io_free(ia);
			return res;
		}
	}

	io->should_dirty = !write && user_backed_iter(iter);
	while (count) {
		ssize_t nres;
		fl_owner_t owner = current->files;
		size_t nbytes = min(count, nmax);

		err = fuse_get_user_pages(&ia->ap, iter, &nbytes, write,
					  max_pages, fc->use_pages_for_kvec_io);
		if (err && !nbytes)
			break;

		if (write) {
			if (!capable(CAP_FSETID))
				ia->write.in.write_flags |= FUSE_WRITE_KILL_SUIDGID;

			nres = fuse_send_write(ia, pos, nbytes, owner);
		} else {
			nres = fuse_send_read(ia, pos, nbytes, owner);
		}

		if (!io->async || nres < 0) {
			fuse_release_user_pages(&ia->ap, nres, io->should_dirty);
			fuse_io_free(ia);
		}
		ia = NULL;
		if (nres < 0) {
			iov_iter_revert(iter, nbytes);
			err = nres;
			break;
		}
		WARN_ON(nres > nbytes);

		count -= nres;
		res += nres;
		pos += nres;
		if (nres != nbytes) {
			iov_iter_revert(iter, nbytes - nres);
			break;
		}
		if (count) {
			max_pages = iov_iter_npages(iter, fc->max_pages);
			ia = fuse_io_alloc(io, max_pages);
			if (!ia)
				break;
		}
	}
	if (ia)
		fuse_io_free(ia);
	if (res > 0)
		*ppos = pos;

	return res > 0 ? res : err;
}
EXPORT_SYMBOL_GPL(fuse_direct_io);

static ssize_t __fuse_direct_read(struct fuse_io_priv *io,
				  struct iov_iter *iter,
				  loff_t *ppos)
{
	ssize_t res;
	struct inode *inode = file_inode(io->iocb->ki_filp);

	res = fuse_direct_io(io, iter, ppos, 0);

	fuse_invalidate_atime(inode);

	return res;
}

static ssize_t fuse_direct_IO(struct kiocb *iocb, struct iov_iter *iter);

static ssize_t fuse_direct_read_iter(struct kiocb *iocb, struct iov_iter *to)
{
	ssize_t res;

	if (!is_sync_kiocb(iocb)) {
		res = fuse_direct_IO(iocb, to);
	} else {
		struct fuse_io_priv io = FUSE_IO_PRIV_SYNC(iocb);

		res = __fuse_direct_read(&io, to, &iocb->ki_pos);
	}

	return res;
}

static ssize_t fuse_direct_write_iter(struct kiocb *iocb, struct iov_iter *from)
{
	struct inode *inode = file_inode(iocb->ki_filp);
	ssize_t res;
	bool exclusive;

	fuse_dio_lock(iocb, from, &exclusive);
	res = generic_write_checks(iocb, from);
	if (res > 0) {
		task_io_account_write(res);
		if (!is_sync_kiocb(iocb)) {
			res = fuse_direct_IO(iocb, from);
		} else {
			struct fuse_io_priv io = FUSE_IO_PRIV_SYNC(iocb);

			res = fuse_direct_io(&io, from, &iocb->ki_pos,
					     FUSE_DIO_WRITE);
			fuse_write_update_attr(inode, iocb->ki_pos, res);
		}
	}
	fuse_dio_unlock(iocb, exclusive);

	return res;
}

static ssize_t fuse_file_read_iter(struct kiocb *iocb, struct iov_iter *to)
{
	struct file *file = iocb->ki_filp;
	struct fuse_file *ff = file->private_data;
	struct inode *inode = file_inode(file);

	if (fuse_is_bad(inode))
		return -EIO;

	if (FUSE_IS_DAX(inode))
		return fuse_dax_read_iter(iocb, to);

	/* FOPEN_DIRECT_IO overrides FOPEN_PASSTHROUGH */
	if (ff->open_flags & FOPEN_DIRECT_IO)
		return fuse_direct_read_iter(iocb, to);
	else if (fuse_file_passthrough(ff))
		return fuse_passthrough_read_iter(iocb, to);
	else
		return fuse_cache_read_iter(iocb, to);
}

static ssize_t fuse_file_write_iter(struct kiocb *iocb, struct iov_iter *from)
{
	struct file *file = iocb->ki_filp;
	struct fuse_file *ff = file->private_data;
	struct inode *inode = file_inode(file);

	if (fuse_is_bad(inode))
		return -EIO;

	if (FUSE_IS_DAX(inode))
		return fuse_dax_write_iter(iocb, from);

	/* FOPEN_DIRECT_IO overrides FOPEN_PASSTHROUGH */
	if (ff->open_flags & FOPEN_DIRECT_IO)
		return fuse_direct_write_iter(iocb, from);
	else if (fuse_file_passthrough(ff))
		return fuse_passthrough_write_iter(iocb, from);
	else
		return fuse_cache_write_iter(iocb, from);
}

static ssize_t fuse_splice_read(struct file *in, loff_t *ppos,
				struct pipe_inode_info *pipe, size_t len,
				unsigned int flags)
{
	struct fuse_file *ff = in->private_data;

	/* FOPEN_DIRECT_IO overrides FOPEN_PASSTHROUGH */
	if (fuse_file_passthrough(ff) && !(ff->open_flags & FOPEN_DIRECT_IO))
		return fuse_passthrough_splice_read(in, ppos, pipe, len, flags);
	else
		return filemap_splice_read(in, ppos, pipe, len, flags);
}

static ssize_t fuse_splice_write(struct pipe_inode_info *pipe, struct file *out,
				 loff_t *ppos, size_t len, unsigned int flags)
{
	struct fuse_file *ff = out->private_data;

	/* FOPEN_DIRECT_IO overrides FOPEN_PASSTHROUGH */
	if (fuse_file_passthrough(ff) && !(ff->open_flags & FOPEN_DIRECT_IO))
		return fuse_passthrough_splice_write(pipe, out, ppos, len, flags);
	else
		return iter_file_splice_write(pipe, out, ppos, len, flags);
}

static void fuse_writepage_free(struct fuse_writepage_args *wpa)
{
	struct fuse_args_pages *ap = &wpa->ia.ap;

	if (wpa->bucket)
		fuse_sync_bucket_dec(wpa->bucket);

	fuse_file_put(wpa->ia.ff, false);

	kfree(ap->folios);
	kfree(wpa);
}

static void fuse_writepage_finish(struct fuse_writepage_args *wpa)
{
	struct fuse_args_pages *ap = &wpa->ia.ap;
	struct inode *inode = wpa->inode;
	struct fuse_inode *fi = get_fuse_inode(inode);
	struct backing_dev_info *bdi = inode_to_bdi(inode);
	int i;

	for (i = 0; i < ap->num_folios; i++) {
		/*
		 * Benchmarks showed that ending writeback within the
		 * scope of the fi->lock alleviates xarray lock
		 * contention and noticeably improves performance.
		 */
		folio_end_writeback(ap->folios[i]);
		dec_wb_stat(&bdi->wb, WB_WRITEBACK);
		wb_writeout_inc(&bdi->wb);
	}

	wake_up(&fi->page_waitq);
}

/* Called under fi->lock, may release and reacquire it */
static void fuse_send_writepage(struct fuse_mount *fm,
				struct fuse_writepage_args *wpa, loff_t size)
__releases(fi->lock)
__acquires(fi->lock)
{
	struct fuse_inode *fi = get_fuse_inode(wpa->inode);
	struct fuse_write_in *inarg = &wpa->ia.write.in;
	struct fuse_args *args = &wpa->ia.ap.args;
	/* Currently, all folios in FUSE are one page */
	__u64 data_size = wpa->ia.ap.num_folios * PAGE_SIZE;
	int err;

	fi->writectr++;
	if (inarg->offset + data_size <= size) {
		inarg->size = data_size;
	} else if (inarg->offset < size) {
		inarg->size = size - inarg->offset;
	} else {
		/* Got truncated off completely */
		goto out_free;
	}

	args->in_args[1].size = inarg->size;
	args->force = true;
	args->nocreds = true;

	err = fuse_simple_background(fm, args, GFP_ATOMIC);
	if (err == -ENOMEM) {
		spin_unlock(&fi->lock);
		err = fuse_simple_background(fm, args, GFP_NOFS | __GFP_NOFAIL);
		spin_lock(&fi->lock);
	}

	/* Fails on broken connection only */
	if (unlikely(err))
		goto out_free;

	return;

 out_free:
	fi->writectr--;
	fuse_writepage_finish(wpa);
	spin_unlock(&fi->lock);
	fuse_writepage_free(wpa);
	spin_lock(&fi->lock);
}

/*
 * If fi->writectr is positive (no truncate or fsync going on) send
 * all queued writepage requests.
 *
 * Called with fi->lock
 */
void fuse_flush_writepages(struct inode *inode)
__releases(fi->lock)
__acquires(fi->lock)
{
	struct fuse_mount *fm = get_fuse_mount(inode);
	struct fuse_inode *fi = get_fuse_inode(inode);
	loff_t crop = i_size_read(inode);
	struct fuse_writepage_args *wpa;

	while (fi->writectr >= 0 && !list_empty(&fi->queued_writes)) {
		wpa = list_entry(fi->queued_writes.next,
				 struct fuse_writepage_args, queue_entry);
		list_del_init(&wpa->queue_entry);
		fuse_send_writepage(fm, wpa, crop);
	}
}

static void fuse_writepage_end(struct fuse_mount *fm, struct fuse_args *args,
			       int error)
{
	struct fuse_writepage_args *wpa =
		container_of(args, typeof(*wpa), ia.ap.args);
	struct inode *inode = wpa->inode;
	struct fuse_inode *fi = get_fuse_inode(inode);
	struct fuse_conn *fc = get_fuse_conn(inode);

	mapping_set_error(inode->i_mapping, error);
	/*
	 * A writeback finished and this might have updated mtime/ctime on
	 * server making local mtime/ctime stale.  Hence invalidate attrs.
	 * Do this only if writeback_cache is not enabled.  If writeback_cache
	 * is enabled, we trust local ctime/mtime.
	 */
	if (!fc->writeback_cache)
		fuse_invalidate_attr_mask(inode, FUSE_STATX_MODIFY);
	spin_lock(&fi->lock);
	fi->writectr--;
	fuse_writepage_finish(wpa);
	spin_unlock(&fi->lock);
	fuse_writepage_free(wpa);
}

static struct fuse_file *__fuse_write_file_get(struct fuse_inode *fi)
{
	struct fuse_file *ff;

	spin_lock(&fi->lock);
	ff = list_first_entry_or_null(&fi->write_files, struct fuse_file,
				      write_entry);
	if (ff)
		fuse_file_get(ff);
	spin_unlock(&fi->lock);

	return ff;
}

static struct fuse_file *fuse_write_file_get(struct fuse_inode *fi)
{
	struct fuse_file *ff = __fuse_write_file_get(fi);
	WARN_ON(!ff);
	return ff;
}

int fuse_write_inode(struct inode *inode, struct writeback_control *wbc)
{
	struct fuse_inode *fi = get_fuse_inode(inode);
	struct fuse_file *ff;
	int err;

	/*
	 * Inode is always written before the last reference is dropped and
	 * hence this should not be reached from reclaim.
	 *
	 * Writing back the inode from reclaim can deadlock if the request
	 * processing itself needs an allocation.  Allocations triggering
	 * reclaim while serving a request can't be prevented, because it can
	 * involve any number of unrelated userspace processes.
	 */
	WARN_ON(wbc->for_reclaim);

	ff = __fuse_write_file_get(fi);
	err = fuse_flush_times(inode, ff);
	if (ff)
		fuse_file_put(ff, false);

	return err;
}

static struct fuse_writepage_args *fuse_writepage_args_alloc(void)
{
	struct fuse_writepage_args *wpa;
	struct fuse_args_pages *ap;

	wpa = kzalloc(sizeof(*wpa), GFP_NOFS);
	if (wpa) {
		ap = &wpa->ia.ap;
		ap->num_folios = 0;
		ap->folios = fuse_folios_alloc(1, GFP_NOFS, &ap->descs);
		if (!ap->folios) {
			kfree(wpa);
			wpa = NULL;
		}
	}
	return wpa;

}

static void fuse_writepage_add_to_bucket(struct fuse_conn *fc,
					 struct fuse_writepage_args *wpa)
{
	if (!fc->sync_fs)
		return;

	rcu_read_lock();
	/* Prevent resurrection of dead bucket in unlikely race with syncfs */
	do {
		wpa->bucket = rcu_dereference(fc->curr_bucket);
	} while (unlikely(!atomic_inc_not_zero(&wpa->bucket->count)));
	rcu_read_unlock();
}

static void fuse_writepage_args_page_fill(struct fuse_writepage_args *wpa, struct folio *folio,
					  uint32_t folio_index)
{
	struct inode *inode = folio->mapping->host;
	struct fuse_args_pages *ap = &wpa->ia.ap;

	ap->folios[folio_index] = folio;
	ap->descs[folio_index].offset = 0;
	ap->descs[folio_index].length = PAGE_SIZE;

	inc_wb_stat(&inode_to_bdi(inode)->wb, WB_WRITEBACK);
}

static struct fuse_writepage_args *fuse_writepage_args_setup(struct folio *folio,
							     struct fuse_file *ff)
{
	struct inode *inode = folio->mapping->host;
	struct fuse_conn *fc = get_fuse_conn(inode);
	struct fuse_writepage_args *wpa;
	struct fuse_args_pages *ap;

	wpa = fuse_writepage_args_alloc();
	if (!wpa)
		return NULL;

	fuse_writepage_add_to_bucket(fc, wpa);
	fuse_write_args_fill(&wpa->ia, ff, folio_pos(folio), 0);
	wpa->ia.write.in.write_flags |= FUSE_WRITE_CACHE;
	wpa->inode = inode;
	wpa->ia.ff = ff;

	ap = &wpa->ia.ap;
	ap->args.in_pages = true;
	ap->args.end = fuse_writepage_end;

	return wpa;
}

static int fuse_writepage_locked(struct folio *folio)
{
	struct address_space *mapping = folio->mapping;
	struct inode *inode = mapping->host;
	struct fuse_inode *fi = get_fuse_inode(inode);
	struct fuse_writepage_args *wpa;
	struct fuse_args_pages *ap;
	struct fuse_file *ff;
	int error = -EIO;

	ff = fuse_write_file_get(fi);
	if (!ff)
		goto err;

	wpa = fuse_writepage_args_setup(folio, ff);
	error = -ENOMEM;
	if (!wpa)
		goto err_writepage_args;

	ap = &wpa->ia.ap;
	ap->num_folios = 1;

	folio_start_writeback(folio);
	fuse_writepage_args_page_fill(wpa, folio, 0);

	spin_lock(&fi->lock);
	list_add_tail(&wpa->queue_entry, &fi->queued_writes);
	fuse_flush_writepages(inode);
	spin_unlock(&fi->lock);

	return 0;

err_writepage_args:
	fuse_file_put(ff, false);
err:
	mapping_set_error(folio->mapping, error);
	return error;
}

struct fuse_fill_wb_data {
	struct fuse_writepage_args *wpa;
	struct fuse_file *ff;
	struct inode *inode;
	unsigned int max_folios;
};

static bool fuse_pages_realloc(struct fuse_fill_wb_data *data)
{
	struct fuse_args_pages *ap = &data->wpa->ia.ap;
	struct fuse_conn *fc = get_fuse_conn(data->inode);
	struct folio **folios;
	struct fuse_folio_desc *descs;
	unsigned int nfolios = min_t(unsigned int,
				     max_t(unsigned int, data->max_folios * 2,
					   FUSE_DEFAULT_MAX_PAGES_PER_REQ),
				    fc->max_pages);
	WARN_ON(nfolios <= data->max_folios);

	folios = fuse_folios_alloc(nfolios, GFP_NOFS, &descs);
	if (!folios)
		return false;

	memcpy(folios, ap->folios, sizeof(struct folio *) * ap->num_folios);
	memcpy(descs, ap->descs, sizeof(struct fuse_folio_desc) * ap->num_folios);
	kfree(ap->folios);
	ap->folios = folios;
	ap->descs = descs;
	data->max_folios = nfolios;

	return true;
}

static void fuse_writepages_send(struct fuse_fill_wb_data *data)
{
	struct fuse_writepage_args *wpa = data->wpa;
	struct inode *inode = data->inode;
	struct fuse_inode *fi = get_fuse_inode(inode);

	spin_lock(&fi->lock);
	list_add_tail(&wpa->queue_entry, &fi->queued_writes);
	fuse_flush_writepages(inode);
	spin_unlock(&fi->lock);
}

static bool fuse_writepage_need_send(struct fuse_conn *fc, struct folio *folio,
				     struct fuse_args_pages *ap,
				     struct fuse_fill_wb_data *data)
{
	WARN_ON(!ap->num_folios);

	/* Reached max pages */
	if (ap->num_folios == fc->max_pages)
		return true;

	/* Reached max write bytes */
	if ((ap->num_folios + 1) * PAGE_SIZE > fc->max_write)
		return true;

	/* Discontinuity */
	if (ap->folios[ap->num_folios - 1]->index + 1 != folio_index(folio))
		return true;

	/* Need to grow the pages array?  If so, did the expansion fail? */
	if (ap->num_folios == data->max_folios && !fuse_pages_realloc(data))
		return true;

	return false;
}

static int fuse_writepages_fill(struct folio *folio,
		struct writeback_control *wbc, void *_data)
{
	struct fuse_fill_wb_data *data = _data;
	struct fuse_writepage_args *wpa = data->wpa;
	struct fuse_args_pages *ap = &wpa->ia.ap;
	struct inode *inode = data->inode;
	struct fuse_inode *fi = get_fuse_inode(inode);
	struct fuse_conn *fc = get_fuse_conn(inode);
	int err;

	if (!data->ff) {
		err = -EIO;
		data->ff = fuse_write_file_get(fi);
		if (!data->ff)
			goto out_unlock;
	}

	if (wpa && fuse_writepage_need_send(fc, folio, ap, data)) {
		fuse_writepages_send(data);
		data->wpa = NULL;
	}

	if (data->wpa == NULL) {
		err = -ENOMEM;
		wpa = fuse_writepage_args_setup(folio, data->ff);
		if (!wpa)
			goto out_unlock;
		fuse_file_get(wpa->ia.ff);
		data->max_folios = 1;
		ap = &wpa->ia.ap;
	}
	folio_start_writeback(folio);

	fuse_writepage_args_page_fill(wpa, folio, ap->num_folios);

	err = 0;
	ap->num_folios++;
	if (!data->wpa)
		data->wpa = wpa;
out_unlock:
	folio_unlock(folio);

	return err;
}

static int fuse_writepages(struct address_space *mapping,
			   struct writeback_control *wbc)
{
	struct inode *inode = mapping->host;
	struct fuse_conn *fc = get_fuse_conn(inode);
	struct fuse_fill_wb_data data;
	int err;

	err = -EIO;
	if (fuse_is_bad(inode))
		goto out;

	if (wbc->sync_mode == WB_SYNC_NONE &&
	    fc->num_background >= fc->congestion_threshold)
		return 0;

	data.inode = inode;
	data.wpa = NULL;
	data.ff = NULL;

	err = write_cache_pages(mapping, wbc, fuse_writepages_fill, &data);
	if (data.wpa) {
		WARN_ON(!data.wpa->ia.ap.num_folios);
		fuse_writepages_send(&data);
	}
	if (data.ff)
		fuse_file_put(data.ff, false);

out:
	return err;
}

/*
 * It's worthy to make sure that space is reserved on disk for the write,
 * but how to implement it without killing performance need more thinking.
 */
static int fuse_write_begin(struct file *file, struct address_space *mapping,
		loff_t pos, unsigned len, struct folio **foliop, void **fsdata)
{
	pgoff_t index = pos >> PAGE_SHIFT;
	struct fuse_conn *fc = get_fuse_conn(file_inode(file));
	struct folio *folio;
	loff_t fsize;
	int err = -ENOMEM;

	WARN_ON(!fc->writeback_cache);

	folio = __filemap_get_folio(mapping, index, FGP_WRITEBEGIN,
			mapping_gfp_mask(mapping));
	if (IS_ERR(folio))
		goto error;

	if (folio_test_uptodate(folio) || len >= folio_size(folio))
		goto success;
	/*
	 * Check if the start of this folio comes after the end of file,
	 * in which case the readpage can be optimized away.
	 */
	fsize = i_size_read(mapping->host);
	if (fsize <= folio_pos(folio)) {
		size_t off = offset_in_folio(folio, pos);
		if (off)
			folio_zero_segment(folio, 0, off);
		goto success;
	}
	err = fuse_do_readfolio(file, folio);
	if (err)
		goto cleanup;
success:
	*foliop = folio;
	return 0;

cleanup:
	folio_unlock(folio);
	folio_put(folio);
error:
	return err;
}

static int fuse_write_end(struct file *file, struct address_space *mapping,
		loff_t pos, unsigned len, unsigned copied,
		struct folio *folio, void *fsdata)
{
	struct inode *inode = folio->mapping->host;

	/* Haven't copied anything?  Skip zeroing, size extending, dirtying. */
	if (!copied)
		goto unlock;

	pos += copied;
	if (!folio_test_uptodate(folio)) {
		/* Zero any unwritten bytes at the end of the page */
		size_t endoff = pos & ~PAGE_MASK;
		if (endoff)
			folio_zero_segment(folio, endoff, PAGE_SIZE);
		folio_mark_uptodate(folio);
	}

	if (pos > inode->i_size)
		i_size_write(inode, pos);

	folio_mark_dirty(folio);

unlock:
	folio_unlock(folio);
	folio_put(folio);

	return copied;
}

static int fuse_launder_folio(struct folio *folio)
{
	int err = 0;
	if (folio_clear_dirty_for_io(folio)) {
		err = fuse_writepage_locked(folio);
		if (!err)
			folio_wait_writeback(folio);
	}
	return err;
}

/*
 * Write back dirty data/metadata now (there may not be any suitable
 * open files later for data)
 */
static void fuse_vma_close(struct vm_area_struct *vma)
{
	int err;

	err = write_inode_now(vma->vm_file->f_mapping->host, 1);
	mapping_set_error(vma->vm_file->f_mapping, err);
}

/*
 * Wait for writeback against this page to complete before allowing it
 * to be marked dirty again, and hence written back again, possibly
 * before the previous writepage completed.
 *
 * Block here, instead of in ->writepage(), so that the userspace fs
 * can only block processes actually operating on the filesystem.
 *
 * Otherwise unprivileged userspace fs would be able to block
 * unrelated:
 *
 * - page migration
 * - sync(2)
 * - try_to_free_pages() with order > PAGE_ALLOC_COSTLY_ORDER
 */
static vm_fault_t fuse_page_mkwrite(struct vm_fault *vmf)
{
	struct folio *folio = page_folio(vmf->page);
	struct inode *inode = file_inode(vmf->vma->vm_file);

	file_update_time(vmf->vma->vm_file);
	folio_lock(folio);
	if (folio->mapping != inode->i_mapping) {
		folio_unlock(folio);
		return VM_FAULT_NOPAGE;
	}

	folio_wait_writeback(folio);
	return VM_FAULT_LOCKED;
}

static const struct vm_operations_struct fuse_file_vm_ops = {
	.close		= fuse_vma_close,
	.fault		= filemap_fault,
	.map_pages	= filemap_map_pages,
	.page_mkwrite	= fuse_page_mkwrite,
};

static int fuse_file_mmap(struct file *file, struct vm_area_struct *vma)
{
	struct fuse_file *ff = file->private_data;
	struct fuse_conn *fc = ff->fm->fc;
	struct inode *inode = file_inode(file);
	int rc;

	/* DAX mmap is superior to direct_io mmap */
	if (FUSE_IS_DAX(inode))
		return fuse_dax_mmap(file, vma);

	/*
	 * If inode is in passthrough io mode, because it has some file open
	 * in passthrough mode, either mmap to backing file or fail mmap,
	 * because mixing cached mmap and passthrough io mode is not allowed.
	 */
	if (fuse_file_passthrough(ff))
		return fuse_passthrough_mmap(file, vma);
	else if (fuse_inode_backing(get_fuse_inode(inode)))
		return -ENODEV;

	/*
	 * FOPEN_DIRECT_IO handling is special compared to O_DIRECT,
	 * as does not allow MAP_SHARED mmap without FUSE_DIRECT_IO_ALLOW_MMAP.
	 */
	if (ff->open_flags & FOPEN_DIRECT_IO) {
		/*
		 * Can't provide the coherency needed for MAP_SHARED
		 * if FUSE_DIRECT_IO_ALLOW_MMAP isn't set.
		 */
		if ((vma->vm_flags & VM_MAYSHARE) && !fc->direct_io_allow_mmap)
			return -ENODEV;

		invalidate_inode_pages2(file->f_mapping);

		if (!(vma->vm_flags & VM_MAYSHARE)) {
			/* MAP_PRIVATE */
			return generic_file_mmap(file, vma);
		}

		/*
		 * First mmap of direct_io file enters caching inode io mode.
		 * Also waits for parallel dio writers to go into serial mode
		 * (exclusive instead of shared lock).
		 * After first mmap, the inode stays in caching io mode until
		 * the direct_io file release.
		 */
		rc = fuse_file_cached_io_open(inode, ff);
		if (rc)
			return rc;
	}

	if ((vma->vm_flags & VM_SHARED) && (vma->vm_flags & VM_MAYWRITE))
		fuse_link_write_file(file);

	file_accessed(file);
	vma->vm_ops = &fuse_file_vm_ops;
	return 0;
}

static int convert_fuse_file_lock(struct fuse_conn *fc,
				  const struct fuse_file_lock *ffl,
				  struct file_lock *fl)
{
	switch (ffl->type) {
	case F_UNLCK:
		break;

	case F_RDLCK:
	case F_WRLCK:
		if (ffl->start > OFFSET_MAX || ffl->end > OFFSET_MAX ||
		    ffl->end < ffl->start)
			return -EIO;

		fl->fl_start = ffl->start;
		fl->fl_end = ffl->end;

		/*
		 * Convert pid into init's pid namespace.  The locks API will
		 * translate it into the caller's pid namespace.
		 */
		rcu_read_lock();
		fl->c.flc_pid = pid_nr_ns(find_pid_ns(ffl->pid, fc->pid_ns), &init_pid_ns);
		rcu_read_unlock();
		break;

	default:
		return -EIO;
	}
	fl->c.flc_type = ffl->type;
	return 0;
}

static void fuse_lk_fill(struct fuse_args *args, struct file *file,
			 const struct file_lock *fl, int opcode, pid_t pid,
			 int flock, struct fuse_lk_in *inarg)
{
	struct inode *inode = file_inode(file);
	struct fuse_conn *fc = get_fuse_conn(inode);
	struct fuse_file *ff = file->private_data;

	memset(inarg, 0, sizeof(*inarg));
	inarg->fh = ff->fh;
	inarg->owner = fuse_lock_owner_id(fc, fl->c.flc_owner);
	inarg->lk.start = fl->fl_start;
	inarg->lk.end = fl->fl_end;
	inarg->lk.type = fl->c.flc_type;
	inarg->lk.pid = pid;
	if (flock)
		inarg->lk_flags |= FUSE_LK_FLOCK;
	args->opcode = opcode;
	args->nodeid = get_node_id(inode);
	args->in_numargs = 1;
	args->in_args[0].size = sizeof(*inarg);
	args->in_args[0].value = inarg;
}

static int fuse_getlk(struct file *file, struct file_lock *fl)
{
	struct inode *inode = file_inode(file);
	struct fuse_mount *fm = get_fuse_mount(inode);
	FUSE_ARGS(args);
	struct fuse_lk_in inarg;
	struct fuse_lk_out outarg;
	int err;

	fuse_lk_fill(&args, file, fl, FUSE_GETLK, 0, 0, &inarg);
	args.out_numargs = 1;
	args.out_args[0].size = sizeof(outarg);
	args.out_args[0].value = &outarg;
	err = fuse_simple_request(fm, &args);
	if (!err)
		err = convert_fuse_file_lock(fm->fc, &outarg.lk, fl);

	return err;
}

static int fuse_setlk(struct file *file, struct file_lock *fl, int flock)
{
	struct inode *inode = file_inode(file);
	struct fuse_mount *fm = get_fuse_mount(inode);
	FUSE_ARGS(args);
	struct fuse_lk_in inarg;
	int opcode = (fl->c.flc_flags & FL_SLEEP) ? FUSE_SETLKW : FUSE_SETLK;
	struct pid *pid = fl->c.flc_type != F_UNLCK ? task_tgid(current) : NULL;
	pid_t pid_nr = pid_nr_ns(pid, fm->fc->pid_ns);
	int err;

	if (fl->fl_lmops && fl->fl_lmops->lm_grant) {
		/* NLM needs asynchronous locks, which we don't support yet */
		return -ENOLCK;
	}

	fuse_lk_fill(&args, file, fl, opcode, pid_nr, flock, &inarg);
	err = fuse_simple_request(fm, &args);

	/* locking is restartable */
	if (err == -EINTR)
		err = -ERESTARTSYS;

	return err;
}

static int fuse_file_lock(struct file *file, int cmd, struct file_lock *fl)
{
	struct inode *inode = file_inode(file);
	struct fuse_conn *fc = get_fuse_conn(inode);
	int err;

	if (cmd == F_CANCELLK) {
		err = 0;
	} else if (cmd == F_GETLK) {
		if (fc->no_lock) {
			posix_test_lock(file, fl);
			err = 0;
		} else
			err = fuse_getlk(file, fl);
	} else {
		if (fc->no_lock)
			err = posix_lock_file(file, fl, NULL);
		else
			err = fuse_setlk(file, fl, 0);
	}
	return err;
}

static int fuse_file_flock(struct file *file, int cmd, struct file_lock *fl)
{
	struct inode *inode = file_inode(file);
	struct fuse_conn *fc = get_fuse_conn(inode);
	int err;

	if (fc->no_flock) {
		err = locks_lock_file_wait(file, fl);
	} else {
		struct fuse_file *ff = file->private_data;

		/* emulate flock with POSIX locks */
		ff->flock = true;
		err = fuse_setlk(file, fl, 1);
	}

	return err;
}

static sector_t fuse_bmap(struct address_space *mapping, sector_t block)
{
	struct inode *inode = mapping->host;
	struct fuse_mount *fm = get_fuse_mount(inode);
	FUSE_ARGS(args);
	struct fuse_bmap_in inarg;
	struct fuse_bmap_out outarg;
	int err;

	if (!inode->i_sb->s_bdev || fm->fc->no_bmap)
		return 0;

	memset(&inarg, 0, sizeof(inarg));
	inarg.block = block;
	inarg.blocksize = inode->i_sb->s_blocksize;
	args.opcode = FUSE_BMAP;
	args.nodeid = get_node_id(inode);
	args.in_numargs = 1;
	args.in_args[0].size = sizeof(inarg);
	args.in_args[0].value = &inarg;
	args.out_numargs = 1;
	args.out_args[0].size = sizeof(outarg);
	args.out_args[0].value = &outarg;
	err = fuse_simple_request(fm, &args);
	if (err == -ENOSYS)
		fm->fc->no_bmap = 1;

	return err ? 0 : outarg.block;
}

static loff_t fuse_lseek(struct file *file, loff_t offset, int whence)
{
	struct inode *inode = file->f_mapping->host;
	struct fuse_mount *fm = get_fuse_mount(inode);
	struct fuse_file *ff = file->private_data;
	FUSE_ARGS(args);
	struct fuse_lseek_in inarg = {
		.fh = ff->fh,
		.offset = offset,
		.whence = whence
	};
	struct fuse_lseek_out outarg;
	int err;

	if (fm->fc->no_lseek)
		goto fallback;

	args.opcode = FUSE_LSEEK;
	args.nodeid = ff->nodeid;
	args.in_numargs = 1;
	args.in_args[0].size = sizeof(inarg);
	args.in_args[0].value = &inarg;
	args.out_numargs = 1;
	args.out_args[0].size = sizeof(outarg);
	args.out_args[0].value = &outarg;
	err = fuse_simple_request(fm, &args);
	if (err) {
		if (err == -ENOSYS) {
			fm->fc->no_lseek = 1;
			goto fallback;
		}
		return err;
	}

	return vfs_setpos(file, outarg.offset, inode->i_sb->s_maxbytes);

fallback:
	err = fuse_update_attributes(inode, file, STATX_SIZE);
	if (!err)
		return generic_file_llseek(file, offset, whence);
	else
		return err;
}

static loff_t fuse_file_llseek(struct file *file, loff_t offset, int whence)
{
	loff_t retval;
	struct inode *inode = file_inode(file);

	switch (whence) {
	case SEEK_SET:
	case SEEK_CUR:
		 /* No i_mutex protection necessary for SEEK_CUR and SEEK_SET */
		retval = generic_file_llseek(file, offset, whence);
		break;
	case SEEK_END:
		inode_lock(inode);
		retval = fuse_update_attributes(inode, file, STATX_SIZE);
		if (!retval)
			retval = generic_file_llseek(file, offset, whence);
		inode_unlock(inode);
		break;
	case SEEK_HOLE:
	case SEEK_DATA:
		inode_lock(inode);
		retval = fuse_lseek(file, offset, whence);
		inode_unlock(inode);
		break;
	default:
		retval = -EINVAL;
	}

	return retval;
}

/*
 * All files which have been polled are linked to RB tree
 * fuse_conn->polled_files which is indexed by kh.  Walk the tree and
 * find the matching one.
 */
static struct rb_node **fuse_find_polled_node(struct fuse_conn *fc, u64 kh,
					      struct rb_node **parent_out)
{
	struct rb_node **link = &fc->polled_files.rb_node;
	struct rb_node *last = NULL;

	while (*link) {
		struct fuse_file *ff;

		last = *link;
		ff = rb_entry(last, struct fuse_file, polled_node);

		if (kh < ff->kh)
			link = &last->rb_left;
		else if (kh > ff->kh)
			link = &last->rb_right;
		else
			return link;
	}

	if (parent_out)
		*parent_out = last;
	return link;
}

/*
 * The file is about to be polled.  Make sure it's on the polled_files
 * RB tree.  Note that files once added to the polled_files tree are
 * not removed before the file is released.  This is because a file
 * polled once is likely to be polled again.
 */
static void fuse_register_polled_file(struct fuse_conn *fc,
				      struct fuse_file *ff)
{
	spin_lock(&fc->lock);
	if (RB_EMPTY_NODE(&ff->polled_node)) {
		struct rb_node **link, *parent;

		link = fuse_find_polled_node(fc, ff->kh, &parent);
		BUG_ON(*link);
		rb_link_node(&ff->polled_node, parent, link);
		rb_insert_color(&ff->polled_node, &fc->polled_files);
	}
	spin_unlock(&fc->lock);
}

__poll_t fuse_file_poll(struct file *file, poll_table *wait)
{
	struct fuse_file *ff = file->private_data;
	struct fuse_mount *fm = ff->fm;
	struct fuse_poll_in inarg = { .fh = ff->fh, .kh = ff->kh };
	struct fuse_poll_out outarg;
	FUSE_ARGS(args);
	int err;

	if (fm->fc->no_poll)
		return DEFAULT_POLLMASK;

	poll_wait(file, &ff->poll_wait, wait);
	inarg.events = mangle_poll(poll_requested_events(wait));

	/*
	 * Ask for notification iff there's someone waiting for it.
	 * The client may ignore the flag and always notify.
	 */
	if (waitqueue_active(&ff->poll_wait)) {
		inarg.flags |= FUSE_POLL_SCHEDULE_NOTIFY;
		fuse_register_polled_file(fm->fc, ff);
	}

	args.opcode = FUSE_POLL;
	args.nodeid = ff->nodeid;
	args.in_numargs = 1;
	args.in_args[0].size = sizeof(inarg);
	args.in_args[0].value = &inarg;
	args.out_numargs = 1;
	args.out_args[0].size = sizeof(outarg);
	args.out_args[0].value = &outarg;
	err = fuse_simple_request(fm, &args);

	if (!err)
		return demangle_poll(outarg.revents);
	if (err == -ENOSYS) {
		fm->fc->no_poll = 1;
		return DEFAULT_POLLMASK;
	}
	return EPOLLERR;
}
EXPORT_SYMBOL_GPL(fuse_file_poll);

/*
 * This is called from fuse_handle_notify() on FUSE_NOTIFY_POLL and
 * wakes up the poll waiters.
 */
int fuse_notify_poll_wakeup(struct fuse_conn *fc,
			    struct fuse_notify_poll_wakeup_out *outarg)
{
	u64 kh = outarg->kh;
	struct rb_node **link;

	spin_lock(&fc->lock);

	link = fuse_find_polled_node(fc, kh, NULL);
	if (*link) {
		struct fuse_file *ff;

		ff = rb_entry(*link, struct fuse_file, polled_node);
		wake_up_interruptible_sync(&ff->poll_wait);
	}

	spin_unlock(&fc->lock);
	return 0;
}

static void fuse_do_truncate(struct file *file)
{
	struct inode *inode = file->f_mapping->host;
	struct iattr attr;

	attr.ia_valid = ATTR_SIZE;
	attr.ia_size = i_size_read(inode);

	attr.ia_file = file;
	attr.ia_valid |= ATTR_FILE;

	fuse_do_setattr(file_mnt_idmap(file), file_dentry(file), &attr, file);
}

static inline loff_t fuse_round_up(struct fuse_conn *fc, loff_t off)
{
	return round_up(off, fc->max_pages << PAGE_SHIFT);
}

static ssize_t
fuse_direct_IO(struct kiocb *iocb, struct iov_iter *iter)
{
	DECLARE_COMPLETION_ONSTACK(wait);
	ssize_t ret = 0;
	struct file *file = iocb->ki_filp;
	struct fuse_file *ff = file->private_data;
	loff_t pos = 0;
	struct inode *inode;
	loff_t i_size;
	size_t count = iov_iter_count(iter), shortened = 0;
	loff_t offset = iocb->ki_pos;
	struct fuse_io_priv *io;

	pos = offset;
	inode = file->f_mapping->host;
	i_size = i_size_read(inode);

	if ((iov_iter_rw(iter) == READ) && (offset >= i_size))
		return 0;

	io = kmalloc(sizeof(struct fuse_io_priv), GFP_KERNEL);
	if (!io)
		return -ENOMEM;
	spin_lock_init(&io->lock);
	kref_init(&io->refcnt);
	io->reqs = 1;
	io->bytes = -1;
	io->size = 0;
	io->offset = offset;
	io->write = (iov_iter_rw(iter) == WRITE);
	io->err = 0;
	/*
	 * By default, we want to optimize all I/Os with async request
	 * submission to the client filesystem if supported.
	 */
	io->async = ff->fm->fc->async_dio;
	io->iocb = iocb;
	io->blocking = is_sync_kiocb(iocb);

	/* optimization for short read */
	if (io->async && !io->write && offset + count > i_size) {
		iov_iter_truncate(iter, fuse_round_up(ff->fm->fc, i_size - offset));
		shortened = count - iov_iter_count(iter);
		count -= shortened;
	}

	/*
	 * We cannot asynchronously extend the size of a file.
	 * In such case the aio will behave exactly like sync io.
	 */
	if ((offset + count > i_size) && io->write)
		io->blocking = true;

	if (io->async && io->blocking) {
		/*
		 * Additional reference to keep io around after
		 * calling fuse_aio_complete()
		 */
		kref_get(&io->refcnt);
		io->done = &wait;
	}

	if (iov_iter_rw(iter) == WRITE) {
		ret = fuse_direct_io(io, iter, &pos, FUSE_DIO_WRITE);
		fuse_invalidate_attr_mask(inode, FUSE_STATX_MODSIZE);
	} else {
		ret = __fuse_direct_read(io, iter, &pos);
	}
	iov_iter_reexpand(iter, iov_iter_count(iter) + shortened);

	if (io->async) {
		bool blocking = io->blocking;

		fuse_aio_complete(io, ret < 0 ? ret : 0, -1);

		/* we have a non-extending, async request, so return */
		if (!blocking)
			return -EIOCBQUEUED;

		wait_for_completion(&wait);
		ret = fuse_get_res_by_io(io);
	}

	kref_put(&io->refcnt, fuse_io_release);

	if (iov_iter_rw(iter) == WRITE) {
		fuse_write_update_attr(inode, pos, ret);
		/* For extending writes we already hold exclusive lock */
		if (ret < 0 && offset + count > i_size)
			fuse_do_truncate(file);
	}

	return ret;
}

static int fuse_writeback_range(struct inode *inode, loff_t start, loff_t end)
{
	int err = filemap_write_and_wait_range(inode->i_mapping, start, LLONG_MAX);

	if (!err)
		fuse_sync_writes(inode);

	return err;
}

static long fuse_file_fallocate(struct file *file, int mode, loff_t offset,
				loff_t length)
{
	struct fuse_file *ff = file->private_data;
	struct inode *inode = file_inode(file);
	struct fuse_inode *fi = get_fuse_inode(inode);
	struct fuse_mount *fm = ff->fm;
	FUSE_ARGS(args);
	struct fuse_fallocate_in inarg = {
		.fh = ff->fh,
		.offset = offset,
		.length = length,
		.mode = mode
	};
	int err;
	bool block_faults = FUSE_IS_DAX(inode) &&
		(!(mode & FALLOC_FL_KEEP_SIZE) ||
		 (mode & (FALLOC_FL_PUNCH_HOLE | FALLOC_FL_ZERO_RANGE)));

	if (mode & ~(FALLOC_FL_KEEP_SIZE | FALLOC_FL_PUNCH_HOLE |
		     FALLOC_FL_ZERO_RANGE))
		return -EOPNOTSUPP;

	if (fm->fc->no_fallocate)
		return -EOPNOTSUPP;

	inode_lock(inode);
	if (block_faults) {
		filemap_invalidate_lock(inode->i_mapping);
		err = fuse_dax_break_layouts(inode, 0, 0);
		if (err)
			goto out;
	}

	if (mode & (FALLOC_FL_PUNCH_HOLE | FALLOC_FL_ZERO_RANGE)) {
		loff_t endbyte = offset + length - 1;

		err = fuse_writeback_range(inode, offset, endbyte);
		if (err)
			goto out;
	}

	if (!(mode & FALLOC_FL_KEEP_SIZE) &&
	    offset + length > i_size_read(inode)) {
		err = inode_newsize_ok(inode, offset + length);
		if (err)
			goto out;
	}

	err = file_modified(file);
	if (err)
		goto out;

	if (!(mode & FALLOC_FL_KEEP_SIZE))
		set_bit(FUSE_I_SIZE_UNSTABLE, &fi->state);

	args.opcode = FUSE_FALLOCATE;
	args.nodeid = ff->nodeid;
	args.in_numargs = 1;
	args.in_args[0].size = sizeof(inarg);
	args.in_args[0].value = &inarg;
	err = fuse_simple_request(fm, &args);
	if (err == -ENOSYS) {
		fm->fc->no_fallocate = 1;
		err = -EOPNOTSUPP;
	}
	if (err)
		goto out;

	/* we could have extended the file */
	if (!(mode & FALLOC_FL_KEEP_SIZE)) {
		if (fuse_write_update_attr(inode, offset + length, length))
			file_update_time(file);
	}

	if (mode & (FALLOC_FL_PUNCH_HOLE | FALLOC_FL_ZERO_RANGE))
		truncate_pagecache_range(inode, offset, offset + length - 1);

	fuse_invalidate_attr_mask(inode, FUSE_STATX_MODSIZE);

out:
	if (!(mode & FALLOC_FL_KEEP_SIZE))
		clear_bit(FUSE_I_SIZE_UNSTABLE, &fi->state);

	if (block_faults)
		filemap_invalidate_unlock(inode->i_mapping);

	inode_unlock(inode);

	fuse_flush_time_update(inode);

	return err;
}

static ssize_t __fuse_copy_file_range(struct file *file_in, loff_t pos_in,
				      struct file *file_out, loff_t pos_out,
				      size_t len, unsigned int flags)
{
	struct fuse_file *ff_in = file_in->private_data;
	struct fuse_file *ff_out = file_out->private_data;
	struct inode *inode_in = file_inode(file_in);
	struct inode *inode_out = file_inode(file_out);
	struct fuse_inode *fi_out = get_fuse_inode(inode_out);
	struct fuse_mount *fm = ff_in->fm;
	struct fuse_conn *fc = fm->fc;
	FUSE_ARGS(args);
	struct fuse_copy_file_range_in inarg = {
		.fh_in = ff_in->fh,
		.off_in = pos_in,
		.nodeid_out = ff_out->nodeid,
		.fh_out = ff_out->fh,
		.off_out = pos_out,
		.len = len,
		.flags = flags
	};
	struct fuse_write_out outarg;
	ssize_t err;
	/* mark unstable when write-back is not used, and file_out gets
	 * extended */
	bool is_unstable = (!fc->writeback_cache) &&
			   ((pos_out + len) > inode_out->i_size);

	if (fc->no_copy_file_range)
		return -EOPNOTSUPP;

	if (file_inode(file_in)->i_sb != file_inode(file_out)->i_sb)
		return -EXDEV;

	inode_lock(inode_in);
	err = fuse_writeback_range(inode_in, pos_in, pos_in + len - 1);
	inode_unlock(inode_in);
	if (err)
		return err;

	inode_lock(inode_out);

	err = file_modified(file_out);
	if (err)
		goto out;

	/*
	 * Write out dirty pages in the destination file before sending the COPY
	 * request to userspace.  After the request is completed, truncate off
	 * pages (including partial ones) from the cache that have been copied,
	 * since these contain stale data at that point.
	 *
	 * This should be mostly correct, but if the COPY writes to partial
	 * pages (at the start or end) and the parts not covered by the COPY are
	 * written through a memory map after calling fuse_writeback_range(),
	 * then these partial page modifications will be lost on truncation.
	 *
	 * It is unlikely that someone would rely on such mixed style
	 * modifications.  Yet this does give less guarantees than if the
	 * copying was performed with write(2).
	 *
	 * To fix this a mapping->invalidate_lock could be used to prevent new
	 * faults while the copy is ongoing.
	 */
	err = fuse_writeback_range(inode_out, pos_out, pos_out + len - 1);
	if (err)
		goto out;

	if (is_unstable)
		set_bit(FUSE_I_SIZE_UNSTABLE, &fi_out->state);

	args.opcode = FUSE_COPY_FILE_RANGE;
	args.nodeid = ff_in->nodeid;
	args.in_numargs = 1;
	args.in_args[0].size = sizeof(inarg);
	args.in_args[0].value = &inarg;
	args.out_numargs = 1;
	args.out_args[0].size = sizeof(outarg);
	args.out_args[0].value = &outarg;
	err = fuse_simple_request(fm, &args);
	if (err == -ENOSYS) {
		fc->no_copy_file_range = 1;
		err = -EOPNOTSUPP;
	}
	if (err)
		goto out;

	truncate_inode_pages_range(inode_out->i_mapping,
				   ALIGN_DOWN(pos_out, PAGE_SIZE),
				   ALIGN(pos_out + outarg.size, PAGE_SIZE) - 1);

	file_update_time(file_out);
	fuse_write_update_attr(inode_out, pos_out + outarg.size, outarg.size);

	err = outarg.size;
out:
	if (is_unstable)
		clear_bit(FUSE_I_SIZE_UNSTABLE, &fi_out->state);

	inode_unlock(inode_out);
	file_accessed(file_in);

	fuse_flush_time_update(inode_out);

	return err;
}

static ssize_t fuse_copy_file_range(struct file *src_file, loff_t src_off,
				    struct file *dst_file, loff_t dst_off,
				    size_t len, unsigned int flags)
{
	ssize_t ret;

	ret = __fuse_copy_file_range(src_file, src_off, dst_file, dst_off,
				     len, flags);

	if (ret == -EOPNOTSUPP || ret == -EXDEV)
		ret = splice_copy_file_range(src_file, src_off, dst_file,
					     dst_off, len);
	return ret;
}

static const struct file_operations fuse_file_operations = {
	.llseek		= fuse_file_llseek,
	.read_iter	= fuse_file_read_iter,
	.write_iter	= fuse_file_write_iter,
	.mmap		= fuse_file_mmap,
	.open		= fuse_open,
	.flush		= fuse_flush,
	.release	= fuse_release,
	.fsync		= fuse_fsync,
	.lock		= fuse_file_lock,
	.get_unmapped_area = thp_get_unmapped_area,
	.flock		= fuse_file_flock,
	.splice_read	= fuse_splice_read,
	.splice_write	= fuse_splice_write,
	.unlocked_ioctl	= fuse_file_ioctl,
	.compat_ioctl	= fuse_file_compat_ioctl,
	.poll		= fuse_file_poll,
	.fallocate	= fuse_file_fallocate,
	.copy_file_range = fuse_copy_file_range,
};

static const struct address_space_operations fuse_file_aops  = {
	.read_folio	= fuse_read_folio,
	.readahead	= fuse_readahead,
	.writepages	= fuse_writepages,
	.launder_folio	= fuse_launder_folio,
	.dirty_folio	= filemap_dirty_folio,
	.migrate_folio	= filemap_migrate_folio,
	.bmap		= fuse_bmap,
	.direct_IO	= fuse_direct_IO,
	.write_begin	= fuse_write_begin,
	.write_end	= fuse_write_end,
};

void fuse_init_file_inode(struct inode *inode, unsigned int flags)
{
	struct fuse_inode *fi = get_fuse_inode(inode);
	struct fuse_conn *fc = get_fuse_conn(inode);

	inode->i_fop = &fuse_file_operations;
	inode->i_data.a_ops = &fuse_file_aops;
	if (fc->writeback_cache)
		mapping_set_writeback_indeterminate(&inode->i_data);

	INIT_LIST_HEAD(&fi->write_files);
	INIT_LIST_HEAD(&fi->queued_writes);
	fi->writectr = 0;
	fi->iocachectr = 0;
	init_waitqueue_head(&fi->page_waitq);
	init_waitqueue_head(&fi->direct_io_waitq);

	if (IS_ENABLED(CONFIG_FUSE_DAX))
		fuse_dax_inode_init(inode, flags);
}<|MERGE_RESOLUTION|>--- conflicted
+++ resolved
@@ -1470,7 +1470,6 @@
 		nbytes += ret;
 
 		nfolios = DIV_ROUND_UP(ret + start, PAGE_SIZE);
-<<<<<<< HEAD
 
 		for (i = 0; i < nfolios; i++) {
 			struct folio *folio = page_folio(pages[i]);
@@ -1478,15 +1477,6 @@
 				(folio_page_idx(folio, pages[i]) << PAGE_SHIFT);
 			unsigned int len = min_t(unsigned int, ret, PAGE_SIZE - start);
 
-=======
-
-		for (i = 0; i < nfolios; i++) {
-			struct folio *folio = page_folio(pages[i]);
-			unsigned int offset = start +
-				(folio_page_idx(folio, pages[i]) << PAGE_SHIFT);
-			unsigned int len = min_t(unsigned int, ret, PAGE_SIZE - start);
-
->>>>>>> 2b88851f
 			ap->descs[ap->num_folios].offset = offset;
 			ap->descs[ap->num_folios].length = len;
 			ap->folios[ap->num_folios] = folio;
