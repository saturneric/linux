--- conflicted
+++ resolved
@@ -472,12 +472,9 @@
 
 	if (!have_tracepoints(&evsel_list->entries))
 		perf_header__clear_feat(&session->header, HEADER_TRACE_INFO);
-<<<<<<< HEAD
-=======
 
 	if (!rec->opts.branch_stack)
 		perf_header__clear_feat(&session->header, HEADER_BRANCH_STACK);
->>>>>>> a385ec4f
 
 	if (!rec->file_new) {
 		err = perf_session__read_header(session, output);
@@ -817,8 +814,6 @@
 		     "monitor event in cgroup name only",
 		     parse_cgroups),
 	OPT_STRING('u', "uid", &record.uid_str, "user", "user to profile"),
-<<<<<<< HEAD
-=======
 
 	OPT_CALLBACK_NOOPT('b', "branch-any", &record.opts.branch_stack,
 		     "branch any", "sample any taken branches",
@@ -827,7 +822,6 @@
 	OPT_CALLBACK('j', "branch-filter", &record.opts.branch_stack,
 		     "branch filter mask", "branch stack filter modes",
 		     parse_branch_stack),
->>>>>>> a385ec4f
 	OPT_END()
 };
 
