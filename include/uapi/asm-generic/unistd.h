#include <asm/bitsperlong.h>

/*
 * This file contains the system call numbers, based on the
 * layout of the x86-64 architecture, which embeds the
 * pointer to the syscall in the table.
 *
 * As a basic principle, no duplication of functionality
 * should be added, e.g. we don't use lseek when llseek
 * is present. New architectures should use this file
 * and implement the less feature-full calls in user space.
 */

#ifndef __SYSCALL
#define __SYSCALL(x, y)
#endif

#if __BITS_PER_LONG == 32 || defined(__SYSCALL_COMPAT)
#define __SC_3264(_nr, _32, _64) __SYSCALL(_nr, _32)
#else
#define __SC_3264(_nr, _32, _64) __SYSCALL(_nr, _64)
#endif

#ifdef __SYSCALL_COMPAT
#define __SC_COMP(_nr, _sys, _comp) __SYSCALL(_nr, _comp)
#define __SC_COMP_3264(_nr, _32, _64, _comp) __SYSCALL(_nr, _comp)
#else
#define __SC_COMP(_nr, _sys, _comp) __SYSCALL(_nr, _sys)
#define __SC_COMP_3264(_nr, _32, _64, _comp) __SC_3264(_nr, _32, _64)
#endif

#define __NR_io_setup 0
__SC_COMP(__NR_io_setup, sys_io_setup, compat_sys_io_setup)
#define __NR_io_destroy 1
__SYSCALL(__NR_io_destroy, sys_io_destroy)
#define __NR_io_submit 2
__SC_COMP(__NR_io_submit, sys_io_submit, compat_sys_io_submit)
#define __NR_io_cancel 3
__SYSCALL(__NR_io_cancel, sys_io_cancel)
#define __NR_io_getevents 4
__SC_COMP(__NR_io_getevents, sys_io_getevents, compat_sys_io_getevents)

/* fs/xattr.c */
#define __NR_setxattr 5
__SYSCALL(__NR_setxattr, sys_setxattr)
#define __NR_lsetxattr 6
__SYSCALL(__NR_lsetxattr, sys_lsetxattr)
#define __NR_fsetxattr 7
__SYSCALL(__NR_fsetxattr, sys_fsetxattr)
#define __NR_getxattr 8
__SYSCALL(__NR_getxattr, sys_getxattr)
#define __NR_lgetxattr 9
__SYSCALL(__NR_lgetxattr, sys_lgetxattr)
#define __NR_fgetxattr 10
__SYSCALL(__NR_fgetxattr, sys_fgetxattr)
#define __NR_listxattr 11
__SYSCALL(__NR_listxattr, sys_listxattr)
#define __NR_llistxattr 12
__SYSCALL(__NR_llistxattr, sys_llistxattr)
#define __NR_flistxattr 13
__SYSCALL(__NR_flistxattr, sys_flistxattr)
#define __NR_removexattr 14
__SYSCALL(__NR_removexattr, sys_removexattr)
#define __NR_lremovexattr 15
__SYSCALL(__NR_lremovexattr, sys_lremovexattr)
#define __NR_fremovexattr 16
__SYSCALL(__NR_fremovexattr, sys_fremovexattr)

/* fs/dcache.c */
#define __NR_getcwd 17
__SYSCALL(__NR_getcwd, sys_getcwd)

/* fs/cookies.c */
#define __NR_lookup_dcookie 18
__SC_COMP(__NR_lookup_dcookie, sys_lookup_dcookie, compat_sys_lookup_dcookie)

/* fs/eventfd.c */
#define __NR_eventfd2 19
__SYSCALL(__NR_eventfd2, sys_eventfd2)

/* fs/eventpoll.c */
#define __NR_epoll_create1 20
__SYSCALL(__NR_epoll_create1, sys_epoll_create1)
#define __NR_epoll_ctl 21
__SYSCALL(__NR_epoll_ctl, sys_epoll_ctl)
#define __NR_epoll_pwait 22
__SC_COMP(__NR_epoll_pwait, sys_epoll_pwait, compat_sys_epoll_pwait)

/* fs/fcntl.c */
#define __NR_dup 23
__SYSCALL(__NR_dup, sys_dup)
#define __NR_dup3 24
__SYSCALL(__NR_dup3, sys_dup3)
#define __NR3264_fcntl 25
__SC_COMP_3264(__NR3264_fcntl, sys_fcntl64, sys_fcntl, compat_sys_fcntl64)

/* fs/inotify_user.c */
#define __NR_inotify_init1 26
__SYSCALL(__NR_inotify_init1, sys_inotify_init1)
#define __NR_inotify_add_watch 27
__SYSCALL(__NR_inotify_add_watch, sys_inotify_add_watch)
#define __NR_inotify_rm_watch 28
__SYSCALL(__NR_inotify_rm_watch, sys_inotify_rm_watch)

/* fs/ioctl.c */
#define __NR_ioctl 29
__SC_COMP(__NR_ioctl, sys_ioctl, compat_sys_ioctl)

/* fs/ioprio.c */
#define __NR_ioprio_set 30
__SYSCALL(__NR_ioprio_set, sys_ioprio_set)
#define __NR_ioprio_get 31
__SYSCALL(__NR_ioprio_get, sys_ioprio_get)

/* fs/locks.c */
#define __NR_flock 32
__SYSCALL(__NR_flock, sys_flock)

/* fs/namei.c */
#define __NR_mknodat 33
__SYSCALL(__NR_mknodat, sys_mknodat)
#define __NR_mkdirat 34
__SYSCALL(__NR_mkdirat, sys_mkdirat)
#define __NR_unlinkat 35
__SYSCALL(__NR_unlinkat, sys_unlinkat)
#define __NR_symlinkat 36
__SYSCALL(__NR_symlinkat, sys_symlinkat)
#define __NR_linkat 37
__SYSCALL(__NR_linkat, sys_linkat)
#define __NR_renameat 38
__SYSCALL(__NR_renameat, sys_renameat)

/* fs/namespace.c */
#define __NR_umount2 39
__SYSCALL(__NR_umount2, sys_umount)
#define __NR_mount 40
__SC_COMP(__NR_mount, sys_mount, compat_sys_mount)
#define __NR_pivot_root 41
__SYSCALL(__NR_pivot_root, sys_pivot_root)

/* fs/nfsctl.c */
#define __NR_nfsservctl 42
__SYSCALL(__NR_nfsservctl, sys_ni_syscall)

/* fs/open.c */
#define __NR3264_statfs 43
__SC_COMP_3264(__NR3264_statfs, sys_statfs64, sys_statfs, \
	       compat_sys_statfs64)
#define __NR3264_fstatfs 44
__SC_COMP_3264(__NR3264_fstatfs, sys_fstatfs64, sys_fstatfs, \
	       compat_sys_fstatfs64)
#define __NR3264_truncate 45
__SC_COMP_3264(__NR3264_truncate, sys_truncate64, sys_truncate, \
	       compat_sys_truncate64)
#define __NR3264_ftruncate 46
__SC_COMP_3264(__NR3264_ftruncate, sys_ftruncate64, sys_ftruncate, \
	       compat_sys_ftruncate64)

#define __NR_fallocate 47
__SC_COMP(__NR_fallocate, sys_fallocate, compat_sys_fallocate)
#define __NR_faccessat 48
__SYSCALL(__NR_faccessat, sys_faccessat)
#define __NR_chdir 49
__SYSCALL(__NR_chdir, sys_chdir)
#define __NR_fchdir 50
__SYSCALL(__NR_fchdir, sys_fchdir)
#define __NR_chroot 51
__SYSCALL(__NR_chroot, sys_chroot)
#define __NR_fchmod 52
__SYSCALL(__NR_fchmod, sys_fchmod)
#define __NR_fchmodat 53
__SYSCALL(__NR_fchmodat, sys_fchmodat)
#define __NR_fchownat 54
__SYSCALL(__NR_fchownat, sys_fchownat)
#define __NR_fchown 55
__SYSCALL(__NR_fchown, sys_fchown)
#define __NR_openat 56
__SC_COMP(__NR_openat, sys_openat, compat_sys_openat)
#define __NR_close 57
__SYSCALL(__NR_close, sys_close)
#define __NR_vhangup 58
__SYSCALL(__NR_vhangup, sys_vhangup)

/* fs/pipe.c */
#define __NR_pipe2 59
__SYSCALL(__NR_pipe2, sys_pipe2)

/* fs/quota.c */
#define __NR_quotactl 60
__SYSCALL(__NR_quotactl, sys_quotactl)

/* fs/readdir.c */
#define __NR_getdents64 61
#define __ARCH_WANT_COMPAT_SYS_GETDENTS64
__SC_COMP(__NR_getdents64, sys_getdents64, compat_sys_getdents64)

/* fs/read_write.c */
#define __NR3264_lseek 62
__SC_3264(__NR3264_lseek, sys_llseek, sys_lseek)
#define __NR_read 63
__SYSCALL(__NR_read, sys_read)
#define __NR_write 64
__SYSCALL(__NR_write, sys_write)
#define __NR_readv 65
__SC_COMP(__NR_readv, sys_readv, compat_sys_readv)
#define __NR_writev 66
__SC_COMP(__NR_writev, sys_writev, compat_sys_writev)
#define __NR_pread64 67
__SC_COMP(__NR_pread64, sys_pread64, compat_sys_pread64)
#define __NR_pwrite64 68
__SC_COMP(__NR_pwrite64, sys_pwrite64, compat_sys_pwrite64)
#define __NR_preadv 69
__SC_COMP(__NR_preadv, sys_preadv, compat_sys_preadv)
#define __NR_pwritev 70
__SC_COMP(__NR_pwritev, sys_pwritev, compat_sys_pwritev)

/* fs/sendfile.c */
#define __NR3264_sendfile 71
__SYSCALL(__NR3264_sendfile, sys_sendfile64)

/* fs/select.c */
#define __NR_pselect6 72
__SC_COMP(__NR_pselect6, sys_pselect6, compat_sys_pselect6)
#define __NR_ppoll 73
__SC_COMP(__NR_ppoll, sys_ppoll, compat_sys_ppoll)

/* fs/signalfd.c */
#define __NR_signalfd4 74
__SC_COMP(__NR_signalfd4, sys_signalfd4, compat_sys_signalfd4)

/* fs/splice.c */
#define __NR_vmsplice 75
__SC_COMP(__NR_vmsplice, sys_vmsplice, compat_sys_vmsplice)
#define __NR_splice 76
__SYSCALL(__NR_splice, sys_splice)
#define __NR_tee 77
__SYSCALL(__NR_tee, sys_tee)

/* fs/stat.c */
#define __NR_readlinkat 78
__SYSCALL(__NR_readlinkat, sys_readlinkat)
#define __NR3264_fstatat 79
__SC_3264(__NR3264_fstatat, sys_fstatat64, sys_newfstatat)
#define __NR3264_fstat 80
__SC_3264(__NR3264_fstat, sys_fstat64, sys_newfstat)

/* fs/sync.c */
#define __NR_sync 81
__SYSCALL(__NR_sync, sys_sync)
#define __NR_fsync 82
__SYSCALL(__NR_fsync, sys_fsync)
#define __NR_fdatasync 83
__SYSCALL(__NR_fdatasync, sys_fdatasync)
#ifdef __ARCH_WANT_SYNC_FILE_RANGE2
#define __NR_sync_file_range2 84
__SC_COMP(__NR_sync_file_range2, sys_sync_file_range2, \
	  compat_sys_sync_file_range2)
#else
#define __NR_sync_file_range 84
__SC_COMP(__NR_sync_file_range, sys_sync_file_range, \
	  compat_sys_sync_file_range)
#endif

/* fs/timerfd.c */
#define __NR_timerfd_create 85
__SYSCALL(__NR_timerfd_create, sys_timerfd_create)
#define __NR_timerfd_settime 86
__SC_COMP(__NR_timerfd_settime, sys_timerfd_settime, \
	  compat_sys_timerfd_settime)
#define __NR_timerfd_gettime 87
__SC_COMP(__NR_timerfd_gettime, sys_timerfd_gettime, \
	  compat_sys_timerfd_gettime)

/* fs/utimes.c */
#define __NR_utimensat 88
__SC_COMP(__NR_utimensat, sys_utimensat, compat_sys_utimensat)

/* kernel/acct.c */
#define __NR_acct 89
__SYSCALL(__NR_acct, sys_acct)

/* kernel/capability.c */
#define __NR_capget 90
__SYSCALL(__NR_capget, sys_capget)
#define __NR_capset 91
__SYSCALL(__NR_capset, sys_capset)

/* kernel/exec_domain.c */
#define __NR_personality 92
__SYSCALL(__NR_personality, sys_personality)

/* kernel/exit.c */
#define __NR_exit 93
__SYSCALL(__NR_exit, sys_exit)
#define __NR_exit_group 94
__SYSCALL(__NR_exit_group, sys_exit_group)
#define __NR_waitid 95
__SC_COMP(__NR_waitid, sys_waitid, compat_sys_waitid)

/* kernel/fork.c */
#define __NR_set_tid_address 96
__SYSCALL(__NR_set_tid_address, sys_set_tid_address)
#define __NR_unshare 97
__SYSCALL(__NR_unshare, sys_unshare)

/* kernel/futex.c */
#define __NR_futex 98
__SC_COMP(__NR_futex, sys_futex, compat_sys_futex)
#define __NR_set_robust_list 99
__SC_COMP(__NR_set_robust_list, sys_set_robust_list, \
	  compat_sys_set_robust_list)
#define __NR_get_robust_list 100
__SC_COMP(__NR_get_robust_list, sys_get_robust_list, \
	  compat_sys_get_robust_list)

/* kernel/hrtimer.c */
#define __NR_nanosleep 101
__SC_COMP(__NR_nanosleep, sys_nanosleep, compat_sys_nanosleep)

/* kernel/itimer.c */
#define __NR_getitimer 102
__SC_COMP(__NR_getitimer, sys_getitimer, compat_sys_getitimer)
#define __NR_setitimer 103
__SC_COMP(__NR_setitimer, sys_setitimer, compat_sys_setitimer)

/* kernel/kexec.c */
#define __NR_kexec_load 104
__SC_COMP(__NR_kexec_load, sys_kexec_load, compat_sys_kexec_load)

/* kernel/module.c */
#define __NR_init_module 105
__SYSCALL(__NR_init_module, sys_init_module)
#define __NR_delete_module 106
__SYSCALL(__NR_delete_module, sys_delete_module)

/* kernel/posix-timers.c */
#define __NR_timer_create 107
__SC_COMP(__NR_timer_create, sys_timer_create, compat_sys_timer_create)
#define __NR_timer_gettime 108
__SC_COMP(__NR_timer_gettime, sys_timer_gettime, compat_sys_timer_gettime)
#define __NR_timer_getoverrun 109
__SYSCALL(__NR_timer_getoverrun, sys_timer_getoverrun)
#define __NR_timer_settime 110
__SC_COMP(__NR_timer_settime, sys_timer_settime, compat_sys_timer_settime)
#define __NR_timer_delete 111
__SYSCALL(__NR_timer_delete, sys_timer_delete)
#define __NR_clock_settime 112
__SC_COMP(__NR_clock_settime, sys_clock_settime, compat_sys_clock_settime)
#define __NR_clock_gettime 113
__SC_COMP(__NR_clock_gettime, sys_clock_gettime, compat_sys_clock_gettime)
#define __NR_clock_getres 114
__SC_COMP(__NR_clock_getres, sys_clock_getres, compat_sys_clock_getres)
#define __NR_clock_nanosleep 115
__SC_COMP(__NR_clock_nanosleep, sys_clock_nanosleep, \
	  compat_sys_clock_nanosleep)

/* kernel/printk.c */
#define __NR_syslog 116
__SYSCALL(__NR_syslog, sys_syslog)

/* kernel/ptrace.c */
#define __NR_ptrace 117
__SYSCALL(__NR_ptrace, sys_ptrace)

/* kernel/sched/core.c */
#define __NR_sched_setparam 118
__SYSCALL(__NR_sched_setparam, sys_sched_setparam)
#define __NR_sched_setscheduler 119
__SYSCALL(__NR_sched_setscheduler, sys_sched_setscheduler)
#define __NR_sched_getscheduler 120
__SYSCALL(__NR_sched_getscheduler, sys_sched_getscheduler)
#define __NR_sched_getparam 121
__SYSCALL(__NR_sched_getparam, sys_sched_getparam)
#define __NR_sched_setaffinity 122
__SC_COMP(__NR_sched_setaffinity, sys_sched_setaffinity, \
	  compat_sys_sched_setaffinity)
#define __NR_sched_getaffinity 123
__SC_COMP(__NR_sched_getaffinity, sys_sched_getaffinity, \
	  compat_sys_sched_getaffinity)
#define __NR_sched_yield 124
__SYSCALL(__NR_sched_yield, sys_sched_yield)
#define __NR_sched_get_priority_max 125
__SYSCALL(__NR_sched_get_priority_max, sys_sched_get_priority_max)
#define __NR_sched_get_priority_min 126
__SYSCALL(__NR_sched_get_priority_min, sys_sched_get_priority_min)
#define __NR_sched_rr_get_interval 127
__SC_COMP(__NR_sched_rr_get_interval, sys_sched_rr_get_interval, \
	  compat_sys_sched_rr_get_interval)

/* kernel/signal.c */
#define __NR_restart_syscall 128
__SYSCALL(__NR_restart_syscall, sys_restart_syscall)
#define __NR_kill 129
__SYSCALL(__NR_kill, sys_kill)
#define __NR_tkill 130
__SYSCALL(__NR_tkill, sys_tkill)
#define __NR_tgkill 131
__SYSCALL(__NR_tgkill, sys_tgkill)
#define __NR_sigaltstack 132
__SC_COMP(__NR_sigaltstack, sys_sigaltstack, compat_sys_sigaltstack)
#define __NR_rt_sigsuspend 133
__SC_COMP(__NR_rt_sigsuspend, sys_rt_sigsuspend, compat_sys_rt_sigsuspend)
#define __NR_rt_sigaction 134
__SC_COMP(__NR_rt_sigaction, sys_rt_sigaction, compat_sys_rt_sigaction)
#define __NR_rt_sigprocmask 135
__SC_COMP(__NR_rt_sigprocmask, sys_rt_sigprocmask, compat_sys_rt_sigprocmask)
#define __NR_rt_sigpending 136
__SC_COMP(__NR_rt_sigpending, sys_rt_sigpending, compat_sys_rt_sigpending)
#define __NR_rt_sigtimedwait 137
__SC_COMP(__NR_rt_sigtimedwait, sys_rt_sigtimedwait, \
	  compat_sys_rt_sigtimedwait)
#define __NR_rt_sigqueueinfo 138
__SC_COMP(__NR_rt_sigqueueinfo, sys_rt_sigqueueinfo, \
	  compat_sys_rt_sigqueueinfo)
#define __NR_rt_sigreturn 139
__SC_COMP(__NR_rt_sigreturn, sys_rt_sigreturn, compat_sys_rt_sigreturn)

/* kernel/sys.c */
#define __NR_setpriority 140
__SYSCALL(__NR_setpriority, sys_setpriority)
#define __NR_getpriority 141
__SYSCALL(__NR_getpriority, sys_getpriority)
#define __NR_reboot 142
__SYSCALL(__NR_reboot, sys_reboot)
#define __NR_setregid 143
__SYSCALL(__NR_setregid, sys_setregid)
#define __NR_setgid 144
__SYSCALL(__NR_setgid, sys_setgid)
#define __NR_setreuid 145
__SYSCALL(__NR_setreuid, sys_setreuid)
#define __NR_setuid 146
__SYSCALL(__NR_setuid, sys_setuid)
#define __NR_setresuid 147
__SYSCALL(__NR_setresuid, sys_setresuid)
#define __NR_getresuid 148
__SYSCALL(__NR_getresuid, sys_getresuid)
#define __NR_setresgid 149
__SYSCALL(__NR_setresgid, sys_setresgid)
#define __NR_getresgid 150
__SYSCALL(__NR_getresgid, sys_getresgid)
#define __NR_setfsuid 151
__SYSCALL(__NR_setfsuid, sys_setfsuid)
#define __NR_setfsgid 152
__SYSCALL(__NR_setfsgid, sys_setfsgid)
#define __NR_times 153
__SC_COMP(__NR_times, sys_times, compat_sys_times)
#define __NR_setpgid 154
__SYSCALL(__NR_setpgid, sys_setpgid)
#define __NR_getpgid 155
__SYSCALL(__NR_getpgid, sys_getpgid)
#define __NR_getsid 156
__SYSCALL(__NR_getsid, sys_getsid)
#define __NR_setsid 157
__SYSCALL(__NR_setsid, sys_setsid)
#define __NR_getgroups 158
__SYSCALL(__NR_getgroups, sys_getgroups)
#define __NR_setgroups 159
__SYSCALL(__NR_setgroups, sys_setgroups)
#define __NR_uname 160
__SYSCALL(__NR_uname, sys_newuname)
#define __NR_sethostname 161
__SYSCALL(__NR_sethostname, sys_sethostname)
#define __NR_setdomainname 162
__SYSCALL(__NR_setdomainname, sys_setdomainname)
#define __NR_getrlimit 163
__SC_COMP(__NR_getrlimit, sys_getrlimit, compat_sys_getrlimit)
#define __NR_setrlimit 164
__SC_COMP(__NR_setrlimit, sys_setrlimit, compat_sys_setrlimit)
#define __NR_getrusage 165
__SC_COMP(__NR_getrusage, sys_getrusage, compat_sys_getrusage)
#define __NR_umask 166
__SYSCALL(__NR_umask, sys_umask)
#define __NR_prctl 167
__SYSCALL(__NR_prctl, sys_prctl)
#define __NR_getcpu 168
__SYSCALL(__NR_getcpu, sys_getcpu)

/* kernel/time.c */
#define __NR_gettimeofday 169
__SC_COMP(__NR_gettimeofday, sys_gettimeofday, compat_sys_gettimeofday)
#define __NR_settimeofday 170
__SC_COMP(__NR_settimeofday, sys_settimeofday, compat_sys_settimeofday)
#define __NR_adjtimex 171
__SC_COMP(__NR_adjtimex, sys_adjtimex, compat_sys_adjtimex)

/* kernel/timer.c */
#define __NR_getpid 172
__SYSCALL(__NR_getpid, sys_getpid)
#define __NR_getppid 173
__SYSCALL(__NR_getppid, sys_getppid)
#define __NR_getuid 174
__SYSCALL(__NR_getuid, sys_getuid)
#define __NR_geteuid 175
__SYSCALL(__NR_geteuid, sys_geteuid)
#define __NR_getgid 176
__SYSCALL(__NR_getgid, sys_getgid)
#define __NR_getegid 177
__SYSCALL(__NR_getegid, sys_getegid)
#define __NR_gettid 178
__SYSCALL(__NR_gettid, sys_gettid)
#define __NR_sysinfo 179
__SC_COMP(__NR_sysinfo, sys_sysinfo, compat_sys_sysinfo)

/* ipc/mqueue.c */
#define __NR_mq_open 180
__SC_COMP(__NR_mq_open, sys_mq_open, compat_sys_mq_open)
#define __NR_mq_unlink 181
__SYSCALL(__NR_mq_unlink, sys_mq_unlink)
#define __NR_mq_timedsend 182
__SC_COMP(__NR_mq_timedsend, sys_mq_timedsend, compat_sys_mq_timedsend)
#define __NR_mq_timedreceive 183
__SC_COMP(__NR_mq_timedreceive, sys_mq_timedreceive, \
	  compat_sys_mq_timedreceive)
#define __NR_mq_notify 184
__SC_COMP(__NR_mq_notify, sys_mq_notify, compat_sys_mq_notify)
#define __NR_mq_getsetattr 185
__SC_COMP(__NR_mq_getsetattr, sys_mq_getsetattr, compat_sys_mq_getsetattr)

/* ipc/msg.c */
#define __NR_msgget 186
__SYSCALL(__NR_msgget, sys_msgget)
#define __NR_msgctl 187
__SC_COMP(__NR_msgctl, sys_msgctl, compat_sys_msgctl)
#define __NR_msgrcv 188
__SC_COMP(__NR_msgrcv, sys_msgrcv, compat_sys_msgrcv)
#define __NR_msgsnd 189
__SC_COMP(__NR_msgsnd, sys_msgsnd, compat_sys_msgsnd)

/* ipc/sem.c */
#define __NR_semget 190
__SYSCALL(__NR_semget, sys_semget)
#define __NR_semctl 191
__SC_COMP(__NR_semctl, sys_semctl, compat_sys_semctl)
#define __NR_semtimedop 192
__SC_COMP(__NR_semtimedop, sys_semtimedop, compat_sys_semtimedop)
#define __NR_semop 193
__SYSCALL(__NR_semop, sys_semop)

/* ipc/shm.c */
#define __NR_shmget 194
__SYSCALL(__NR_shmget, sys_shmget)
#define __NR_shmctl 195
__SC_COMP(__NR_shmctl, sys_shmctl, compat_sys_shmctl)
#define __NR_shmat 196
__SC_COMP(__NR_shmat, sys_shmat, compat_sys_shmat)
#define __NR_shmdt 197
__SYSCALL(__NR_shmdt, sys_shmdt)

/* net/socket.c */
#define __NR_socket 198
__SYSCALL(__NR_socket, sys_socket)
#define __NR_socketpair 199
__SYSCALL(__NR_socketpair, sys_socketpair)
#define __NR_bind 200
__SYSCALL(__NR_bind, sys_bind)
#define __NR_listen 201
__SYSCALL(__NR_listen, sys_listen)
#define __NR_accept 202
__SYSCALL(__NR_accept, sys_accept)
#define __NR_connect 203
__SYSCALL(__NR_connect, sys_connect)
#define __NR_getsockname 204
__SYSCALL(__NR_getsockname, sys_getsockname)
#define __NR_getpeername 205
__SYSCALL(__NR_getpeername, sys_getpeername)
#define __NR_sendto 206
__SYSCALL(__NR_sendto, sys_sendto)
#define __NR_recvfrom 207
__SC_COMP(__NR_recvfrom, sys_recvfrom, compat_sys_recvfrom)
#define __NR_setsockopt 208
__SC_COMP(__NR_setsockopt, sys_setsockopt, compat_sys_setsockopt)
#define __NR_getsockopt 209
__SC_COMP(__NR_getsockopt, sys_getsockopt, compat_sys_getsockopt)
#define __NR_shutdown 210
__SYSCALL(__NR_shutdown, sys_shutdown)
#define __NR_sendmsg 211
__SC_COMP(__NR_sendmsg, sys_sendmsg, compat_sys_sendmsg)
#define __NR_recvmsg 212
__SC_COMP(__NR_recvmsg, sys_recvmsg, compat_sys_recvmsg)

/* mm/filemap.c */
#define __NR_readahead 213
__SC_COMP(__NR_readahead, sys_readahead, compat_sys_readahead)

/* mm/nommu.c, also with MMU */
#define __NR_brk 214
__SYSCALL(__NR_brk, sys_brk)
#define __NR_munmap 215
__SYSCALL(__NR_munmap, sys_munmap)
#define __NR_mremap 216
__SYSCALL(__NR_mremap, sys_mremap)

/* security/keys/keyctl.c */
#define __NR_add_key 217
__SYSCALL(__NR_add_key, sys_add_key)
#define __NR_request_key 218
__SYSCALL(__NR_request_key, sys_request_key)
#define __NR_keyctl 219
__SC_COMP(__NR_keyctl, sys_keyctl, compat_sys_keyctl)

/* arch/example/kernel/sys_example.c */
#define __NR_clone 220
__SYSCALL(__NR_clone, sys_clone)
#define __NR_execve 221
__SC_COMP(__NR_execve, sys_execve, compat_sys_execve)

#define __NR3264_mmap 222
__SC_3264(__NR3264_mmap, sys_mmap2, sys_mmap)
/* mm/fadvise.c */
#define __NR3264_fadvise64 223
__SC_COMP(__NR3264_fadvise64, sys_fadvise64_64, compat_sys_fadvise64_64)

/* mm/, CONFIG_MMU only */
#ifndef __ARCH_NOMMU
#define __NR_swapon 224
__SYSCALL(__NR_swapon, sys_swapon)
#define __NR_swapoff 225
__SYSCALL(__NR_swapoff, sys_swapoff)
#define __NR_mprotect 226
__SYSCALL(__NR_mprotect, sys_mprotect)
#define __NR_msync 227
__SYSCALL(__NR_msync, sys_msync)
#define __NR_mlock 228
__SYSCALL(__NR_mlock, sys_mlock)
#define __NR_munlock 229
__SYSCALL(__NR_munlock, sys_munlock)
#define __NR_mlockall 230
__SYSCALL(__NR_mlockall, sys_mlockall)
#define __NR_munlockall 231
__SYSCALL(__NR_munlockall, sys_munlockall)
#define __NR_mincore 232
__SYSCALL(__NR_mincore, sys_mincore)
#define __NR_madvise 233
__SYSCALL(__NR_madvise, sys_madvise)
#define __NR_remap_file_pages 234
__SYSCALL(__NR_remap_file_pages, sys_remap_file_pages)
#define __NR_mbind 235
__SC_COMP(__NR_mbind, sys_mbind, compat_sys_mbind)
#define __NR_get_mempolicy 236
__SC_COMP(__NR_get_mempolicy, sys_get_mempolicy, compat_sys_get_mempolicy)
#define __NR_set_mempolicy 237
__SC_COMP(__NR_set_mempolicy, sys_set_mempolicy, compat_sys_set_mempolicy)
#define __NR_migrate_pages 238
__SC_COMP(__NR_migrate_pages, sys_migrate_pages, compat_sys_migrate_pages)
#define __NR_move_pages 239
__SC_COMP(__NR_move_pages, sys_move_pages, compat_sys_move_pages)
#endif

#define __NR_rt_tgsigqueueinfo 240
__SC_COMP(__NR_rt_tgsigqueueinfo, sys_rt_tgsigqueueinfo, \
	  compat_sys_rt_tgsigqueueinfo)
#define __NR_perf_event_open 241
__SYSCALL(__NR_perf_event_open, sys_perf_event_open)
#define __NR_accept4 242
__SYSCALL(__NR_accept4, sys_accept4)
#define __NR_recvmmsg 243
__SC_COMP(__NR_recvmmsg, sys_recvmmsg, compat_sys_recvmmsg)

/*
 * Architectures may provide up to 16 syscalls of their own
 * starting with this value.
 */
#define __NR_arch_specific_syscall 244

#define __NR_wait4 260
__SC_COMP(__NR_wait4, sys_wait4, compat_sys_wait4)
#define __NR_prlimit64 261
__SYSCALL(__NR_prlimit64, sys_prlimit64)
#define __NR_fanotify_init 262
__SYSCALL(__NR_fanotify_init, sys_fanotify_init)
#define __NR_fanotify_mark 263
__SYSCALL(__NR_fanotify_mark, sys_fanotify_mark)
#define __NR_name_to_handle_at         264
__SYSCALL(__NR_name_to_handle_at, sys_name_to_handle_at)
#define __NR_open_by_handle_at         265
__SC_COMP(__NR_open_by_handle_at, sys_open_by_handle_at, \
	  compat_sys_open_by_handle_at)
#define __NR_clock_adjtime 266
__SC_COMP(__NR_clock_adjtime, sys_clock_adjtime, compat_sys_clock_adjtime)
#define __NR_syncfs 267
__SYSCALL(__NR_syncfs, sys_syncfs)
#define __NR_setns 268
__SYSCALL(__NR_setns, sys_setns)
#define __NR_sendmmsg 269
__SC_COMP(__NR_sendmmsg, sys_sendmmsg, compat_sys_sendmmsg)
#define __NR_process_vm_readv 270
__SC_COMP(__NR_process_vm_readv, sys_process_vm_readv, \
          compat_sys_process_vm_readv)
#define __NR_process_vm_writev 271
__SC_COMP(__NR_process_vm_writev, sys_process_vm_writev, \
          compat_sys_process_vm_writev)
#define __NR_kcmp 272
__SYSCALL(__NR_kcmp, sys_kcmp)
#define __NR_finit_module 273
__SYSCALL(__NR_finit_module, sys_finit_module)
#define __NR_sched_setattr 274
__SYSCALL(__NR_sched_setattr, sys_sched_setattr)
#define __NR_sched_getattr 275
__SYSCALL(__NR_sched_getattr, sys_sched_getattr)
#define __NR_renameat2 276
__SYSCALL(__NR_renameat2, sys_renameat2)
#define __NR_seccomp 277
__SYSCALL(__NR_seccomp, sys_seccomp)
#define __NR_getrandom 278
__SYSCALL(__NR_getrandom, sys_getrandom)
#define __NR_memfd_create 279
__SYSCALL(__NR_memfd_create, sys_memfd_create)
#define __NR_bpf 280
__SYSCALL(__NR_bpf, sys_bpf)
#define __NR_execveat 281
__SC_COMP(__NR_execveat, sys_execveat, compat_sys_execveat)
<<<<<<< HEAD
#define __NR_membarrier 282
__SYSCALL(__NR_membarrier, sys_membarrier)

#undef __NR_syscalls
#define __NR_syscalls 283
=======
#define __NR_userfaultfd 282
__SYSCALL(__NR_userfaultfd, sys_userfaultfd)
#define __NR_membarrier 283
__SYSCALL(__NR_membarrier, sys_membarrier)

#undef __NR_syscalls
#define __NR_syscalls 284
>>>>>>> 9f30a04d

/*
 * All syscalls below here should go away really,
 * these are provided for both review and as a porting
 * help for the C library version.
 *
 * Last chance: are any of these important enough to
 * enable by default?
 */
#ifdef __ARCH_WANT_SYSCALL_NO_AT
#define __NR_open 1024
__SYSCALL(__NR_open, sys_open)
#define __NR_link 1025
__SYSCALL(__NR_link, sys_link)
#define __NR_unlink 1026
__SYSCALL(__NR_unlink, sys_unlink)
#define __NR_mknod 1027
__SYSCALL(__NR_mknod, sys_mknod)
#define __NR_chmod 1028
__SYSCALL(__NR_chmod, sys_chmod)
#define __NR_chown 1029
__SYSCALL(__NR_chown, sys_chown)
#define __NR_mkdir 1030
__SYSCALL(__NR_mkdir, sys_mkdir)
#define __NR_rmdir 1031
__SYSCALL(__NR_rmdir, sys_rmdir)
#define __NR_lchown 1032
__SYSCALL(__NR_lchown, sys_lchown)
#define __NR_access 1033
__SYSCALL(__NR_access, sys_access)
#define __NR_rename 1034
__SYSCALL(__NR_rename, sys_rename)
#define __NR_readlink 1035
__SYSCALL(__NR_readlink, sys_readlink)
#define __NR_symlink 1036
__SYSCALL(__NR_symlink, sys_symlink)
#define __NR_utimes 1037
__SYSCALL(__NR_utimes, sys_utimes)
#define __NR3264_stat 1038
__SC_3264(__NR3264_stat, sys_stat64, sys_newstat)
#define __NR3264_lstat 1039
__SC_3264(__NR3264_lstat, sys_lstat64, sys_newlstat)

#undef __NR_syscalls
#define __NR_syscalls (__NR3264_lstat+1)
#endif /* __ARCH_WANT_SYSCALL_NO_AT */

#ifdef __ARCH_WANT_SYSCALL_NO_FLAGS
#define __NR_pipe 1040
__SYSCALL(__NR_pipe, sys_pipe)
#define __NR_dup2 1041
__SYSCALL(__NR_dup2, sys_dup2)
#define __NR_epoll_create 1042
__SYSCALL(__NR_epoll_create, sys_epoll_create)
#define __NR_inotify_init 1043
__SYSCALL(__NR_inotify_init, sys_inotify_init)
#define __NR_eventfd 1044
__SYSCALL(__NR_eventfd, sys_eventfd)
#define __NR_signalfd 1045
__SYSCALL(__NR_signalfd, sys_signalfd)

#undef __NR_syscalls
#define __NR_syscalls (__NR_signalfd+1)
#endif /* __ARCH_WANT_SYSCALL_NO_FLAGS */

#if (__BITS_PER_LONG == 32 || defined(__SYSCALL_COMPAT)) && \
     defined(__ARCH_WANT_SYSCALL_OFF_T)
#define __NR_sendfile 1046
__SYSCALL(__NR_sendfile, sys_sendfile)
#define __NR_ftruncate 1047
__SYSCALL(__NR_ftruncate, sys_ftruncate)
#define __NR_truncate 1048
__SYSCALL(__NR_truncate, sys_truncate)
#define __NR_stat 1049
__SYSCALL(__NR_stat, sys_newstat)
#define __NR_lstat 1050
__SYSCALL(__NR_lstat, sys_newlstat)
#define __NR_fstat 1051
__SYSCALL(__NR_fstat, sys_newfstat)
#define __NR_fcntl 1052
__SYSCALL(__NR_fcntl, sys_fcntl)
#define __NR_fadvise64 1053
#define __ARCH_WANT_SYS_FADVISE64
__SYSCALL(__NR_fadvise64, sys_fadvise64)
#define __NR_newfstatat 1054
#define __ARCH_WANT_SYS_NEWFSTATAT
__SYSCALL(__NR_newfstatat, sys_newfstatat)
#define __NR_fstatfs 1055
__SYSCALL(__NR_fstatfs, sys_fstatfs)
#define __NR_statfs 1056
__SYSCALL(__NR_statfs, sys_statfs)
#define __NR_lseek 1057
__SYSCALL(__NR_lseek, sys_lseek)
#define __NR_mmap 1058
__SYSCALL(__NR_mmap, sys_mmap)

#undef __NR_syscalls
#define __NR_syscalls (__NR_mmap+1)
#endif /* 32 bit off_t syscalls */

#ifdef __ARCH_WANT_SYSCALL_DEPRECATED
#define __NR_alarm 1059
#define __ARCH_WANT_SYS_ALARM
__SYSCALL(__NR_alarm, sys_alarm)
#define __NR_getpgrp 1060
#define __ARCH_WANT_SYS_GETPGRP
__SYSCALL(__NR_getpgrp, sys_getpgrp)
#define __NR_pause 1061
#define __ARCH_WANT_SYS_PAUSE
__SYSCALL(__NR_pause, sys_pause)
#define __NR_time 1062
#define __ARCH_WANT_SYS_TIME
#define __ARCH_WANT_COMPAT_SYS_TIME
__SYSCALL(__NR_time, sys_time)
#define __NR_utime 1063
#define __ARCH_WANT_SYS_UTIME
__SYSCALL(__NR_utime, sys_utime)

#define __NR_creat 1064
__SYSCALL(__NR_creat, sys_creat)
#define __NR_getdents 1065
#define __ARCH_WANT_SYS_GETDENTS
__SYSCALL(__NR_getdents, sys_getdents)
#define __NR_futimesat 1066
__SYSCALL(__NR_futimesat, sys_futimesat)
#define __NR_select 1067
#define __ARCH_WANT_SYS_SELECT
__SYSCALL(__NR_select, sys_select)
#define __NR_poll 1068
__SYSCALL(__NR_poll, sys_poll)
#define __NR_epoll_wait 1069
__SYSCALL(__NR_epoll_wait, sys_epoll_wait)
#define __NR_ustat 1070
__SYSCALL(__NR_ustat, sys_ustat)
#define __NR_vfork 1071
__SYSCALL(__NR_vfork, sys_vfork)
#define __NR_oldwait4 1072
__SYSCALL(__NR_oldwait4, sys_wait4)
#define __NR_recv 1073
__SYSCALL(__NR_recv, sys_recv)
#define __NR_send 1074
__SYSCALL(__NR_send, sys_send)
#define __NR_bdflush 1075
__SYSCALL(__NR_bdflush, sys_bdflush)
#define __NR_umount 1076
__SYSCALL(__NR_umount, sys_oldumount)
#define __ARCH_WANT_SYS_OLDUMOUNT
#define __NR_uselib 1077
__SYSCALL(__NR_uselib, sys_uselib)
#define __NR__sysctl 1078
__SYSCALL(__NR__sysctl, sys_sysctl)

#define __NR_fork 1079
#ifdef CONFIG_MMU
__SYSCALL(__NR_fork, sys_fork)
#else
__SYSCALL(__NR_fork, sys_ni_syscall)
#endif /* CONFIG_MMU */

#undef __NR_syscalls
#define __NR_syscalls (__NR_fork+1)

#endif /* __ARCH_WANT_SYSCALL_DEPRECATED */

/*
 * 32 bit systems traditionally used different
 * syscalls for off_t and loff_t arguments, while
 * 64 bit systems only need the off_t version.
 * For new 32 bit platforms, there is no need to
 * implement the old 32 bit off_t syscalls, so
 * they take different names.
 * Here we map the numbers so that both versions
 * use the same syscall table layout.
 */
#if __BITS_PER_LONG == 64 && !defined(__SYSCALL_COMPAT)
#define __NR_fcntl __NR3264_fcntl
#define __NR_statfs __NR3264_statfs
#define __NR_fstatfs __NR3264_fstatfs
#define __NR_truncate __NR3264_truncate
#define __NR_ftruncate __NR3264_ftruncate
#define __NR_lseek __NR3264_lseek
#define __NR_sendfile __NR3264_sendfile
#define __NR_newfstatat __NR3264_fstatat
#define __NR_fstat __NR3264_fstat
#define __NR_mmap __NR3264_mmap
#define __NR_fadvise64 __NR3264_fadvise64
#ifdef __NR3264_stat
#define __NR_stat __NR3264_stat
#define __NR_lstat __NR3264_lstat
#endif
#else
#define __NR_fcntl64 __NR3264_fcntl
#define __NR_statfs64 __NR3264_statfs
#define __NR_fstatfs64 __NR3264_fstatfs
#define __NR_truncate64 __NR3264_truncate
#define __NR_ftruncate64 __NR3264_ftruncate
#define __NR_llseek __NR3264_lseek
#define __NR_sendfile64 __NR3264_sendfile
#define __NR_fstatat64 __NR3264_fstatat
#define __NR_fstat64 __NR3264_fstat
#define __NR_mmap2 __NR3264_mmap
#define __NR_fadvise64_64 __NR3264_fadvise64
#ifdef __NR3264_stat
#define __NR_stat64 __NR3264_stat
#define __NR_lstat64 __NR3264_lstat
#endif
#endif<|MERGE_RESOLUTION|>--- conflicted
+++ resolved
@@ -709,13 +709,6 @@
 __SYSCALL(__NR_bpf, sys_bpf)
 #define __NR_execveat 281
 __SC_COMP(__NR_execveat, sys_execveat, compat_sys_execveat)
-<<<<<<< HEAD
-#define __NR_membarrier 282
-__SYSCALL(__NR_membarrier, sys_membarrier)
-
-#undef __NR_syscalls
-#define __NR_syscalls 283
-=======
 #define __NR_userfaultfd 282
 __SYSCALL(__NR_userfaultfd, sys_userfaultfd)
 #define __NR_membarrier 283
@@ -723,7 +716,6 @@
 
 #undef __NR_syscalls
 #define __NR_syscalls 284
->>>>>>> 9f30a04d
 
 /*
  * All syscalls below here should go away really,
