--- conflicted
+++ resolved
@@ -70,10 +70,7 @@
 #define NETFS_ICTX_ODIRECT	0		/* The file has DIO in progress */
 #define NETFS_ICTX_UNBUFFERED	1		/* I/O should not use the pagecache */
 #define NETFS_ICTX_WRITETHROUGH	2		/* Write-through caching */
-<<<<<<< HEAD
-=======
 #define NETFS_ICTX_MODIFIED_ATTR 3		/* Indicate change in mtime/ctime */
->>>>>>> 17b65575
 };
 
 /*
