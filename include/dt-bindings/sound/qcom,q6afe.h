/* SPDX-License-Identifier: GPL-2.0 */
#ifndef __DT_BINDINGS_Q6_AFE_H__
#define __DT_BINDINGS_Q6_AFE_H__

<<<<<<< HEAD
/* Audio Front End (AFE) virtual ports IDs */
#define HDMI_RX		1
#define SLIMBUS_0_RX    2
#define SLIMBUS_0_TX    3
#define SLIMBUS_1_RX    4
#define SLIMBUS_1_TX    5
#define SLIMBUS_2_RX    6
#define SLIMBUS_2_TX    7
#define SLIMBUS_3_RX    8
#define SLIMBUS_3_TX    9
#define SLIMBUS_4_RX    10
#define SLIMBUS_4_TX    11
#define SLIMBUS_5_RX    12
#define SLIMBUS_5_TX    13
#define SLIMBUS_6_RX    14
#define SLIMBUS_6_TX    15
#define PRIMARY_MI2S_RX		16
#define PRIMARY_MI2S_TX		17
#define SECONDARY_MI2S_RX	18
#define SECONDARY_MI2S_TX	19
#define TERTIARY_MI2S_RX	20
#define TERTIARY_MI2S_TX	21
#define QUATERNARY_MI2S_RX	22
#define QUATERNARY_MI2S_TX	23
#define PRIMARY_TDM_RX_0	24
#define PRIMARY_TDM_TX_0	25
#define PRIMARY_TDM_RX_1	26
#define PRIMARY_TDM_TX_1	27
#define PRIMARY_TDM_RX_2	28
#define PRIMARY_TDM_TX_2	29
#define PRIMARY_TDM_RX_3	30
#define PRIMARY_TDM_TX_3	31
#define PRIMARY_TDM_RX_4	32
#define PRIMARY_TDM_TX_4	33
#define PRIMARY_TDM_RX_5	34
#define PRIMARY_TDM_TX_5	35
#define PRIMARY_TDM_RX_6	36
#define PRIMARY_TDM_TX_6	37
#define PRIMARY_TDM_RX_7	38
#define PRIMARY_TDM_TX_7	39
#define SECONDARY_TDM_RX_0	40
#define SECONDARY_TDM_TX_0	41
#define SECONDARY_TDM_RX_1	42
#define SECONDARY_TDM_TX_1	43
#define SECONDARY_TDM_RX_2	44
#define SECONDARY_TDM_TX_2	45
#define SECONDARY_TDM_RX_3	46
#define SECONDARY_TDM_TX_3	47
#define SECONDARY_TDM_RX_4	48
#define SECONDARY_TDM_TX_4	49
#define SECONDARY_TDM_RX_5	50
#define SECONDARY_TDM_TX_5	51
#define SECONDARY_TDM_RX_6	52
#define SECONDARY_TDM_TX_6	53
#define SECONDARY_TDM_RX_7	54
#define SECONDARY_TDM_TX_7	55
#define TERTIARY_TDM_RX_0	56
#define TERTIARY_TDM_TX_0	57
#define TERTIARY_TDM_RX_1	58
#define TERTIARY_TDM_TX_1	59
#define TERTIARY_TDM_RX_2	60
#define TERTIARY_TDM_TX_2	61
#define TERTIARY_TDM_RX_3	62
#define TERTIARY_TDM_TX_3	63
#define TERTIARY_TDM_RX_4	64
#define TERTIARY_TDM_TX_4	65
#define TERTIARY_TDM_RX_5	66
#define TERTIARY_TDM_TX_5	67
#define TERTIARY_TDM_RX_6	68
#define TERTIARY_TDM_TX_6	69
#define TERTIARY_TDM_RX_7	70
#define TERTIARY_TDM_TX_7	71
#define QUATERNARY_TDM_RX_0	72
#define QUATERNARY_TDM_TX_0	73
#define QUATERNARY_TDM_RX_1	74
#define QUATERNARY_TDM_TX_1	75
#define QUATERNARY_TDM_RX_2	76
#define QUATERNARY_TDM_TX_2	77
#define QUATERNARY_TDM_RX_3	78
#define QUATERNARY_TDM_TX_3	79
#define QUATERNARY_TDM_RX_4	80
#define QUATERNARY_TDM_TX_4	81
#define QUATERNARY_TDM_RX_5	82
#define QUATERNARY_TDM_TX_5	83
#define QUATERNARY_TDM_RX_6	84
#define QUATERNARY_TDM_TX_6	85
#define QUATERNARY_TDM_RX_7	86
#define QUATERNARY_TDM_TX_7	87
#define QUINARY_TDM_RX_0	88
#define QUINARY_TDM_TX_0	89
#define QUINARY_TDM_RX_1	90
#define QUINARY_TDM_TX_1	91
#define QUINARY_TDM_RX_2	92
#define QUINARY_TDM_TX_2	93
#define QUINARY_TDM_RX_3	94
#define QUINARY_TDM_TX_3	95
#define QUINARY_TDM_RX_4	96
#define QUINARY_TDM_TX_4	97
#define QUINARY_TDM_RX_5	98
#define QUINARY_TDM_TX_5	99
#define QUINARY_TDM_RX_6	100
#define QUINARY_TDM_TX_6	101
#define QUINARY_TDM_RX_7	102
#define QUINARY_TDM_TX_7	103
#define DISPLAY_PORT_RX		104
#define WSA_CODEC_DMA_RX_0	105
#define WSA_CODEC_DMA_TX_0	106
#define WSA_CODEC_DMA_RX_1	107
#define WSA_CODEC_DMA_TX_1	108
#define WSA_CODEC_DMA_TX_2	109
#define VA_CODEC_DMA_TX_0	110
#define VA_CODEC_DMA_TX_1	111
#define VA_CODEC_DMA_TX_2	112
#define RX_CODEC_DMA_RX_0	113
#define TX_CODEC_DMA_TX_0	114
#define RX_CODEC_DMA_RX_1	115
#define TX_CODEC_DMA_TX_1	116
#define RX_CODEC_DMA_RX_2	117
#define TX_CODEC_DMA_TX_2	118
#define RX_CODEC_DMA_RX_3	119
#define TX_CODEC_DMA_TX_3	120
#define RX_CODEC_DMA_RX_4	121
#define TX_CODEC_DMA_TX_4	122
#define RX_CODEC_DMA_RX_5	123
#define TX_CODEC_DMA_TX_5	124
#define RX_CODEC_DMA_RX_6	125
#define RX_CODEC_DMA_RX_7	126
#define QUINARY_MI2S_RX		127
#define QUINARY_MI2S_TX		128
=======
/* This file exists due to backward compatibility reasons, Please do not DELETE! */
>>>>>>> df0cc57e

#include <dt-bindings/sound/qcom,q6dsp-lpass-ports.h>

#endif /* __DT_BINDINGS_Q6_AFE_H__ */<|MERGE_RESOLUTION|>--- conflicted
+++ resolved
@@ -2,139 +2,7 @@
 #ifndef __DT_BINDINGS_Q6_AFE_H__
 #define __DT_BINDINGS_Q6_AFE_H__
 
-<<<<<<< HEAD
-/* Audio Front End (AFE) virtual ports IDs */
-#define HDMI_RX		1
-#define SLIMBUS_0_RX    2
-#define SLIMBUS_0_TX    3
-#define SLIMBUS_1_RX    4
-#define SLIMBUS_1_TX    5
-#define SLIMBUS_2_RX    6
-#define SLIMBUS_2_TX    7
-#define SLIMBUS_3_RX    8
-#define SLIMBUS_3_TX    9
-#define SLIMBUS_4_RX    10
-#define SLIMBUS_4_TX    11
-#define SLIMBUS_5_RX    12
-#define SLIMBUS_5_TX    13
-#define SLIMBUS_6_RX    14
-#define SLIMBUS_6_TX    15
-#define PRIMARY_MI2S_RX		16
-#define PRIMARY_MI2S_TX		17
-#define SECONDARY_MI2S_RX	18
-#define SECONDARY_MI2S_TX	19
-#define TERTIARY_MI2S_RX	20
-#define TERTIARY_MI2S_TX	21
-#define QUATERNARY_MI2S_RX	22
-#define QUATERNARY_MI2S_TX	23
-#define PRIMARY_TDM_RX_0	24
-#define PRIMARY_TDM_TX_0	25
-#define PRIMARY_TDM_RX_1	26
-#define PRIMARY_TDM_TX_1	27
-#define PRIMARY_TDM_RX_2	28
-#define PRIMARY_TDM_TX_2	29
-#define PRIMARY_TDM_RX_3	30
-#define PRIMARY_TDM_TX_3	31
-#define PRIMARY_TDM_RX_4	32
-#define PRIMARY_TDM_TX_4	33
-#define PRIMARY_TDM_RX_5	34
-#define PRIMARY_TDM_TX_5	35
-#define PRIMARY_TDM_RX_6	36
-#define PRIMARY_TDM_TX_6	37
-#define PRIMARY_TDM_RX_7	38
-#define PRIMARY_TDM_TX_7	39
-#define SECONDARY_TDM_RX_0	40
-#define SECONDARY_TDM_TX_0	41
-#define SECONDARY_TDM_RX_1	42
-#define SECONDARY_TDM_TX_1	43
-#define SECONDARY_TDM_RX_2	44
-#define SECONDARY_TDM_TX_2	45
-#define SECONDARY_TDM_RX_3	46
-#define SECONDARY_TDM_TX_3	47
-#define SECONDARY_TDM_RX_4	48
-#define SECONDARY_TDM_TX_4	49
-#define SECONDARY_TDM_RX_5	50
-#define SECONDARY_TDM_TX_5	51
-#define SECONDARY_TDM_RX_6	52
-#define SECONDARY_TDM_TX_6	53
-#define SECONDARY_TDM_RX_7	54
-#define SECONDARY_TDM_TX_7	55
-#define TERTIARY_TDM_RX_0	56
-#define TERTIARY_TDM_TX_0	57
-#define TERTIARY_TDM_RX_1	58
-#define TERTIARY_TDM_TX_1	59
-#define TERTIARY_TDM_RX_2	60
-#define TERTIARY_TDM_TX_2	61
-#define TERTIARY_TDM_RX_3	62
-#define TERTIARY_TDM_TX_3	63
-#define TERTIARY_TDM_RX_4	64
-#define TERTIARY_TDM_TX_4	65
-#define TERTIARY_TDM_RX_5	66
-#define TERTIARY_TDM_TX_5	67
-#define TERTIARY_TDM_RX_6	68
-#define TERTIARY_TDM_TX_6	69
-#define TERTIARY_TDM_RX_7	70
-#define TERTIARY_TDM_TX_7	71
-#define QUATERNARY_TDM_RX_0	72
-#define QUATERNARY_TDM_TX_0	73
-#define QUATERNARY_TDM_RX_1	74
-#define QUATERNARY_TDM_TX_1	75
-#define QUATERNARY_TDM_RX_2	76
-#define QUATERNARY_TDM_TX_2	77
-#define QUATERNARY_TDM_RX_3	78
-#define QUATERNARY_TDM_TX_3	79
-#define QUATERNARY_TDM_RX_4	80
-#define QUATERNARY_TDM_TX_4	81
-#define QUATERNARY_TDM_RX_5	82
-#define QUATERNARY_TDM_TX_5	83
-#define QUATERNARY_TDM_RX_6	84
-#define QUATERNARY_TDM_TX_6	85
-#define QUATERNARY_TDM_RX_7	86
-#define QUATERNARY_TDM_TX_7	87
-#define QUINARY_TDM_RX_0	88
-#define QUINARY_TDM_TX_0	89
-#define QUINARY_TDM_RX_1	90
-#define QUINARY_TDM_TX_1	91
-#define QUINARY_TDM_RX_2	92
-#define QUINARY_TDM_TX_2	93
-#define QUINARY_TDM_RX_3	94
-#define QUINARY_TDM_TX_3	95
-#define QUINARY_TDM_RX_4	96
-#define QUINARY_TDM_TX_4	97
-#define QUINARY_TDM_RX_5	98
-#define QUINARY_TDM_TX_5	99
-#define QUINARY_TDM_RX_6	100
-#define QUINARY_TDM_TX_6	101
-#define QUINARY_TDM_RX_7	102
-#define QUINARY_TDM_TX_7	103
-#define DISPLAY_PORT_RX		104
-#define WSA_CODEC_DMA_RX_0	105
-#define WSA_CODEC_DMA_TX_0	106
-#define WSA_CODEC_DMA_RX_1	107
-#define WSA_CODEC_DMA_TX_1	108
-#define WSA_CODEC_DMA_TX_2	109
-#define VA_CODEC_DMA_TX_0	110
-#define VA_CODEC_DMA_TX_1	111
-#define VA_CODEC_DMA_TX_2	112
-#define RX_CODEC_DMA_RX_0	113
-#define TX_CODEC_DMA_TX_0	114
-#define RX_CODEC_DMA_RX_1	115
-#define TX_CODEC_DMA_TX_1	116
-#define RX_CODEC_DMA_RX_2	117
-#define TX_CODEC_DMA_TX_2	118
-#define RX_CODEC_DMA_RX_3	119
-#define TX_CODEC_DMA_TX_3	120
-#define RX_CODEC_DMA_RX_4	121
-#define TX_CODEC_DMA_TX_4	122
-#define RX_CODEC_DMA_RX_5	123
-#define TX_CODEC_DMA_TX_5	124
-#define RX_CODEC_DMA_RX_6	125
-#define RX_CODEC_DMA_RX_7	126
-#define QUINARY_MI2S_RX		127
-#define QUINARY_MI2S_TX		128
-=======
 /* This file exists due to backward compatibility reasons, Please do not DELETE! */
->>>>>>> df0cc57e
 
 #include <dt-bindings/sound/qcom,q6dsp-lpass-ports.h>
 
