// SPDX-License-Identifier: GPL-2.0-only
/*
 * Implementation of the security services.
 *
 * Authors : Stephen Smalley, <stephen.smalley.work@gmail.com>
 *	     James Morris <jmorris@redhat.com>
 *
 * Updated: Trusted Computer Solutions, Inc. <dgoeddel@trustedcs.com>
 *
 *	Support for enhanced MLS infrastructure.
 *	Support for context based audit filters.
 *
 * Updated: Frank Mayer <mayerf@tresys.com> and Karl MacMillan <kmacmillan@tresys.com>
 *
 *	Added conditional policy language extensions
 *
 * Updated: Hewlett-Packard <paul@paul-moore.com>
 *
 *      Added support for NetLabel
 *      Added support for the policy capability bitmap
 *
 * Updated: Chad Sellers <csellers@tresys.com>
 *
 *  Added validation of kernel classes and permissions
 *
 * Updated: KaiGai Kohei <kaigai@ak.jp.nec.com>
 *
 *  Added support for bounds domain and audit messaged on masked permissions
 *
 * Updated: Guido Trentalancia <guido@trentalancia.com>
 *
 *  Added support for runtime switching of the policy type
 *
 * Copyright (C) 2008, 2009 NEC Corporation
 * Copyright (C) 2006, 2007 Hewlett-Packard Development Company, L.P.
 * Copyright (C) 2004-2006 Trusted Computer Solutions, Inc.
 * Copyright (C) 2003 - 2004, 2006 Tresys Technology, LLC
 * Copyright (C) 2003 Red Hat, Inc., James Morris <jmorris@redhat.com>
 */
#include <linux/kernel.h>
#include <linux/slab.h>
#include <linux/string.h>
#include <linux/spinlock.h>
#include <linux/rcupdate.h>
#include <linux/errno.h>
#include <linux/in.h>
#include <linux/sched.h>
#include <linux/audit.h>
#include <linux/vmalloc.h>
#include <linux/lsm_hooks.h>
#include <net/netlabel.h>

#include "flask.h"
#include "avc.h"
#include "avc_ss.h"
#include "security.h"
#include "context.h"
#include "policydb.h"
#include "sidtab.h"
#include "services.h"
#include "conditional.h"
#include "mls.h"
#include "objsec.h"
#include "netlabel.h"
#include "xfrm.h"
#include "ebitmap.h"
#include "audit.h"
#include "policycap_names.h"
#include "ima.h"

struct selinux_policy_convert_data {
	struct convert_context_args args;
	struct sidtab_convert_params sidtab_params;
};

/* Forward declaration. */
static int context_struct_to_string(struct policydb *policydb,
				    struct context *context,
				    char **scontext,
				    u32 *scontext_len);

static int sidtab_entry_to_string(struct policydb *policydb,
				  struct sidtab *sidtab,
				  struct sidtab_entry *entry,
				  char **scontext,
				  u32 *scontext_len);

static void context_struct_compute_av(struct policydb *policydb,
				      struct context *scontext,
				      struct context *tcontext,
				      u16 tclass,
				      struct av_decision *avd,
				      struct extended_perms *xperms);

static int selinux_set_mapping(struct policydb *pol,
			       const struct security_class_mapping *map,
			       struct selinux_map *out_map)
{
	u16 i, j;
	bool print_unknown_handle = false;

	/* Find number of classes in the input mapping */
	if (!map)
		return -EINVAL;
	i = 0;
	while (map[i].name)
		i++;

	/* Allocate space for the class records, plus one for class zero */
	out_map->mapping = kcalloc(++i, sizeof(*out_map->mapping), GFP_ATOMIC);
	if (!out_map->mapping)
		return -ENOMEM;

	/* Store the raw class and permission values */
	j = 0;
	while (map[j].name) {
		const struct security_class_mapping *p_in = map + (j++);
		struct selinux_mapping *p_out = out_map->mapping + j;
		u16 k;

		/* An empty class string skips ahead */
		if (!strcmp(p_in->name, "")) {
			p_out->num_perms = 0;
			continue;
		}

		p_out->value = string_to_security_class(pol, p_in->name);
		if (!p_out->value) {
			pr_info("SELinux:  Class %s not defined in policy.\n",
			       p_in->name);
			if (pol->reject_unknown)
				goto err;
			p_out->num_perms = 0;
			print_unknown_handle = true;
			continue;
		}

		k = 0;
		while (p_in->perms[k]) {
			/* An empty permission string skips ahead */
			if (!*p_in->perms[k]) {
				k++;
				continue;
			}
			p_out->perms[k] = string_to_av_perm(pol, p_out->value,
							    p_in->perms[k]);
			if (!p_out->perms[k]) {
				pr_info("SELinux:  Permission %s in class %s not defined in policy.\n",
				       p_in->perms[k], p_in->name);
				if (pol->reject_unknown)
					goto err;
				print_unknown_handle = true;
			}

			k++;
		}
		p_out->num_perms = k;
	}

	if (print_unknown_handle)
		pr_info("SELinux: the above unknown classes and permissions will be %s\n",
		       pol->allow_unknown ? "allowed" : "denied");

	out_map->size = i;
	return 0;
err:
	kfree(out_map->mapping);
	out_map->mapping = NULL;
	return -EINVAL;
}

/*
 * Get real, policy values from mapped values
 */

static u16 unmap_class(struct selinux_map *map, u16 tclass)
{
	if (tclass < map->size)
		return map->mapping[tclass].value;

	return tclass;
}

/*
 * Get kernel value for class from its policy value
 */
static u16 map_class(struct selinux_map *map, u16 pol_value)
{
	u16 i;

	for (i = 1; i < map->size; i++) {
		if (map->mapping[i].value == pol_value)
			return i;
	}

	return SECCLASS_NULL;
}

static void map_decision(struct selinux_map *map,
			 u16 tclass, struct av_decision *avd,
			 int allow_unknown)
{
	if (tclass < map->size) {
		struct selinux_mapping *mapping = &map->mapping[tclass];
		unsigned int i, n = mapping->num_perms;
		u32 result;

		for (i = 0, result = 0; i < n; i++) {
			if (avd->allowed & mapping->perms[i])
				result |= (u32)1<<i;
			if (allow_unknown && !mapping->perms[i])
				result |= (u32)1<<i;
		}
		avd->allowed = result;

		for (i = 0, result = 0; i < n; i++)
			if (avd->auditallow & mapping->perms[i])
				result |= (u32)1<<i;
		avd->auditallow = result;

		for (i = 0, result = 0; i < n; i++) {
			if (avd->auditdeny & mapping->perms[i])
				result |= (u32)1<<i;
			if (!allow_unknown && !mapping->perms[i])
				result |= (u32)1<<i;
		}
		/*
		 * In case the kernel has a bug and requests a permission
		 * between num_perms and the maximum permission number, we
		 * should audit that denial
		 */
		for (; i < (sizeof(u32)*8); i++)
			result |= (u32)1<<i;
		avd->auditdeny = result;
	}
}

int security_mls_enabled(void)
{
	int mls_enabled;
	struct selinux_policy *policy;

	if (!selinux_initialized())
		return 0;

	rcu_read_lock();
	policy = rcu_dereference(selinux_state.policy);
	mls_enabled = policy->policydb.mls_enabled;
	rcu_read_unlock();
	return mls_enabled;
}

/*
 * Return the boolean value of a constraint expression
 * when it is applied to the specified source and target
 * security contexts.
 *
 * xcontext is a special beast...  It is used by the validatetrans rules
 * only.  For these rules, scontext is the context before the transition,
 * tcontext is the context after the transition, and xcontext is the context
 * of the process performing the transition.  All other callers of
 * constraint_expr_eval should pass in NULL for xcontext.
 */
static int constraint_expr_eval(struct policydb *policydb,
				struct context *scontext,
				struct context *tcontext,
				struct context *xcontext,
				struct constraint_expr *cexpr)
{
	u32 val1, val2;
	struct context *c;
	struct role_datum *r1, *r2;
	struct mls_level *l1, *l2;
	struct constraint_expr *e;
	int s[CEXPR_MAXDEPTH];
	int sp = -1;

	for (e = cexpr; e; e = e->next) {
		switch (e->expr_type) {
		case CEXPR_NOT:
			BUG_ON(sp < 0);
			s[sp] = !s[sp];
			break;
		case CEXPR_AND:
			BUG_ON(sp < 1);
			sp--;
			s[sp] &= s[sp + 1];
			break;
		case CEXPR_OR:
			BUG_ON(sp < 1);
			sp--;
			s[sp] |= s[sp + 1];
			break;
		case CEXPR_ATTR:
			if (sp == (CEXPR_MAXDEPTH - 1))
				return 0;
			switch (e->attr) {
			case CEXPR_USER:
				val1 = scontext->user;
				val2 = tcontext->user;
				break;
			case CEXPR_TYPE:
				val1 = scontext->type;
				val2 = tcontext->type;
				break;
			case CEXPR_ROLE:
				val1 = scontext->role;
				val2 = tcontext->role;
				r1 = policydb->role_val_to_struct[val1 - 1];
				r2 = policydb->role_val_to_struct[val2 - 1];
				switch (e->op) {
				case CEXPR_DOM:
					s[++sp] = ebitmap_get_bit(&r1->dominates,
								  val2 - 1);
					continue;
				case CEXPR_DOMBY:
					s[++sp] = ebitmap_get_bit(&r2->dominates,
								  val1 - 1);
					continue;
				case CEXPR_INCOMP:
					s[++sp] = (!ebitmap_get_bit(&r1->dominates,
								    val2 - 1) &&
						   !ebitmap_get_bit(&r2->dominates,
								    val1 - 1));
					continue;
				default:
					break;
				}
				break;
			case CEXPR_L1L2:
				l1 = &(scontext->range.level[0]);
				l2 = &(tcontext->range.level[0]);
				goto mls_ops;
			case CEXPR_L1H2:
				l1 = &(scontext->range.level[0]);
				l2 = &(tcontext->range.level[1]);
				goto mls_ops;
			case CEXPR_H1L2:
				l1 = &(scontext->range.level[1]);
				l2 = &(tcontext->range.level[0]);
				goto mls_ops;
			case CEXPR_H1H2:
				l1 = &(scontext->range.level[1]);
				l2 = &(tcontext->range.level[1]);
				goto mls_ops;
			case CEXPR_L1H1:
				l1 = &(scontext->range.level[0]);
				l2 = &(scontext->range.level[1]);
				goto mls_ops;
			case CEXPR_L2H2:
				l1 = &(tcontext->range.level[0]);
				l2 = &(tcontext->range.level[1]);
				goto mls_ops;
mls_ops:
				switch (e->op) {
				case CEXPR_EQ:
					s[++sp] = mls_level_eq(l1, l2);
					continue;
				case CEXPR_NEQ:
					s[++sp] = !mls_level_eq(l1, l2);
					continue;
				case CEXPR_DOM:
					s[++sp] = mls_level_dom(l1, l2);
					continue;
				case CEXPR_DOMBY:
					s[++sp] = mls_level_dom(l2, l1);
					continue;
				case CEXPR_INCOMP:
					s[++sp] = mls_level_incomp(l2, l1);
					continue;
				default:
					BUG();
					return 0;
				}
				break;
			default:
				BUG();
				return 0;
			}

			switch (e->op) {
			case CEXPR_EQ:
				s[++sp] = (val1 == val2);
				break;
			case CEXPR_NEQ:
				s[++sp] = (val1 != val2);
				break;
			default:
				BUG();
				return 0;
			}
			break;
		case CEXPR_NAMES:
			if (sp == (CEXPR_MAXDEPTH-1))
				return 0;
			c = scontext;
			if (e->attr & CEXPR_TARGET)
				c = tcontext;
			else if (e->attr & CEXPR_XTARGET) {
				c = xcontext;
				if (!c) {
					BUG();
					return 0;
				}
			}
			if (e->attr & CEXPR_USER)
				val1 = c->user;
			else if (e->attr & CEXPR_ROLE)
				val1 = c->role;
			else if (e->attr & CEXPR_TYPE)
				val1 = c->type;
			else {
				BUG();
				return 0;
			}

			switch (e->op) {
			case CEXPR_EQ:
				s[++sp] = ebitmap_get_bit(&e->names, val1 - 1);
				break;
			case CEXPR_NEQ:
				s[++sp] = !ebitmap_get_bit(&e->names, val1 - 1);
				break;
			default:
				BUG();
				return 0;
			}
			break;
		default:
			BUG();
			return 0;
		}
	}

	BUG_ON(sp != 0);
	return s[0];
}

/*
 * security_dump_masked_av - dumps masked permissions during
 * security_compute_av due to RBAC, MLS/Constraint and Type bounds.
 */
static int dump_masked_av_helper(void *k, void *d, void *args)
{
	struct perm_datum *pdatum = d;
	char **permission_names = args;

	BUG_ON(pdatum->value < 1 || pdatum->value > 32);

	permission_names[pdatum->value - 1] = (char *)k;

	return 0;
}

static void security_dump_masked_av(struct policydb *policydb,
				    struct context *scontext,
				    struct context *tcontext,
				    u16 tclass,
				    u32 permissions,
				    const char *reason)
{
	struct common_datum *common_dat;
	struct class_datum *tclass_dat;
	struct audit_buffer *ab;
	char *tclass_name;
	char *scontext_name = NULL;
	char *tcontext_name = NULL;
	char *permission_names[32];
	int index;
	u32 length;
	bool need_comma = false;

	if (!permissions)
		return;

	tclass_name = sym_name(policydb, SYM_CLASSES, tclass - 1);
	tclass_dat = policydb->class_val_to_struct[tclass - 1];
	common_dat = tclass_dat->comdatum;

	/* init permission_names */
	if (common_dat &&
	    hashtab_map(&common_dat->permissions.table,
			dump_masked_av_helper, permission_names) < 0)
		goto out;

	if (hashtab_map(&tclass_dat->permissions.table,
			dump_masked_av_helper, permission_names) < 0)
		goto out;

	/* get scontext/tcontext in text form */
	if (context_struct_to_string(policydb, scontext,
				     &scontext_name, &length) < 0)
		goto out;

	if (context_struct_to_string(policydb, tcontext,
				     &tcontext_name, &length) < 0)
		goto out;

	/* audit a message */
	ab = audit_log_start(audit_context(),
			     GFP_ATOMIC, AUDIT_SELINUX_ERR);
	if (!ab)
		goto out;

	audit_log_format(ab, "op=security_compute_av reason=%s "
			 "scontext=%s tcontext=%s tclass=%s perms=",
			 reason, scontext_name, tcontext_name, tclass_name);

	for (index = 0; index < 32; index++) {
		u32 mask = (1 << index);

		if ((mask & permissions) == 0)
			continue;

		audit_log_format(ab, "%s%s",
				 need_comma ? "," : "",
				 permission_names[index]
				 ? permission_names[index] : "????");
		need_comma = true;
	}
	audit_log_end(ab);
out:
	/* release scontext/tcontext */
	kfree(tcontext_name);
	kfree(scontext_name);
}

/*
 * security_boundary_permission - drops violated permissions
 * on boundary constraint.
 */
static void type_attribute_bounds_av(struct policydb *policydb,
				     struct context *scontext,
				     struct context *tcontext,
				     u16 tclass,
				     struct av_decision *avd)
{
	struct context lo_scontext;
	struct context lo_tcontext, *tcontextp = tcontext;
	struct av_decision lo_avd;
	struct type_datum *source;
	struct type_datum *target;
	u32 masked = 0;

	source = policydb->type_val_to_struct[scontext->type - 1];
	BUG_ON(!source);

	if (!source->bounds)
		return;

	target = policydb->type_val_to_struct[tcontext->type - 1];
	BUG_ON(!target);

	memset(&lo_avd, 0, sizeof(lo_avd));

	memcpy(&lo_scontext, scontext, sizeof(lo_scontext));
	lo_scontext.type = source->bounds;

	if (target->bounds) {
		memcpy(&lo_tcontext, tcontext, sizeof(lo_tcontext));
		lo_tcontext.type = target->bounds;
		tcontextp = &lo_tcontext;
	}

	context_struct_compute_av(policydb, &lo_scontext,
				  tcontextp,
				  tclass,
				  &lo_avd,
				  NULL);

	masked = ~lo_avd.allowed & avd->allowed;

	if (likely(!masked))
		return;		/* no masked permission */

	/* mask violated permissions */
	avd->allowed &= ~masked;

	/* audit masked permissions */
	security_dump_masked_av(policydb, scontext, tcontext,
				tclass, masked, "bounds");
}

/*
 * Flag which drivers have permissions.
 */
void services_compute_xperms_drivers(
		struct extended_perms *xperms,
		struct avtab_node *node)
{
	unsigned int i;

	switch (node->datum.u.xperms->specified) {
	case AVTAB_XPERMS_IOCTLDRIVER:
		/* if one or more driver has all permissions allowed */
		for (i = 0; i < ARRAY_SIZE(xperms->drivers.p); i++)
			xperms->drivers.p[i] |= node->datum.u.xperms->perms.p[i];
		break;
	case AVTAB_XPERMS_IOCTLFUNCTION:
	case AVTAB_XPERMS_NLMSG:
		/* if allowing permissions within a driver */
		security_xperm_set(xperms->drivers.p,
					node->datum.u.xperms->driver);
		break;
	}

	xperms->len = 1;
}

/*
 * Compute access vectors and extended permissions based on a context
 * structure pair for the permissions in a particular class.
 */
static void context_struct_compute_av(struct policydb *policydb,
				      struct context *scontext,
				      struct context *tcontext,
				      u16 tclass,
				      struct av_decision *avd,
				      struct extended_perms *xperms)
{
	struct constraint_node *constraint;
	struct role_allow *ra;
	struct avtab_key avkey;
	struct avtab_node *node;
	struct class_datum *tclass_datum;
	struct ebitmap *sattr, *tattr;
	struct ebitmap_node *snode, *tnode;
	unsigned int i, j;

	avd->allowed = 0;
	avd->auditallow = 0;
	avd->auditdeny = 0xffffffff;
	if (xperms) {
		memset(&xperms->drivers, 0, sizeof(xperms->drivers));
		xperms->len = 0;
	}

	if (unlikely(!tclass || tclass > policydb->p_classes.nprim)) {
		pr_warn_ratelimited("SELinux:  Invalid class %u\n", tclass);
		return;
	}

	tclass_datum = policydb->class_val_to_struct[tclass - 1];

	/*
	 * If a specific type enforcement rule was defined for
	 * this permission check, then use it.
	 */
	avkey.target_class = tclass;
	avkey.specified = AVTAB_AV | AVTAB_XPERMS;
	sattr = &policydb->type_attr_map_array[scontext->type - 1];
	tattr = &policydb->type_attr_map_array[tcontext->type - 1];
	ebitmap_for_each_positive_bit(sattr, snode, i) {
		ebitmap_for_each_positive_bit(tattr, tnode, j) {
			avkey.source_type = i + 1;
			avkey.target_type = j + 1;
			for (node = avtab_search_node(&policydb->te_avtab,
						      &avkey);
			     node;
			     node = avtab_search_node_next(node, avkey.specified)) {
				if (node->key.specified == AVTAB_ALLOWED)
					avd->allowed |= node->datum.u.data;
				else if (node->key.specified == AVTAB_AUDITALLOW)
					avd->auditallow |= node->datum.u.data;
				else if (node->key.specified == AVTAB_AUDITDENY)
					avd->auditdeny &= node->datum.u.data;
				else if (xperms && (node->key.specified & AVTAB_XPERMS))
					services_compute_xperms_drivers(xperms, node);
			}

			/* Check conditional av table for additional permissions */
			cond_compute_av(&policydb->te_cond_avtab, &avkey,
					avd, xperms);

		}
	}

	/*
	 * Remove any permissions prohibited by a constraint (this includes
	 * the MLS policy).
	 */
	constraint = tclass_datum->constraints;
	while (constraint) {
		if ((constraint->permissions & (avd->allowed)) &&
		    !constraint_expr_eval(policydb, scontext, tcontext, NULL,
					  constraint->expr)) {
			avd->allowed &= ~(constraint->permissions);
		}
		constraint = constraint->next;
	}

	/*
	 * If checking process transition permission and the
	 * role is changing, then check the (current_role, new_role)
	 * pair.
	 */
	if (tclass == policydb->process_class &&
	    (avd->allowed & policydb->process_trans_perms) &&
	    scontext->role != tcontext->role) {
		for (ra = policydb->role_allow; ra; ra = ra->next) {
			if (scontext->role == ra->role &&
			    tcontext->role == ra->new_role)
				break;
		}
		if (!ra)
			avd->allowed &= ~policydb->process_trans_perms;
	}

	/*
	 * If the given source and target types have boundary
	 * constraint, lazy checks have to mask any violated
	 * permission and notice it to userspace via audit.
	 */
	type_attribute_bounds_av(policydb, scontext, tcontext,
				 tclass, avd);
}

static int security_validtrans_handle_fail(struct selinux_policy *policy,
					struct sidtab_entry *oentry,
					struct sidtab_entry *nentry,
					struct sidtab_entry *tentry,
					u16 tclass)
{
	struct policydb *p = &policy->policydb;
	struct sidtab *sidtab = policy->sidtab;
	char *o = NULL, *n = NULL, *t = NULL;
	u32 olen, nlen, tlen;

	if (sidtab_entry_to_string(p, sidtab, oentry, &o, &olen))
		goto out;
	if (sidtab_entry_to_string(p, sidtab, nentry, &n, &nlen))
		goto out;
	if (sidtab_entry_to_string(p, sidtab, tentry, &t, &tlen))
		goto out;
	audit_log(audit_context(), GFP_ATOMIC, AUDIT_SELINUX_ERR,
		  "op=security_validate_transition seresult=denied"
		  " oldcontext=%s newcontext=%s taskcontext=%s tclass=%s",
		  o, n, t, sym_name(p, SYM_CLASSES, tclass-1));
out:
	kfree(o);
	kfree(n);
	kfree(t);

	if (!enforcing_enabled())
		return 0;
	return -EPERM;
}

static int security_compute_validatetrans(u32 oldsid, u32 newsid, u32 tasksid,
					  u16 orig_tclass, bool user)
{
	struct selinux_policy *policy;
	struct policydb *policydb;
	struct sidtab *sidtab;
	struct sidtab_entry *oentry;
	struct sidtab_entry *nentry;
	struct sidtab_entry *tentry;
	struct class_datum *tclass_datum;
	struct constraint_node *constraint;
	u16 tclass;
	int rc = 0;


	if (!selinux_initialized())
		return 0;

	rcu_read_lock();

	policy = rcu_dereference(selinux_state.policy);
	policydb = &policy->policydb;
	sidtab = policy->sidtab;

	if (!user)
		tclass = unmap_class(&policy->map, orig_tclass);
	else
		tclass = orig_tclass;

	if (!tclass || tclass > policydb->p_classes.nprim) {
		rc = -EINVAL;
		goto out;
	}
	tclass_datum = policydb->class_val_to_struct[tclass - 1];

	oentry = sidtab_search_entry(sidtab, oldsid);
	if (!oentry) {
		pr_err("SELinux: %s:  unrecognized SID %d\n",
			__func__, oldsid);
		rc = -EINVAL;
		goto out;
	}

	nentry = sidtab_search_entry(sidtab, newsid);
	if (!nentry) {
		pr_err("SELinux: %s:  unrecognized SID %d\n",
			__func__, newsid);
		rc = -EINVAL;
		goto out;
	}

	tentry = sidtab_search_entry(sidtab, tasksid);
	if (!tentry) {
		pr_err("SELinux: %s:  unrecognized SID %d\n",
			__func__, tasksid);
		rc = -EINVAL;
		goto out;
	}

	constraint = tclass_datum->validatetrans;
	while (constraint) {
		if (!constraint_expr_eval(policydb, &oentry->context,
					  &nentry->context, &tentry->context,
					  constraint->expr)) {
			if (user)
				rc = -EPERM;
			else
				rc = security_validtrans_handle_fail(policy,
								oentry,
								nentry,
								tentry,
								tclass);
			goto out;
		}
		constraint = constraint->next;
	}

out:
	rcu_read_unlock();
	return rc;
}

int security_validate_transition_user(u32 oldsid, u32 newsid, u32 tasksid,
				      u16 tclass)
{
	return security_compute_validatetrans(oldsid, newsid, tasksid,
					      tclass, true);
}

int security_validate_transition(u32 oldsid, u32 newsid, u32 tasksid,
				 u16 orig_tclass)
{
	return security_compute_validatetrans(oldsid, newsid, tasksid,
					      orig_tclass, false);
}

/*
 * security_bounded_transition - check whether the given
 * transition is directed to bounded, or not.
 * It returns 0, if @newsid is bounded by @oldsid.
 * Otherwise, it returns error code.
 *
 * @oldsid : current security identifier
 * @newsid : destinated security identifier
 */
int security_bounded_transition(u32 old_sid, u32 new_sid)
{
	struct selinux_policy *policy;
	struct policydb *policydb;
	struct sidtab *sidtab;
	struct sidtab_entry *old_entry, *new_entry;
	struct type_datum *type;
	u32 index;
	int rc;

	if (!selinux_initialized())
		return 0;

	rcu_read_lock();
	policy = rcu_dereference(selinux_state.policy);
	policydb = &policy->policydb;
	sidtab = policy->sidtab;

	rc = -EINVAL;
	old_entry = sidtab_search_entry(sidtab, old_sid);
	if (!old_entry) {
		pr_err("SELinux: %s: unrecognized SID %u\n",
		       __func__, old_sid);
		goto out;
	}

	rc = -EINVAL;
	new_entry = sidtab_search_entry(sidtab, new_sid);
	if (!new_entry) {
		pr_err("SELinux: %s: unrecognized SID %u\n",
		       __func__, new_sid);
		goto out;
	}

	rc = 0;
	/* type/domain unchanged */
	if (old_entry->context.type == new_entry->context.type)
		goto out;

	index = new_entry->context.type;
	while (true) {
		type = policydb->type_val_to_struct[index - 1];
		BUG_ON(!type);

		/* not bounded anymore */
		rc = -EPERM;
		if (!type->bounds)
			break;

		/* @newsid is bounded by @oldsid */
		rc = 0;
		if (type->bounds == old_entry->context.type)
			break;

		index = type->bounds;
	}

	if (rc) {
		char *old_name = NULL;
		char *new_name = NULL;
		u32 length;

		if (!sidtab_entry_to_string(policydb, sidtab, old_entry,
					    &old_name, &length) &&
		    !sidtab_entry_to_string(policydb, sidtab, new_entry,
					    &new_name, &length)) {
			audit_log(audit_context(),
				  GFP_ATOMIC, AUDIT_SELINUX_ERR,
				  "op=security_bounded_transition "
				  "seresult=denied "
				  "oldcontext=%s newcontext=%s",
				  old_name, new_name);
		}
		kfree(new_name);
		kfree(old_name);
	}
out:
	rcu_read_unlock();

	return rc;
}

static void avd_init(struct selinux_policy *policy, struct av_decision *avd)
{
	avd->allowed = 0;
	avd->auditallow = 0;
	avd->auditdeny = 0xffffffff;
	if (policy)
		avd->seqno = policy->latest_granting;
	else
		avd->seqno = 0;
	avd->flags = 0;
}

static void update_xperms_extended_data(u8 specified,
					struct extended_perms_data *from,
					struct extended_perms_data *xp_data)
{
	unsigned int i;

	switch (specified) {
	case AVTAB_XPERMS_IOCTLDRIVER:
		memset(xp_data->p, 0xff, sizeof(xp_data->p));
		break;
	case AVTAB_XPERMS_IOCTLFUNCTION:
	case AVTAB_XPERMS_NLMSG:
		for (i = 0; i < ARRAY_SIZE(xp_data->p); i++)
			xp_data->p[i] |= from->p[i];
		break;
	}

}

void services_compute_xperms_decision(struct extended_perms_decision *xpermd,
					struct avtab_node *node)
{
	switch (node->datum.u.xperms->specified) {
	case AVTAB_XPERMS_IOCTLFUNCTION:
	case AVTAB_XPERMS_NLMSG:
		if (xpermd->driver != node->datum.u.xperms->driver)
			return;
		break;
	case AVTAB_XPERMS_IOCTLDRIVER:
		if (!security_xperm_test(node->datum.u.xperms->perms.p,
					xpermd->driver))
			return;
		break;
	default:
<<<<<<< HEAD
		BUG();
=======
		pr_warn_once(
			"SELinux: unknown extended permission (%u) will be ignored\n",
			node->datum.u.xperms->specified);
		return;
>>>>>>> 7a174e04
	}

	if (node->key.specified == AVTAB_XPERMS_ALLOWED) {
		xpermd->used |= XPERMS_ALLOWED;
		update_xperms_extended_data(node->datum.u.xperms->specified,
					    &node->datum.u.xperms->perms,
					    xpermd->allowed);
	} else if (node->key.specified == AVTAB_XPERMS_AUDITALLOW) {
		xpermd->used |= XPERMS_AUDITALLOW;
		update_xperms_extended_data(node->datum.u.xperms->specified,
					    &node->datum.u.xperms->perms,
					    xpermd->auditallow);
	} else if (node->key.specified == AVTAB_XPERMS_DONTAUDIT) {
		xpermd->used |= XPERMS_DONTAUDIT;
		update_xperms_extended_data(node->datum.u.xperms->specified,
					    &node->datum.u.xperms->perms,
					    xpermd->dontaudit);
	} else {
		pr_warn_once("SELinux: unknown specified key (%u)\n",
			     node->key.specified);
	}
}

void security_compute_xperms_decision(u32 ssid,
				      u32 tsid,
				      u16 orig_tclass,
				      u8 driver,
				      struct extended_perms_decision *xpermd)
{
	struct selinux_policy *policy;
	struct policydb *policydb;
	struct sidtab *sidtab;
	u16 tclass;
	struct context *scontext, *tcontext;
	struct avtab_key avkey;
	struct avtab_node *node;
	struct ebitmap *sattr, *tattr;
	struct ebitmap_node *snode, *tnode;
	unsigned int i, j;

	xpermd->driver = driver;
	xpermd->used = 0;
	memset(xpermd->allowed->p, 0, sizeof(xpermd->allowed->p));
	memset(xpermd->auditallow->p, 0, sizeof(xpermd->auditallow->p));
	memset(xpermd->dontaudit->p, 0, sizeof(xpermd->dontaudit->p));

	rcu_read_lock();
	if (!selinux_initialized())
		goto allow;

	policy = rcu_dereference(selinux_state.policy);
	policydb = &policy->policydb;
	sidtab = policy->sidtab;

	scontext = sidtab_search(sidtab, ssid);
	if (!scontext) {
		pr_err("SELinux: %s:  unrecognized SID %d\n",
		       __func__, ssid);
		goto out;
	}

	tcontext = sidtab_search(sidtab, tsid);
	if (!tcontext) {
		pr_err("SELinux: %s:  unrecognized SID %d\n",
		       __func__, tsid);
		goto out;
	}

	tclass = unmap_class(&policy->map, orig_tclass);
	if (unlikely(orig_tclass && !tclass)) {
		if (policydb->allow_unknown)
			goto allow;
		goto out;
	}


	if (unlikely(!tclass || tclass > policydb->p_classes.nprim)) {
		pr_warn_ratelimited("SELinux:  Invalid class %hu\n", tclass);
		goto out;
	}

	avkey.target_class = tclass;
	avkey.specified = AVTAB_XPERMS;
	sattr = &policydb->type_attr_map_array[scontext->type - 1];
	tattr = &policydb->type_attr_map_array[tcontext->type - 1];
	ebitmap_for_each_positive_bit(sattr, snode, i) {
		ebitmap_for_each_positive_bit(tattr, tnode, j) {
			avkey.source_type = i + 1;
			avkey.target_type = j + 1;
			for (node = avtab_search_node(&policydb->te_avtab,
						      &avkey);
			     node;
			     node = avtab_search_node_next(node, avkey.specified))
				services_compute_xperms_decision(xpermd, node);

			cond_compute_xperms(&policydb->te_cond_avtab,
						&avkey, xpermd);
		}
	}
out:
	rcu_read_unlock();
	return;
allow:
	memset(xpermd->allowed->p, 0xff, sizeof(xpermd->allowed->p));
	goto out;
}

/**
 * security_compute_av - Compute access vector decisions.
 * @ssid: source security identifier
 * @tsid: target security identifier
 * @orig_tclass: target security class
 * @avd: access vector decisions
 * @xperms: extended permissions
 *
 * Compute a set of access vector decisions based on the
 * SID pair (@ssid, @tsid) for the permissions in @tclass.
 */
void security_compute_av(u32 ssid,
			 u32 tsid,
			 u16 orig_tclass,
			 struct av_decision *avd,
			 struct extended_perms *xperms)
{
	struct selinux_policy *policy;
	struct policydb *policydb;
	struct sidtab *sidtab;
	u16 tclass;
	struct context *scontext = NULL, *tcontext = NULL;

	rcu_read_lock();
	policy = rcu_dereference(selinux_state.policy);
	avd_init(policy, avd);
	xperms->len = 0;
	if (!selinux_initialized())
		goto allow;

	policydb = &policy->policydb;
	sidtab = policy->sidtab;

	scontext = sidtab_search(sidtab, ssid);
	if (!scontext) {
		pr_err("SELinux: %s:  unrecognized SID %d\n",
		       __func__, ssid);
		goto out;
	}

	/* permissive domain? */
	if (ebitmap_get_bit(&policydb->permissive_map, scontext->type))
		avd->flags |= AVD_FLAGS_PERMISSIVE;

	tcontext = sidtab_search(sidtab, tsid);
	if (!tcontext) {
		pr_err("SELinux: %s:  unrecognized SID %d\n",
		       __func__, tsid);
		goto out;
	}

	tclass = unmap_class(&policy->map, orig_tclass);
	if (unlikely(orig_tclass && !tclass)) {
		if (policydb->allow_unknown)
			goto allow;
		goto out;
	}
	context_struct_compute_av(policydb, scontext, tcontext, tclass, avd,
				  xperms);
	map_decision(&policy->map, orig_tclass, avd,
		     policydb->allow_unknown);
out:
	rcu_read_unlock();
	return;
allow:
	avd->allowed = 0xffffffff;
	goto out;
}

void security_compute_av_user(u32 ssid,
			      u32 tsid,
			      u16 tclass,
			      struct av_decision *avd)
{
	struct selinux_policy *policy;
	struct policydb *policydb;
	struct sidtab *sidtab;
	struct context *scontext = NULL, *tcontext = NULL;

	rcu_read_lock();
	policy = rcu_dereference(selinux_state.policy);
	avd_init(policy, avd);
	if (!selinux_initialized())
		goto allow;

	policydb = &policy->policydb;
	sidtab = policy->sidtab;

	scontext = sidtab_search(sidtab, ssid);
	if (!scontext) {
		pr_err("SELinux: %s:  unrecognized SID %d\n",
		       __func__, ssid);
		goto out;
	}

	/* permissive domain? */
	if (ebitmap_get_bit(&policydb->permissive_map, scontext->type))
		avd->flags |= AVD_FLAGS_PERMISSIVE;

	tcontext = sidtab_search(sidtab, tsid);
	if (!tcontext) {
		pr_err("SELinux: %s:  unrecognized SID %d\n",
		       __func__, tsid);
		goto out;
	}

	if (unlikely(!tclass)) {
		if (policydb->allow_unknown)
			goto allow;
		goto out;
	}

	context_struct_compute_av(policydb, scontext, tcontext, tclass, avd,
				  NULL);
 out:
	rcu_read_unlock();
	return;
allow:
	avd->allowed = 0xffffffff;
	goto out;
}

/*
 * Write the security context string representation of
 * the context structure `context' into a dynamically
 * allocated string of the correct size.  Set `*scontext'
 * to point to this string and set `*scontext_len' to
 * the length of the string.
 */
static int context_struct_to_string(struct policydb *p,
				    struct context *context,
				    char **scontext, u32 *scontext_len)
{
	char *scontextp;

	if (scontext)
		*scontext = NULL;
	*scontext_len = 0;

	if (context->len) {
		*scontext_len = context->len;
		if (scontext) {
			*scontext = kstrdup(context->str, GFP_ATOMIC);
			if (!(*scontext))
				return -ENOMEM;
		}
		return 0;
	}

	/* Compute the size of the context. */
	*scontext_len += strlen(sym_name(p, SYM_USERS, context->user - 1)) + 1;
	*scontext_len += strlen(sym_name(p, SYM_ROLES, context->role - 1)) + 1;
	*scontext_len += strlen(sym_name(p, SYM_TYPES, context->type - 1)) + 1;
	*scontext_len += mls_compute_context_len(p, context);

	if (!scontext)
		return 0;

	/* Allocate space for the context; caller must free this space. */
	scontextp = kmalloc(*scontext_len, GFP_ATOMIC);
	if (!scontextp)
		return -ENOMEM;
	*scontext = scontextp;

	/*
	 * Copy the user name, role name and type name into the context.
	 */
	scontextp += sprintf(scontextp, "%s:%s:%s",
		sym_name(p, SYM_USERS, context->user - 1),
		sym_name(p, SYM_ROLES, context->role - 1),
		sym_name(p, SYM_TYPES, context->type - 1));

	mls_sid_to_context(p, context, &scontextp);

	*scontextp = 0;

	return 0;
}

static int sidtab_entry_to_string(struct policydb *p,
				  struct sidtab *sidtab,
				  struct sidtab_entry *entry,
				  char **scontext, u32 *scontext_len)
{
	int rc = sidtab_sid2str_get(sidtab, entry, scontext, scontext_len);

	if (rc != -ENOENT)
		return rc;

	rc = context_struct_to_string(p, &entry->context, scontext,
				      scontext_len);
	if (!rc && scontext)
		sidtab_sid2str_put(sidtab, entry, *scontext, *scontext_len);
	return rc;
}

#include "initial_sid_to_string.h"

int security_sidtab_hash_stats(char *page)
{
	struct selinux_policy *policy;
	int rc;

	if (!selinux_initialized()) {
		pr_err("SELinux: %s:  called before initial load_policy\n",
		       __func__);
		return -EINVAL;
	}

	rcu_read_lock();
	policy = rcu_dereference(selinux_state.policy);
	rc = sidtab_hash_stats(policy->sidtab, page);
	rcu_read_unlock();

	return rc;
}

const char *security_get_initial_sid_context(u32 sid)
{
	if (unlikely(sid > SECINITSID_NUM))
		return NULL;
	return initial_sid_to_string[sid];
}

static int security_sid_to_context_core(u32 sid, char **scontext,
					u32 *scontext_len, int force,
					int only_invalid)
{
	struct selinux_policy *policy;
	struct policydb *policydb;
	struct sidtab *sidtab;
	struct sidtab_entry *entry;
	int rc = 0;

	if (scontext)
		*scontext = NULL;
	*scontext_len  = 0;

	if (!selinux_initialized()) {
		if (sid <= SECINITSID_NUM) {
			char *scontextp;
			const char *s;

			/*
			 * Before the policy is loaded, translate
			 * SECINITSID_INIT to "kernel", because systemd and
			 * libselinux < 2.6 take a getcon_raw() result that is
			 * both non-null and not "kernel" to mean that a policy
			 * is already loaded.
			 */
			if (sid == SECINITSID_INIT)
				sid = SECINITSID_KERNEL;

			s = initial_sid_to_string[sid];
			if (!s)
				return -EINVAL;
			*scontext_len = strlen(s) + 1;
			if (!scontext)
				return 0;
			scontextp = kmemdup(s, *scontext_len, GFP_ATOMIC);
			if (!scontextp)
				return -ENOMEM;
			*scontext = scontextp;
			return 0;
		}
		pr_err("SELinux: %s:  called before initial "
		       "load_policy on unknown SID %d\n", __func__, sid);
		return -EINVAL;
	}
	rcu_read_lock();
	policy = rcu_dereference(selinux_state.policy);
	policydb = &policy->policydb;
	sidtab = policy->sidtab;

	if (force)
		entry = sidtab_search_entry_force(sidtab, sid);
	else
		entry = sidtab_search_entry(sidtab, sid);
	if (!entry) {
		pr_err("SELinux: %s:  unrecognized SID %d\n",
			__func__, sid);
		rc = -EINVAL;
		goto out_unlock;
	}
	if (only_invalid && !entry->context.len)
		goto out_unlock;

	rc = sidtab_entry_to_string(policydb, sidtab, entry, scontext,
				    scontext_len);

out_unlock:
	rcu_read_unlock();
	return rc;

}

/**
 * security_sid_to_context - Obtain a context for a given SID.
 * @sid: security identifier, SID
 * @scontext: security context
 * @scontext_len: length in bytes
 *
 * Write the string representation of the context associated with @sid
 * into a dynamically allocated string of the correct size.  Set @scontext
 * to point to this string and set @scontext_len to the length of the string.
 */
int security_sid_to_context(u32 sid, char **scontext, u32 *scontext_len)
{
	return security_sid_to_context_core(sid, scontext,
					    scontext_len, 0, 0);
}

int security_sid_to_context_force(u32 sid,
				  char **scontext, u32 *scontext_len)
{
	return security_sid_to_context_core(sid, scontext,
					    scontext_len, 1, 0);
}

/**
 * security_sid_to_context_inval - Obtain a context for a given SID if it
 *                                 is invalid.
 * @sid: security identifier, SID
 * @scontext: security context
 * @scontext_len: length in bytes
 *
 * Write the string representation of the context associated with @sid
 * into a dynamically allocated string of the correct size, but only if the
 * context is invalid in the current policy.  Set @scontext to point to
 * this string (or NULL if the context is valid) and set @scontext_len to
 * the length of the string (or 0 if the context is valid).
 */
int security_sid_to_context_inval(u32 sid,
				  char **scontext, u32 *scontext_len)
{
	return security_sid_to_context_core(sid, scontext,
					    scontext_len, 1, 1);
}

/*
 * Caveat:  Mutates scontext.
 */
static int string_to_context_struct(struct policydb *pol,
				    struct sidtab *sidtabp,
				    char *scontext,
				    struct context *ctx,
				    u32 def_sid)
{
	struct role_datum *role;
	struct type_datum *typdatum;
	struct user_datum *usrdatum;
	char *scontextp, *p, oldc;
	int rc = 0;

	context_init(ctx);

	/* Parse the security context. */

	rc = -EINVAL;
	scontextp = scontext;

	/* Extract the user. */
	p = scontextp;
	while (*p && *p != ':')
		p++;

	if (*p == 0)
		goto out;

	*p++ = 0;

	usrdatum = symtab_search(&pol->p_users, scontextp);
	if (!usrdatum)
		goto out;

	ctx->user = usrdatum->value;

	/* Extract role. */
	scontextp = p;
	while (*p && *p != ':')
		p++;

	if (*p == 0)
		goto out;

	*p++ = 0;

	role = symtab_search(&pol->p_roles, scontextp);
	if (!role)
		goto out;
	ctx->role = role->value;

	/* Extract type. */
	scontextp = p;
	while (*p && *p != ':')
		p++;
	oldc = *p;
	*p++ = 0;

	typdatum = symtab_search(&pol->p_types, scontextp);
	if (!typdatum || typdatum->attribute)
		goto out;

	ctx->type = typdatum->value;

	rc = mls_context_to_sid(pol, oldc, p, ctx, sidtabp, def_sid);
	if (rc)
		goto out;

	/* Check the validity of the new context. */
	rc = -EINVAL;
	if (!policydb_context_isvalid(pol, ctx))
		goto out;
	rc = 0;
out:
	if (rc)
		context_destroy(ctx);
	return rc;
}

static int security_context_to_sid_core(const char *scontext, u32 scontext_len,
					u32 *sid, u32 def_sid, gfp_t gfp_flags,
					int force)
{
	struct selinux_policy *policy;
	struct policydb *policydb;
	struct sidtab *sidtab;
	char *scontext2, *str = NULL;
	struct context context;
	int rc = 0;

	/* An empty security context is never valid. */
	if (!scontext_len)
		return -EINVAL;

	/* Copy the string to allow changes and ensure a NUL terminator */
	scontext2 = kmemdup_nul(scontext, scontext_len, gfp_flags);
	if (!scontext2)
		return -ENOMEM;

	if (!selinux_initialized()) {
		u32 i;

		for (i = 1; i < SECINITSID_NUM; i++) {
			const char *s = initial_sid_to_string[i];

			if (s && !strcmp(s, scontext2)) {
				*sid = i;
				goto out;
			}
		}
		*sid = SECINITSID_KERNEL;
		goto out;
	}
	*sid = SECSID_NULL;

	if (force) {
		/* Save another copy for storing in uninterpreted form */
		rc = -ENOMEM;
		str = kstrdup(scontext2, gfp_flags);
		if (!str)
			goto out;
	}
retry:
	rcu_read_lock();
	policy = rcu_dereference(selinux_state.policy);
	policydb = &policy->policydb;
	sidtab = policy->sidtab;
	rc = string_to_context_struct(policydb, sidtab, scontext2,
				      &context, def_sid);
	if (rc == -EINVAL && force) {
		context.str = str;
		context.len = strlen(str) + 1;
		str = NULL;
	} else if (rc)
		goto out_unlock;
	rc = sidtab_context_to_sid(sidtab, &context, sid);
	if (rc == -ESTALE) {
		rcu_read_unlock();
		if (context.str) {
			str = context.str;
			context.str = NULL;
		}
		context_destroy(&context);
		goto retry;
	}
	context_destroy(&context);
out_unlock:
	rcu_read_unlock();
out:
	kfree(scontext2);
	kfree(str);
	return rc;
}

/**
 * security_context_to_sid - Obtain a SID for a given security context.
 * @scontext: security context
 * @scontext_len: length in bytes
 * @sid: security identifier, SID
 * @gfp: context for the allocation
 *
 * Obtains a SID associated with the security context that
 * has the string representation specified by @scontext.
 * Returns -%EINVAL if the context is invalid, -%ENOMEM if insufficient
 * memory is available, or 0 on success.
 */
int security_context_to_sid(const char *scontext, u32 scontext_len, u32 *sid,
			    gfp_t gfp)
{
	return security_context_to_sid_core(scontext, scontext_len,
					    sid, SECSID_NULL, gfp, 0);
}

int security_context_str_to_sid(const char *scontext, u32 *sid, gfp_t gfp)
{
	return security_context_to_sid(scontext, strlen(scontext),
				       sid, gfp);
}

/**
 * security_context_to_sid_default - Obtain a SID for a given security context,
 * falling back to specified default if needed.
 *
 * @scontext: security context
 * @scontext_len: length in bytes
 * @sid: security identifier, SID
 * @def_sid: default SID to assign on error
 * @gfp_flags: the allocator get-free-page (GFP) flags
 *
 * Obtains a SID associated with the security context that
 * has the string representation specified by @scontext.
 * The default SID is passed to the MLS layer to be used to allow
 * kernel labeling of the MLS field if the MLS field is not present
 * (for upgrading to MLS without full relabel).
 * Implicitly forces adding of the context even if it cannot be mapped yet.
 * Returns -%EINVAL if the context is invalid, -%ENOMEM if insufficient
 * memory is available, or 0 on success.
 */
int security_context_to_sid_default(const char *scontext, u32 scontext_len,
				    u32 *sid, u32 def_sid, gfp_t gfp_flags)
{
	return security_context_to_sid_core(scontext, scontext_len,
					    sid, def_sid, gfp_flags, 1);
}

int security_context_to_sid_force(const char *scontext, u32 scontext_len,
				  u32 *sid)
{
	return security_context_to_sid_core(scontext, scontext_len,
					    sid, SECSID_NULL, GFP_KERNEL, 1);
}

static int compute_sid_handle_invalid_context(
	struct selinux_policy *policy,
	struct sidtab_entry *sentry,
	struct sidtab_entry *tentry,
	u16 tclass,
	struct context *newcontext)
{
	struct policydb *policydb = &policy->policydb;
	struct sidtab *sidtab = policy->sidtab;
	char *s = NULL, *t = NULL, *n = NULL;
	u32 slen, tlen, nlen;
	struct audit_buffer *ab;

	if (sidtab_entry_to_string(policydb, sidtab, sentry, &s, &slen))
		goto out;
	if (sidtab_entry_to_string(policydb, sidtab, tentry, &t, &tlen))
		goto out;
	if (context_struct_to_string(policydb, newcontext, &n, &nlen))
		goto out;
	ab = audit_log_start(audit_context(), GFP_ATOMIC, AUDIT_SELINUX_ERR);
	if (!ab)
		goto out;
	audit_log_format(ab,
			 "op=security_compute_sid invalid_context=");
	/* no need to record the NUL with untrusted strings */
	audit_log_n_untrustedstring(ab, n, nlen - 1);
	audit_log_format(ab, " scontext=%s tcontext=%s tclass=%s",
			 s, t, sym_name(policydb, SYM_CLASSES, tclass-1));
	audit_log_end(ab);
out:
	kfree(s);
	kfree(t);
	kfree(n);
	if (!enforcing_enabled())
		return 0;
	return -EACCES;
}

static void filename_compute_type(struct policydb *policydb,
				  struct context *newcontext,
				  u32 stype, u32 ttype, u16 tclass,
				  const char *objname)
{
	struct filename_trans_key ft;
	struct filename_trans_datum *datum;

	/*
	 * Most filename trans rules are going to live in specific directories
	 * like /dev or /var/run.  This bitmap will quickly skip rule searches
	 * if the ttype does not contain any rules.
	 */
	if (!ebitmap_get_bit(&policydb->filename_trans_ttypes, ttype))
		return;

	ft.ttype = ttype;
	ft.tclass = tclass;
	ft.name = objname;

	datum = policydb_filenametr_search(policydb, &ft);
	while (datum) {
		if (ebitmap_get_bit(&datum->stypes, stype - 1)) {
			newcontext->type = datum->otype;
			return;
		}
		datum = datum->next;
	}
}

static int security_compute_sid(u32 ssid,
				u32 tsid,
				u16 orig_tclass,
				u16 specified,
				const char *objname,
				u32 *out_sid,
				bool kern)
{
	struct selinux_policy *policy;
	struct policydb *policydb;
	struct sidtab *sidtab;
	struct class_datum *cladatum;
	struct context *scontext, *tcontext, newcontext;
	struct sidtab_entry *sentry, *tentry;
	struct avtab_key avkey;
	struct avtab_node *avnode, *node;
	u16 tclass;
	int rc = 0;
	bool sock;

	if (!selinux_initialized()) {
		switch (orig_tclass) {
		case SECCLASS_PROCESS: /* kernel value */
			*out_sid = ssid;
			break;
		default:
			*out_sid = tsid;
			break;
		}
		goto out;
	}

retry:
	cladatum = NULL;
	context_init(&newcontext);

	rcu_read_lock();

	policy = rcu_dereference(selinux_state.policy);

	if (kern) {
		tclass = unmap_class(&policy->map, orig_tclass);
		sock = security_is_socket_class(orig_tclass);
	} else {
		tclass = orig_tclass;
		sock = security_is_socket_class(map_class(&policy->map,
							  tclass));
	}

	policydb = &policy->policydb;
	sidtab = policy->sidtab;

	sentry = sidtab_search_entry(sidtab, ssid);
	if (!sentry) {
		pr_err("SELinux: %s:  unrecognized SID %d\n",
		       __func__, ssid);
		rc = -EINVAL;
		goto out_unlock;
	}
	tentry = sidtab_search_entry(sidtab, tsid);
	if (!tentry) {
		pr_err("SELinux: %s:  unrecognized SID %d\n",
		       __func__, tsid);
		rc = -EINVAL;
		goto out_unlock;
	}

	scontext = &sentry->context;
	tcontext = &tentry->context;

	if (tclass && tclass <= policydb->p_classes.nprim)
		cladatum = policydb->class_val_to_struct[tclass - 1];

	/* Set the user identity. */
	switch (specified) {
	case AVTAB_TRANSITION:
	case AVTAB_CHANGE:
		if (cladatum && cladatum->default_user == DEFAULT_TARGET) {
			newcontext.user = tcontext->user;
		} else {
			/* notice this gets both DEFAULT_SOURCE and unset */
			/* Use the process user identity. */
			newcontext.user = scontext->user;
		}
		break;
	case AVTAB_MEMBER:
		/* Use the related object owner. */
		newcontext.user = tcontext->user;
		break;
	}

	/* Set the role to default values. */
	if (cladatum && cladatum->default_role == DEFAULT_SOURCE) {
		newcontext.role = scontext->role;
	} else if (cladatum && cladatum->default_role == DEFAULT_TARGET) {
		newcontext.role = tcontext->role;
	} else {
		if ((tclass == policydb->process_class) || sock)
			newcontext.role = scontext->role;
		else
			newcontext.role = OBJECT_R_VAL;
	}

	/* Set the type.
	 * Look for a type transition/member/change rule.
	 */
	avkey.source_type = scontext->type;
	avkey.target_type = tcontext->type;
	avkey.target_class = tclass;
	avkey.specified = specified;
	avnode = avtab_search_node(&policydb->te_avtab, &avkey);

	/* If no permanent rule, also check for enabled conditional rules */
	if (!avnode) {
		node = avtab_search_node(&policydb->te_cond_avtab, &avkey);
		for (; node; node = avtab_search_node_next(node, specified)) {
			if (node->key.specified & AVTAB_ENABLED) {
				avnode = node;
				break;
			}
		}
	}

	/* If a permanent rule is found, use the type from
	 * the type transition/member/change rule. Otherwise,
	 * set the type to its default values.
	 */
	if (avnode) {
		newcontext.type = avnode->datum.u.data;
	} else if (cladatum && cladatum->default_type == DEFAULT_SOURCE) {
		newcontext.type = scontext->type;
	} else if (cladatum && cladatum->default_type == DEFAULT_TARGET) {
		newcontext.type = tcontext->type;
	} else {
		if ((tclass == policydb->process_class) || sock) {
			/* Use the type of process. */
			newcontext.type = scontext->type;
		} else {
			/* Use the type of the related object. */
			newcontext.type = tcontext->type;
		}
	}

	/* if we have a objname this is a file trans check so check those rules */
	if (objname)
		filename_compute_type(policydb, &newcontext, scontext->type,
				      tcontext->type, tclass, objname);

	/* Check for class-specific changes. */
	if (specified & AVTAB_TRANSITION) {
		/* Look for a role transition rule. */
		struct role_trans_datum *rtd;
		struct role_trans_key rtk = {
			.role = scontext->role,
			.type = tcontext->type,
			.tclass = tclass,
		};

		rtd = policydb_roletr_search(policydb, &rtk);
		if (rtd)
			newcontext.role = rtd->new_role;
	}

	/* Set the MLS attributes.
	   This is done last because it may allocate memory. */
	rc = mls_compute_sid(policydb, scontext, tcontext, tclass, specified,
			     &newcontext, sock);
	if (rc)
		goto out_unlock;

	/* Check the validity of the context. */
	if (!policydb_context_isvalid(policydb, &newcontext)) {
		rc = compute_sid_handle_invalid_context(policy, sentry,
							tentry, tclass,
							&newcontext);
		if (rc)
			goto out_unlock;
	}
	/* Obtain the sid for the context. */
	rc = sidtab_context_to_sid(sidtab, &newcontext, out_sid);
	if (rc == -ESTALE) {
		rcu_read_unlock();
		context_destroy(&newcontext);
		goto retry;
	}
out_unlock:
	rcu_read_unlock();
	context_destroy(&newcontext);
out:
	return rc;
}

/**
 * security_transition_sid - Compute the SID for a new subject/object.
 * @ssid: source security identifier
 * @tsid: target security identifier
 * @tclass: target security class
 * @qstr: object name
 * @out_sid: security identifier for new subject/object
 *
 * Compute a SID to use for labeling a new subject or object in the
 * class @tclass based on a SID pair (@ssid, @tsid).
 * Return -%EINVAL if any of the parameters are invalid, -%ENOMEM
 * if insufficient memory is available, or %0 if the new SID was
 * computed successfully.
 */
int security_transition_sid(u32 ssid, u32 tsid, u16 tclass,
			    const struct qstr *qstr, u32 *out_sid)
{
	return security_compute_sid(ssid, tsid, tclass,
				    AVTAB_TRANSITION,
				    qstr ? qstr->name : NULL, out_sid, true);
}

int security_transition_sid_user(u32 ssid, u32 tsid, u16 tclass,
				 const char *objname, u32 *out_sid)
{
	return security_compute_sid(ssid, tsid, tclass,
				    AVTAB_TRANSITION,
				    objname, out_sid, false);
}

/**
 * security_member_sid - Compute the SID for member selection.
 * @ssid: source security identifier
 * @tsid: target security identifier
 * @tclass: target security class
 * @out_sid: security identifier for selected member
 *
 * Compute a SID to use when selecting a member of a polyinstantiated
 * object of class @tclass based on a SID pair (@ssid, @tsid).
 * Return -%EINVAL if any of the parameters are invalid, -%ENOMEM
 * if insufficient memory is available, or %0 if the SID was
 * computed successfully.
 */
int security_member_sid(u32 ssid,
			u32 tsid,
			u16 tclass,
			u32 *out_sid)
{
	return security_compute_sid(ssid, tsid, tclass,
				    AVTAB_MEMBER, NULL,
				    out_sid, false);
}

/**
 * security_change_sid - Compute the SID for object relabeling.
 * @ssid: source security identifier
 * @tsid: target security identifier
 * @tclass: target security class
 * @out_sid: security identifier for selected member
 *
 * Compute a SID to use for relabeling an object of class @tclass
 * based on a SID pair (@ssid, @tsid).
 * Return -%EINVAL if any of the parameters are invalid, -%ENOMEM
 * if insufficient memory is available, or %0 if the SID was
 * computed successfully.
 */
int security_change_sid(u32 ssid,
			u32 tsid,
			u16 tclass,
			u32 *out_sid)
{
	return security_compute_sid(ssid, tsid, tclass, AVTAB_CHANGE, NULL,
				    out_sid, false);
}

static inline int convert_context_handle_invalid_context(
	struct policydb *policydb,
	struct context *context)
{
	char *s;
	u32 len;

	if (enforcing_enabled())
		return -EINVAL;

	if (!context_struct_to_string(policydb, context, &s, &len)) {
		pr_warn("SELinux:  Context %s would be invalid if enforcing\n",
			s);
		kfree(s);
	}
	return 0;
}

/**
 * services_convert_context - Convert a security context across policies.
 * @args: populated convert_context_args struct
 * @oldc: original context
 * @newc: converted context
 * @gfp_flags: allocation flags
 *
 * Convert the values in the security context structure @oldc from the values
 * specified in the policy @args->oldp to the values specified in the policy
 * @args->newp, storing the new context in @newc, and verifying that the
 * context is valid under the new policy.
 */
int services_convert_context(struct convert_context_args *args,
			     struct context *oldc, struct context *newc,
			     gfp_t gfp_flags)
{
	struct ocontext *oc;
	struct role_datum *role;
	struct type_datum *typdatum;
	struct user_datum *usrdatum;
	char *s;
	u32 len;
	int rc;

	if (oldc->str) {
		s = kstrdup(oldc->str, gfp_flags);
		if (!s)
			return -ENOMEM;

		rc = string_to_context_struct(args->newp, NULL, s, newc, SECSID_NULL);
		if (rc == -EINVAL) {
			/*
			 * Retain string representation for later mapping.
			 *
			 * IMPORTANT: We need to copy the contents of oldc->str
			 * back into s again because string_to_context_struct()
			 * may have garbled it.
			 */
			memcpy(s, oldc->str, oldc->len);
			context_init(newc);
			newc->str = s;
			newc->len = oldc->len;
			return 0;
		}
		kfree(s);
		if (rc) {
			/* Other error condition, e.g. ENOMEM. */
			pr_err("SELinux:   Unable to map context %s, rc = %d.\n",
			       oldc->str, -rc);
			return rc;
		}
		pr_info("SELinux:  Context %s became valid (mapped).\n",
			oldc->str);
		return 0;
	}

	context_init(newc);

	/* Convert the user. */
	usrdatum = symtab_search(&args->newp->p_users,
				 sym_name(args->oldp, SYM_USERS, oldc->user - 1));
	if (!usrdatum)
		goto bad;
	newc->user = usrdatum->value;

	/* Convert the role. */
	role = symtab_search(&args->newp->p_roles,
			     sym_name(args->oldp, SYM_ROLES, oldc->role - 1));
	if (!role)
		goto bad;
	newc->role = role->value;

	/* Convert the type. */
	typdatum = symtab_search(&args->newp->p_types,
				 sym_name(args->oldp, SYM_TYPES, oldc->type - 1));
	if (!typdatum)
		goto bad;
	newc->type = typdatum->value;

	/* Convert the MLS fields if dealing with MLS policies */
	if (args->oldp->mls_enabled && args->newp->mls_enabled) {
		rc = mls_convert_context(args->oldp, args->newp, oldc, newc);
		if (rc)
			goto bad;
	} else if (!args->oldp->mls_enabled && args->newp->mls_enabled) {
		/*
		 * Switching between non-MLS and MLS policy:
		 * ensure that the MLS fields of the context for all
		 * existing entries in the sidtab are filled in with a
		 * suitable default value, likely taken from one of the
		 * initial SIDs.
		 */
		oc = args->newp->ocontexts[OCON_ISID];
		while (oc && oc->sid[0] != SECINITSID_UNLABELED)
			oc = oc->next;
		if (!oc) {
			pr_err("SELinux:  unable to look up"
				" the initial SIDs list\n");
			goto bad;
		}
		rc = mls_range_set(newc, &oc->context[0].range);
		if (rc)
			goto bad;
	}

	/* Check the validity of the new context. */
	if (!policydb_context_isvalid(args->newp, newc)) {
		rc = convert_context_handle_invalid_context(args->oldp, oldc);
		if (rc)
			goto bad;
	}

	return 0;
bad:
	/* Map old representation to string and save it. */
	rc = context_struct_to_string(args->oldp, oldc, &s, &len);
	if (rc)
		return rc;
	context_destroy(newc);
	newc->str = s;
	newc->len = len;
	pr_info("SELinux:  Context %s became invalid (unmapped).\n",
		newc->str);
	return 0;
}

static void security_load_policycaps(struct selinux_policy *policy)
{
	struct policydb *p;
	unsigned int i;
	struct ebitmap_node *node;

	p = &policy->policydb;

	for (i = 0; i < ARRAY_SIZE(selinux_state.policycap); i++)
		WRITE_ONCE(selinux_state.policycap[i],
			ebitmap_get_bit(&p->policycaps, i));

	for (i = 0; i < ARRAY_SIZE(selinux_policycap_names); i++)
		pr_info("SELinux:  policy capability %s=%d\n",
			selinux_policycap_names[i],
			ebitmap_get_bit(&p->policycaps, i));

	ebitmap_for_each_positive_bit(&p->policycaps, node, i) {
		if (i >= ARRAY_SIZE(selinux_policycap_names))
			pr_info("SELinux:  unknown policy capability %u\n",
				i);
	}
}

static int security_preserve_bools(struct selinux_policy *oldpolicy,
				struct selinux_policy *newpolicy);

static void selinux_policy_free(struct selinux_policy *policy)
{
	if (!policy)
		return;

	sidtab_destroy(policy->sidtab);
	kfree(policy->map.mapping);
	policydb_destroy(&policy->policydb);
	kfree(policy->sidtab);
	kfree(policy);
}

static void selinux_policy_cond_free(struct selinux_policy *policy)
{
	cond_policydb_destroy_dup(&policy->policydb);
	kfree(policy);
}

void selinux_policy_cancel(struct selinux_load_state *load_state)
{
	struct selinux_state *state = &selinux_state;
	struct selinux_policy *oldpolicy;

	oldpolicy = rcu_dereference_protected(state->policy,
					lockdep_is_held(&state->policy_mutex));

	sidtab_cancel_convert(oldpolicy->sidtab);
	selinux_policy_free(load_state->policy);
	kfree(load_state->convert_data);
}

static void selinux_notify_policy_change(u32 seqno)
{
	/* Flush external caches and notify userspace of policy load */
	avc_ss_reset(seqno);
	selnl_notify_policyload(seqno);
	selinux_status_update_policyload(seqno);
	selinux_netlbl_cache_invalidate();
	selinux_xfrm_notify_policyload();
	selinux_ima_measure_state_locked();
}

void selinux_policy_commit(struct selinux_load_state *load_state)
{
	struct selinux_state *state = &selinux_state;
	struct selinux_policy *oldpolicy, *newpolicy = load_state->policy;
	unsigned long flags;
	u32 seqno;

	oldpolicy = rcu_dereference_protected(state->policy,
					lockdep_is_held(&state->policy_mutex));

	/* If switching between different policy types, log MLS status */
	if (oldpolicy) {
		if (oldpolicy->policydb.mls_enabled && !newpolicy->policydb.mls_enabled)
			pr_info("SELinux: Disabling MLS support...\n");
		else if (!oldpolicy->policydb.mls_enabled && newpolicy->policydb.mls_enabled)
			pr_info("SELinux: Enabling MLS support...\n");
	}

	/* Set latest granting seqno for new policy. */
	if (oldpolicy)
		newpolicy->latest_granting = oldpolicy->latest_granting + 1;
	else
		newpolicy->latest_granting = 1;
	seqno = newpolicy->latest_granting;

	/* Install the new policy. */
	if (oldpolicy) {
		sidtab_freeze_begin(oldpolicy->sidtab, &flags);
		rcu_assign_pointer(state->policy, newpolicy);
		sidtab_freeze_end(oldpolicy->sidtab, &flags);
	} else {
		rcu_assign_pointer(state->policy, newpolicy);
	}

	/* Load the policycaps from the new policy */
	security_load_policycaps(newpolicy);

	if (!selinux_initialized()) {
		/*
		 * After first policy load, the security server is
		 * marked as initialized and ready to handle requests and
		 * any objects created prior to policy load are then labeled.
		 */
		selinux_mark_initialized();
		selinux_complete_init();
	}

	/* Free the old policy */
	synchronize_rcu();
	selinux_policy_free(oldpolicy);
	kfree(load_state->convert_data);

	/* Notify others of the policy change */
	selinux_notify_policy_change(seqno);
}

/**
 * security_load_policy - Load a security policy configuration.
 * @data: binary policy data
 * @len: length of data in bytes
 * @load_state: policy load state
 *
 * Load a new set of security policy configuration data,
 * validate it and convert the SID table as necessary.
 * This function will flush the access vector cache after
 * loading the new policy.
 */
int security_load_policy(void *data, size_t len,
			 struct selinux_load_state *load_state)
{
	struct selinux_state *state = &selinux_state;
	struct selinux_policy *newpolicy, *oldpolicy;
	struct selinux_policy_convert_data *convert_data;
	int rc = 0;
	struct policy_file file = { data, len }, *fp = &file;

	newpolicy = kzalloc(sizeof(*newpolicy), GFP_KERNEL);
	if (!newpolicy)
		return -ENOMEM;

	newpolicy->sidtab = kzalloc(sizeof(*newpolicy->sidtab), GFP_KERNEL);
	if (!newpolicy->sidtab) {
		rc = -ENOMEM;
		goto err_policy;
	}

	rc = policydb_read(&newpolicy->policydb, fp);
	if (rc)
		goto err_sidtab;

	newpolicy->policydb.len = len;
	rc = selinux_set_mapping(&newpolicy->policydb, secclass_map,
				&newpolicy->map);
	if (rc)
		goto err_policydb;

	rc = policydb_load_isids(&newpolicy->policydb, newpolicy->sidtab);
	if (rc) {
		pr_err("SELinux:  unable to load the initial SIDs\n");
		goto err_mapping;
	}

	if (!selinux_initialized()) {
		/* First policy load, so no need to preserve state from old policy */
		load_state->policy = newpolicy;
		load_state->convert_data = NULL;
		return 0;
	}

	oldpolicy = rcu_dereference_protected(state->policy,
					lockdep_is_held(&state->policy_mutex));

	/* Preserve active boolean values from the old policy */
	rc = security_preserve_bools(oldpolicy, newpolicy);
	if (rc) {
		pr_err("SELinux:  unable to preserve booleans\n");
		goto err_free_isids;
	}

	/*
	 * Convert the internal representations of contexts
	 * in the new SID table.
	 */

	convert_data = kmalloc(sizeof(*convert_data), GFP_KERNEL);
	if (!convert_data) {
		rc = -ENOMEM;
		goto err_free_isids;
	}

	convert_data->args.oldp = &oldpolicy->policydb;
	convert_data->args.newp = &newpolicy->policydb;

	convert_data->sidtab_params.args = &convert_data->args;
	convert_data->sidtab_params.target = newpolicy->sidtab;

	rc = sidtab_convert(oldpolicy->sidtab, &convert_data->sidtab_params);
	if (rc) {
		pr_err("SELinux:  unable to convert the internal"
			" representation of contexts in the new SID"
			" table\n");
		goto err_free_convert_data;
	}

	load_state->policy = newpolicy;
	load_state->convert_data = convert_data;
	return 0;

err_free_convert_data:
	kfree(convert_data);
err_free_isids:
	sidtab_destroy(newpolicy->sidtab);
err_mapping:
	kfree(newpolicy->map.mapping);
err_policydb:
	policydb_destroy(&newpolicy->policydb);
err_sidtab:
	kfree(newpolicy->sidtab);
err_policy:
	kfree(newpolicy);

	return rc;
}

/**
 * ocontext_to_sid - Helper to safely get sid for an ocontext
 * @sidtab: SID table
 * @c: ocontext structure
 * @index: index of the context entry (0 or 1)
 * @out_sid: pointer to the resulting SID value
 *
 * For all ocontexts except OCON_ISID the SID fields are populated
 * on-demand when needed. Since updating the SID value is an SMP-sensitive
 * operation, this helper must be used to do that safely.
 *
 * WARNING: This function may return -ESTALE, indicating that the caller
 * must retry the operation after re-acquiring the policy pointer!
 */
static int ocontext_to_sid(struct sidtab *sidtab, struct ocontext *c,
			   size_t index, u32 *out_sid)
{
	int rc;
	u32 sid;

	/* Ensure the associated sidtab entry is visible to this thread. */
	sid = smp_load_acquire(&c->sid[index]);
	if (!sid) {
		rc = sidtab_context_to_sid(sidtab, &c->context[index], &sid);
		if (rc)
			return rc;

		/*
		 * Ensure the new sidtab entry is visible to other threads
		 * when they see the SID.
		 */
		smp_store_release(&c->sid[index], sid);
	}
	*out_sid = sid;
	return 0;
}

/**
 * security_port_sid - Obtain the SID for a port.
 * @protocol: protocol number
 * @port: port number
 * @out_sid: security identifier
 */
int security_port_sid(u8 protocol, u16 port, u32 *out_sid)
{
	struct selinux_policy *policy;
	struct policydb *policydb;
	struct sidtab *sidtab;
	struct ocontext *c;
	int rc;

	if (!selinux_initialized()) {
		*out_sid = SECINITSID_PORT;
		return 0;
	}

retry:
	rc = 0;
	rcu_read_lock();
	policy = rcu_dereference(selinux_state.policy);
	policydb = &policy->policydb;
	sidtab = policy->sidtab;

	c = policydb->ocontexts[OCON_PORT];
	while (c) {
		if (c->u.port.protocol == protocol &&
		    c->u.port.low_port <= port &&
		    c->u.port.high_port >= port)
			break;
		c = c->next;
	}

	if (c) {
		rc = ocontext_to_sid(sidtab, c, 0, out_sid);
		if (rc == -ESTALE) {
			rcu_read_unlock();
			goto retry;
		}
		if (rc)
			goto out;
	} else {
		*out_sid = SECINITSID_PORT;
	}

out:
	rcu_read_unlock();
	return rc;
}

/**
 * security_ib_pkey_sid - Obtain the SID for a pkey.
 * @subnet_prefix: Subnet Prefix
 * @pkey_num: pkey number
 * @out_sid: security identifier
 */
int security_ib_pkey_sid(u64 subnet_prefix, u16 pkey_num, u32 *out_sid)
{
	struct selinux_policy *policy;
	struct policydb *policydb;
	struct sidtab *sidtab;
	struct ocontext *c;
	int rc;

	if (!selinux_initialized()) {
		*out_sid = SECINITSID_UNLABELED;
		return 0;
	}

retry:
	rc = 0;
	rcu_read_lock();
	policy = rcu_dereference(selinux_state.policy);
	policydb = &policy->policydb;
	sidtab = policy->sidtab;

	c = policydb->ocontexts[OCON_IBPKEY];
	while (c) {
		if (c->u.ibpkey.low_pkey <= pkey_num &&
		    c->u.ibpkey.high_pkey >= pkey_num &&
		    c->u.ibpkey.subnet_prefix == subnet_prefix)
			break;

		c = c->next;
	}

	if (c) {
		rc = ocontext_to_sid(sidtab, c, 0, out_sid);
		if (rc == -ESTALE) {
			rcu_read_unlock();
			goto retry;
		}
		if (rc)
			goto out;
	} else
		*out_sid = SECINITSID_UNLABELED;

out:
	rcu_read_unlock();
	return rc;
}

/**
 * security_ib_endport_sid - Obtain the SID for a subnet management interface.
 * @dev_name: device name
 * @port_num: port number
 * @out_sid: security identifier
 */
int security_ib_endport_sid(const char *dev_name, u8 port_num, u32 *out_sid)
{
	struct selinux_policy *policy;
	struct policydb *policydb;
	struct sidtab *sidtab;
	struct ocontext *c;
	int rc;

	if (!selinux_initialized()) {
		*out_sid = SECINITSID_UNLABELED;
		return 0;
	}

retry:
	rc = 0;
	rcu_read_lock();
	policy = rcu_dereference(selinux_state.policy);
	policydb = &policy->policydb;
	sidtab = policy->sidtab;

	c = policydb->ocontexts[OCON_IBENDPORT];
	while (c) {
		if (c->u.ibendport.port == port_num &&
		    !strncmp(c->u.ibendport.dev_name,
			     dev_name,
			     IB_DEVICE_NAME_MAX))
			break;

		c = c->next;
	}

	if (c) {
		rc = ocontext_to_sid(sidtab, c, 0, out_sid);
		if (rc == -ESTALE) {
			rcu_read_unlock();
			goto retry;
		}
		if (rc)
			goto out;
	} else
		*out_sid = SECINITSID_UNLABELED;

out:
	rcu_read_unlock();
	return rc;
}

/**
 * security_netif_sid - Obtain the SID for a network interface.
 * @name: interface name
 * @if_sid: interface SID
 */
int security_netif_sid(char *name, u32 *if_sid)
{
	struct selinux_policy *policy;
	struct policydb *policydb;
	struct sidtab *sidtab;
	int rc;
	struct ocontext *c;

	if (!selinux_initialized()) {
		*if_sid = SECINITSID_NETIF;
		return 0;
	}

retry:
	rc = 0;
	rcu_read_lock();
	policy = rcu_dereference(selinux_state.policy);
	policydb = &policy->policydb;
	sidtab = policy->sidtab;

	c = policydb->ocontexts[OCON_NETIF];
	while (c) {
		if (strcmp(name, c->u.name) == 0)
			break;
		c = c->next;
	}

	if (c) {
		rc = ocontext_to_sid(sidtab, c, 0, if_sid);
		if (rc == -ESTALE) {
			rcu_read_unlock();
			goto retry;
		}
		if (rc)
			goto out;
	} else
		*if_sid = SECINITSID_NETIF;

out:
	rcu_read_unlock();
	return rc;
}

static int match_ipv6_addrmask(u32 *input, u32 *addr, u32 *mask)
{
	int i, fail = 0;

	for (i = 0; i < 4; i++)
		if (addr[i] != (input[i] & mask[i])) {
			fail = 1;
			break;
		}

	return !fail;
}

/**
 * security_node_sid - Obtain the SID for a node (host).
 * @domain: communication domain aka address family
 * @addrp: address
 * @addrlen: address length in bytes
 * @out_sid: security identifier
 */
int security_node_sid(u16 domain,
		      void *addrp,
		      u32 addrlen,
		      u32 *out_sid)
{
	struct selinux_policy *policy;
	struct policydb *policydb;
	struct sidtab *sidtab;
	int rc;
	struct ocontext *c;

	if (!selinux_initialized()) {
		*out_sid = SECINITSID_NODE;
		return 0;
	}

retry:
	rcu_read_lock();
	policy = rcu_dereference(selinux_state.policy);
	policydb = &policy->policydb;
	sidtab = policy->sidtab;

	switch (domain) {
	case AF_INET: {
		u32 addr;

		rc = -EINVAL;
		if (addrlen != sizeof(u32))
			goto out;

		addr = *((u32 *)addrp);

		c = policydb->ocontexts[OCON_NODE];
		while (c) {
			if (c->u.node.addr == (addr & c->u.node.mask))
				break;
			c = c->next;
		}
		break;
	}

	case AF_INET6:
		rc = -EINVAL;
		if (addrlen != sizeof(u64) * 2)
			goto out;
		c = policydb->ocontexts[OCON_NODE6];
		while (c) {
			if (match_ipv6_addrmask(addrp, c->u.node6.addr,
						c->u.node6.mask))
				break;
			c = c->next;
		}
		break;

	default:
		rc = 0;
		*out_sid = SECINITSID_NODE;
		goto out;
	}

	if (c) {
		rc = ocontext_to_sid(sidtab, c, 0, out_sid);
		if (rc == -ESTALE) {
			rcu_read_unlock();
			goto retry;
		}
		if (rc)
			goto out;
	} else {
		*out_sid = SECINITSID_NODE;
	}

	rc = 0;
out:
	rcu_read_unlock();
	return rc;
}

#define SIDS_NEL 25

/**
 * security_get_user_sids - Obtain reachable SIDs for a user.
 * @fromsid: starting SID
 * @username: username
 * @sids: array of reachable SIDs for user
 * @nel: number of elements in @sids
 *
 * Generate the set of SIDs for legal security contexts
 * for a given user that can be reached by @fromsid.
 * Set *@sids to point to a dynamically allocated
 * array containing the set of SIDs.  Set *@nel to the
 * number of elements in the array.
 */

int security_get_user_sids(u32 fromsid,
			   char *username,
			   u32 **sids,
			   u32 *nel)
{
	struct selinux_policy *policy;
	struct policydb *policydb;
	struct sidtab *sidtab;
	struct context *fromcon, usercon;
	u32 *mysids = NULL, *mysids2, sid;
	u32 i, j, mynel, maxnel = SIDS_NEL;
	struct user_datum *user;
	struct role_datum *role;
	struct ebitmap_node *rnode, *tnode;
	int rc;

	*sids = NULL;
	*nel = 0;

	if (!selinux_initialized())
		return 0;

	mysids = kcalloc(maxnel, sizeof(*mysids), GFP_KERNEL);
	if (!mysids)
		return -ENOMEM;

retry:
	mynel = 0;
	rcu_read_lock();
	policy = rcu_dereference(selinux_state.policy);
	policydb = &policy->policydb;
	sidtab = policy->sidtab;

	context_init(&usercon);

	rc = -EINVAL;
	fromcon = sidtab_search(sidtab, fromsid);
	if (!fromcon)
		goto out_unlock;

	rc = -EINVAL;
	user = symtab_search(&policydb->p_users, username);
	if (!user)
		goto out_unlock;

	usercon.user = user->value;

	ebitmap_for_each_positive_bit(&user->roles, rnode, i) {
		role = policydb->role_val_to_struct[i];
		usercon.role = i + 1;
		ebitmap_for_each_positive_bit(&role->types, tnode, j) {
			usercon.type = j + 1;

			if (mls_setup_user_range(policydb, fromcon, user,
						 &usercon))
				continue;

			rc = sidtab_context_to_sid(sidtab, &usercon, &sid);
			if (rc == -ESTALE) {
				rcu_read_unlock();
				goto retry;
			}
			if (rc)
				goto out_unlock;
			if (mynel < maxnel) {
				mysids[mynel++] = sid;
			} else {
				rc = -ENOMEM;
				maxnel += SIDS_NEL;
				mysids2 = kcalloc(maxnel, sizeof(*mysids2), GFP_ATOMIC);
				if (!mysids2)
					goto out_unlock;
				memcpy(mysids2, mysids, mynel * sizeof(*mysids2));
				kfree(mysids);
				mysids = mysids2;
				mysids[mynel++] = sid;
			}
		}
	}
	rc = 0;
out_unlock:
	rcu_read_unlock();
	if (rc || !mynel) {
		kfree(mysids);
		return rc;
	}

	rc = -ENOMEM;
	mysids2 = kcalloc(mynel, sizeof(*mysids2), GFP_KERNEL);
	if (!mysids2) {
		kfree(mysids);
		return rc;
	}
	for (i = 0, j = 0; i < mynel; i++) {
		struct av_decision dummy_avd;
		rc = avc_has_perm_noaudit(fromsid, mysids[i],
					  SECCLASS_PROCESS, /* kernel value */
					  PROCESS__TRANSITION, AVC_STRICT,
					  &dummy_avd);
		if (!rc)
			mysids2[j++] = mysids[i];
		cond_resched();
	}
	kfree(mysids);
	*sids = mysids2;
	*nel = j;
	return 0;
}

/**
 * __security_genfs_sid - Helper to obtain a SID for a file in a filesystem
 * @policy: policy
 * @fstype: filesystem type
 * @path: path from root of mount
 * @orig_sclass: file security class
 * @sid: SID for path
 *
 * Obtain a SID to use for a file in a filesystem that
 * cannot support xattr or use a fixed labeling behavior like
 * transition SIDs or task SIDs.
 *
 * WARNING: This function may return -ESTALE, indicating that the caller
 * must retry the operation after re-acquiring the policy pointer!
 */
static inline int __security_genfs_sid(struct selinux_policy *policy,
				       const char *fstype,
				       const char *path,
				       u16 orig_sclass,
				       u32 *sid)
{
	struct policydb *policydb = &policy->policydb;
	struct sidtab *sidtab = policy->sidtab;
	u16 sclass;
	struct genfs *genfs;
	struct ocontext *c;
	int cmp = 0;

	while (path[0] == '/' && path[1] == '/')
		path++;

	sclass = unmap_class(&policy->map, orig_sclass);
	*sid = SECINITSID_UNLABELED;

	for (genfs = policydb->genfs; genfs; genfs = genfs->next) {
		cmp = strcmp(fstype, genfs->fstype);
		if (cmp <= 0)
			break;
	}

	if (!genfs || cmp)
		return -ENOENT;

	for (c = genfs->head; c; c = c->next) {
		size_t len = strlen(c->u.name);
		if ((!c->v.sclass || sclass == c->v.sclass) &&
		    (strncmp(c->u.name, path, len) == 0))
			break;
	}

	if (!c)
		return -ENOENT;

	return ocontext_to_sid(sidtab, c, 0, sid);
}

/**
 * security_genfs_sid - Obtain a SID for a file in a filesystem
 * @fstype: filesystem type
 * @path: path from root of mount
 * @orig_sclass: file security class
 * @sid: SID for path
 *
 * Acquire policy_rwlock before calling __security_genfs_sid() and release
 * it afterward.
 */
int security_genfs_sid(const char *fstype,
		       const char *path,
		       u16 orig_sclass,
		       u32 *sid)
{
	struct selinux_policy *policy;
	int retval;

	if (!selinux_initialized()) {
		*sid = SECINITSID_UNLABELED;
		return 0;
	}

	do {
		rcu_read_lock();
		policy = rcu_dereference(selinux_state.policy);
		retval = __security_genfs_sid(policy, fstype, path,
					      orig_sclass, sid);
		rcu_read_unlock();
	} while (retval == -ESTALE);
	return retval;
}

int selinux_policy_genfs_sid(struct selinux_policy *policy,
			const char *fstype,
			const char *path,
			u16 orig_sclass,
			u32 *sid)
{
	/* no lock required, policy is not yet accessible by other threads */
	return __security_genfs_sid(policy, fstype, path, orig_sclass, sid);
}

/**
 * security_fs_use - Determine how to handle labeling for a filesystem.
 * @sb: superblock in question
 */
int security_fs_use(struct super_block *sb)
{
	struct selinux_policy *policy;
	struct policydb *policydb;
	struct sidtab *sidtab;
	int rc;
	struct ocontext *c;
	struct superblock_security_struct *sbsec = selinux_superblock(sb);
	const char *fstype = sb->s_type->name;

	if (!selinux_initialized()) {
		sbsec->behavior = SECURITY_FS_USE_NONE;
		sbsec->sid = SECINITSID_UNLABELED;
		return 0;
	}

retry:
	rcu_read_lock();
	policy = rcu_dereference(selinux_state.policy);
	policydb = &policy->policydb;
	sidtab = policy->sidtab;

	c = policydb->ocontexts[OCON_FSUSE];
	while (c) {
		if (strcmp(fstype, c->u.name) == 0)
			break;
		c = c->next;
	}

	if (c) {
		sbsec->behavior = c->v.behavior;
		rc = ocontext_to_sid(sidtab, c, 0, &sbsec->sid);
		if (rc == -ESTALE) {
			rcu_read_unlock();
			goto retry;
		}
		if (rc)
			goto out;
	} else {
		rc = __security_genfs_sid(policy, fstype, "/",
					SECCLASS_DIR, &sbsec->sid);
		if (rc == -ESTALE) {
			rcu_read_unlock();
			goto retry;
		}
		if (rc) {
			sbsec->behavior = SECURITY_FS_USE_NONE;
			rc = 0;
		} else {
			sbsec->behavior = SECURITY_FS_USE_GENFS;
		}
	}

out:
	rcu_read_unlock();
	return rc;
}

int security_get_bools(struct selinux_policy *policy,
		       u32 *len, char ***names, int **values)
{
	struct policydb *policydb;
	u32 i;
	int rc;

	policydb = &policy->policydb;

	*names = NULL;
	*values = NULL;

	rc = 0;
	*len = policydb->p_bools.nprim;
	if (!*len)
		goto out;

	rc = -ENOMEM;
	*names = kcalloc(*len, sizeof(char *), GFP_ATOMIC);
	if (!*names)
		goto err;

	rc = -ENOMEM;
	*values = kcalloc(*len, sizeof(int), GFP_ATOMIC);
	if (!*values)
		goto err;

	for (i = 0; i < *len; i++) {
		(*values)[i] = policydb->bool_val_to_struct[i]->state;

		rc = -ENOMEM;
		(*names)[i] = kstrdup(sym_name(policydb, SYM_BOOLS, i),
				      GFP_ATOMIC);
		if (!(*names)[i])
			goto err;
	}
	rc = 0;
out:
	return rc;
err:
	if (*names) {
		for (i = 0; i < *len; i++)
			kfree((*names)[i]);
		kfree(*names);
	}
	kfree(*values);
	*len = 0;
	*names = NULL;
	*values = NULL;
	goto out;
}


int security_set_bools(u32 len, int *values)
{
	struct selinux_state *state = &selinux_state;
	struct selinux_policy *newpolicy, *oldpolicy;
	int rc;
	u32 i, seqno = 0;

	if (!selinux_initialized())
		return -EINVAL;

	oldpolicy = rcu_dereference_protected(state->policy,
					lockdep_is_held(&state->policy_mutex));

	/* Consistency check on number of booleans, should never fail */
	if (WARN_ON(len != oldpolicy->policydb.p_bools.nprim))
		return -EINVAL;

	newpolicy = kmemdup(oldpolicy, sizeof(*newpolicy), GFP_KERNEL);
	if (!newpolicy)
		return -ENOMEM;

	/*
	 * Deep copy only the parts of the policydb that might be
	 * modified as a result of changing booleans.
	 */
	rc = cond_policydb_dup(&newpolicy->policydb, &oldpolicy->policydb);
	if (rc) {
		kfree(newpolicy);
		return -ENOMEM;
	}

	/* Update the boolean states in the copy */
	for (i = 0; i < len; i++) {
		int new_state = !!values[i];
		int old_state = newpolicy->policydb.bool_val_to_struct[i]->state;

		if (new_state != old_state) {
			audit_log(audit_context(), GFP_ATOMIC,
				AUDIT_MAC_CONFIG_CHANGE,
				"bool=%s val=%d old_val=%d auid=%u ses=%u",
				sym_name(&newpolicy->policydb, SYM_BOOLS, i),
				new_state,
				old_state,
				from_kuid(&init_user_ns, audit_get_loginuid(current)),
				audit_get_sessionid(current));
			newpolicy->policydb.bool_val_to_struct[i]->state = new_state;
		}
	}

	/* Re-evaluate the conditional rules in the copy */
	evaluate_cond_nodes(&newpolicy->policydb);

	/* Set latest granting seqno for new policy */
	newpolicy->latest_granting = oldpolicy->latest_granting + 1;
	seqno = newpolicy->latest_granting;

	/* Install the new policy */
	rcu_assign_pointer(state->policy, newpolicy);

	/*
	 * Free the conditional portions of the old policydb
	 * that were copied for the new policy, and the oldpolicy
	 * structure itself but not what it references.
	 */
	synchronize_rcu();
	selinux_policy_cond_free(oldpolicy);

	/* Notify others of the policy change */
	selinux_notify_policy_change(seqno);
	return 0;
}

int security_get_bool_value(u32 index)
{
	struct selinux_policy *policy;
	struct policydb *policydb;
	int rc;
	u32 len;

	if (!selinux_initialized())
		return 0;

	rcu_read_lock();
	policy = rcu_dereference(selinux_state.policy);
	policydb = &policy->policydb;

	rc = -EFAULT;
	len = policydb->p_bools.nprim;
	if (index >= len)
		goto out;

	rc = policydb->bool_val_to_struct[index]->state;
out:
	rcu_read_unlock();
	return rc;
}

static int security_preserve_bools(struct selinux_policy *oldpolicy,
				struct selinux_policy *newpolicy)
{
	int rc, *bvalues = NULL;
	char **bnames = NULL;
	struct cond_bool_datum *booldatum;
	u32 i, nbools = 0;

	rc = security_get_bools(oldpolicy, &nbools, &bnames, &bvalues);
	if (rc)
		goto out;
	for (i = 0; i < nbools; i++) {
		booldatum = symtab_search(&newpolicy->policydb.p_bools,
					bnames[i]);
		if (booldatum)
			booldatum->state = bvalues[i];
	}
	evaluate_cond_nodes(&newpolicy->policydb);

out:
	if (bnames) {
		for (i = 0; i < nbools; i++)
			kfree(bnames[i]);
	}
	kfree(bnames);
	kfree(bvalues);
	return rc;
}

/*
 * security_sid_mls_copy() - computes a new sid based on the given
 * sid and the mls portion of mls_sid.
 */
int security_sid_mls_copy(u32 sid, u32 mls_sid, u32 *new_sid)
{
	struct selinux_policy *policy;
	struct policydb *policydb;
	struct sidtab *sidtab;
	struct context *context1;
	struct context *context2;
	struct context newcon;
	char *s;
	u32 len;
	int rc;

	if (!selinux_initialized()) {
		*new_sid = sid;
		return 0;
	}

retry:
	rc = 0;
	context_init(&newcon);

	rcu_read_lock();
	policy = rcu_dereference(selinux_state.policy);
	policydb = &policy->policydb;
	sidtab = policy->sidtab;

	if (!policydb->mls_enabled) {
		*new_sid = sid;
		goto out_unlock;
	}

	rc = -EINVAL;
	context1 = sidtab_search(sidtab, sid);
	if (!context1) {
		pr_err("SELinux: %s:  unrecognized SID %d\n",
			__func__, sid);
		goto out_unlock;
	}

	rc = -EINVAL;
	context2 = sidtab_search(sidtab, mls_sid);
	if (!context2) {
		pr_err("SELinux: %s:  unrecognized SID %d\n",
			__func__, mls_sid);
		goto out_unlock;
	}

	newcon.user = context1->user;
	newcon.role = context1->role;
	newcon.type = context1->type;
	rc = mls_context_cpy(&newcon, context2);
	if (rc)
		goto out_unlock;

	/* Check the validity of the new context. */
	if (!policydb_context_isvalid(policydb, &newcon)) {
		rc = convert_context_handle_invalid_context(policydb,
							&newcon);
		if (rc) {
			if (!context_struct_to_string(policydb, &newcon, &s,
						      &len)) {
				struct audit_buffer *ab;

				ab = audit_log_start(audit_context(),
						     GFP_ATOMIC,
						     AUDIT_SELINUX_ERR);
				audit_log_format(ab,
						 "op=security_sid_mls_copy invalid_context=");
				/* don't record NUL with untrusted strings */
				audit_log_n_untrustedstring(ab, s, len - 1);
				audit_log_end(ab);
				kfree(s);
			}
			goto out_unlock;
		}
	}
	rc = sidtab_context_to_sid(sidtab, &newcon, new_sid);
	if (rc == -ESTALE) {
		rcu_read_unlock();
		context_destroy(&newcon);
		goto retry;
	}
out_unlock:
	rcu_read_unlock();
	context_destroy(&newcon);
	return rc;
}

/**
 * security_net_peersid_resolve - Compare and resolve two network peer SIDs
 * @nlbl_sid: NetLabel SID
 * @nlbl_type: NetLabel labeling protocol type
 * @xfrm_sid: XFRM SID
 * @peer_sid: network peer sid
 *
 * Description:
 * Compare the @nlbl_sid and @xfrm_sid values and if the two SIDs can be
 * resolved into a single SID it is returned via @peer_sid and the function
 * returns zero.  Otherwise @peer_sid is set to SECSID_NULL and the function
 * returns a negative value.  A table summarizing the behavior is below:
 *
 *                                 | function return |      @sid
 *   ------------------------------+-----------------+-----------------
 *   no peer labels                |        0        |    SECSID_NULL
 *   single peer label             |        0        |    <peer_label>
 *   multiple, consistent labels   |        0        |    <peer_label>
 *   multiple, inconsistent labels |    -<errno>     |    SECSID_NULL
 *
 */
int security_net_peersid_resolve(u32 nlbl_sid, u32 nlbl_type,
				 u32 xfrm_sid,
				 u32 *peer_sid)
{
	struct selinux_policy *policy;
	struct policydb *policydb;
	struct sidtab *sidtab;
	int rc;
	struct context *nlbl_ctx;
	struct context *xfrm_ctx;

	*peer_sid = SECSID_NULL;

	/* handle the common (which also happens to be the set of easy) cases
	 * right away, these two if statements catch everything involving a
	 * single or absent peer SID/label */
	if (xfrm_sid == SECSID_NULL) {
		*peer_sid = nlbl_sid;
		return 0;
	}
	/* NOTE: an nlbl_type == NETLBL_NLTYPE_UNLABELED is a "fallback" label
	 * and is treated as if nlbl_sid == SECSID_NULL when a XFRM SID/label
	 * is present */
	if (nlbl_sid == SECSID_NULL || nlbl_type == NETLBL_NLTYPE_UNLABELED) {
		*peer_sid = xfrm_sid;
		return 0;
	}

	if (!selinux_initialized())
		return 0;

	rcu_read_lock();
	policy = rcu_dereference(selinux_state.policy);
	policydb = &policy->policydb;
	sidtab = policy->sidtab;

	/*
	 * We don't need to check initialized here since the only way both
	 * nlbl_sid and xfrm_sid are not equal to SECSID_NULL would be if the
	 * security server was initialized and state->initialized was true.
	 */
	if (!policydb->mls_enabled) {
		rc = 0;
		goto out;
	}

	rc = -EINVAL;
	nlbl_ctx = sidtab_search(sidtab, nlbl_sid);
	if (!nlbl_ctx) {
		pr_err("SELinux: %s:  unrecognized SID %d\n",
		       __func__, nlbl_sid);
		goto out;
	}
	rc = -EINVAL;
	xfrm_ctx = sidtab_search(sidtab, xfrm_sid);
	if (!xfrm_ctx) {
		pr_err("SELinux: %s:  unrecognized SID %d\n",
		       __func__, xfrm_sid);
		goto out;
	}
	rc = (mls_context_cmp(nlbl_ctx, xfrm_ctx) ? 0 : -EACCES);
	if (rc)
		goto out;

	/* at present NetLabel SIDs/labels really only carry MLS
	 * information so if the MLS portion of the NetLabel SID
	 * matches the MLS portion of the labeled XFRM SID/label
	 * then pass along the XFRM SID as it is the most
	 * expressive */
	*peer_sid = xfrm_sid;
out:
	rcu_read_unlock();
	return rc;
}

static int get_classes_callback(void *k, void *d, void *args)
{
	struct class_datum *datum = d;
	char *name = k, **classes = args;
	u32 value = datum->value - 1;

	classes[value] = kstrdup(name, GFP_ATOMIC);
	if (!classes[value])
		return -ENOMEM;

	return 0;
}

int security_get_classes(struct selinux_policy *policy,
			 char ***classes, u32 *nclasses)
{
	struct policydb *policydb;
	int rc;

	policydb = &policy->policydb;

	rc = -ENOMEM;
	*nclasses = policydb->p_classes.nprim;
	*classes = kcalloc(*nclasses, sizeof(**classes), GFP_ATOMIC);
	if (!*classes)
		goto out;

	rc = hashtab_map(&policydb->p_classes.table, get_classes_callback,
			 *classes);
	if (rc) {
		u32 i;

		for (i = 0; i < *nclasses; i++)
			kfree((*classes)[i]);
		kfree(*classes);
	}

out:
	return rc;
}

static int get_permissions_callback(void *k, void *d, void *args)
{
	struct perm_datum *datum = d;
	char *name = k, **perms = args;
	u32 value = datum->value - 1;

	perms[value] = kstrdup(name, GFP_ATOMIC);
	if (!perms[value])
		return -ENOMEM;

	return 0;
}

int security_get_permissions(struct selinux_policy *policy,
			     const char *class, char ***perms, u32 *nperms)
{
	struct policydb *policydb;
	u32 i;
	int rc;
	struct class_datum *match;

	policydb = &policy->policydb;

	rc = -EINVAL;
	match = symtab_search(&policydb->p_classes, class);
	if (!match) {
		pr_err("SELinux: %s:  unrecognized class %s\n",
			__func__, class);
		goto out;
	}

	rc = -ENOMEM;
	*nperms = match->permissions.nprim;
	*perms = kcalloc(*nperms, sizeof(**perms), GFP_ATOMIC);
	if (!*perms)
		goto out;

	if (match->comdatum) {
		rc = hashtab_map(&match->comdatum->permissions.table,
				 get_permissions_callback, *perms);
		if (rc)
			goto err;
	}

	rc = hashtab_map(&match->permissions.table, get_permissions_callback,
			 *perms);
	if (rc)
		goto err;

out:
	return rc;

err:
	for (i = 0; i < *nperms; i++)
		kfree((*perms)[i]);
	kfree(*perms);
	return rc;
}

int security_get_reject_unknown(void)
{
	struct selinux_policy *policy;
	int value;

	if (!selinux_initialized())
		return 0;

	rcu_read_lock();
	policy = rcu_dereference(selinux_state.policy);
	value = policy->policydb.reject_unknown;
	rcu_read_unlock();
	return value;
}

int security_get_allow_unknown(void)
{
	struct selinux_policy *policy;
	int value;

	if (!selinux_initialized())
		return 0;

	rcu_read_lock();
	policy = rcu_dereference(selinux_state.policy);
	value = policy->policydb.allow_unknown;
	rcu_read_unlock();
	return value;
}

/**
 * security_policycap_supported - Check for a specific policy capability
 * @req_cap: capability
 *
 * Description:
 * This function queries the currently loaded policy to see if it supports the
 * capability specified by @req_cap.  Returns true (1) if the capability is
 * supported, false (0) if it isn't supported.
 *
 */
int security_policycap_supported(unsigned int req_cap)
{
	struct selinux_policy *policy;
	int rc;

	if (!selinux_initialized())
		return 0;

	rcu_read_lock();
	policy = rcu_dereference(selinux_state.policy);
	rc = ebitmap_get_bit(&policy->policydb.policycaps, req_cap);
	rcu_read_unlock();

	return rc;
}

struct selinux_audit_rule {
	u32 au_seqno;
	struct context au_ctxt;
};

void selinux_audit_rule_free(void *vrule)
{
	struct selinux_audit_rule *rule = vrule;

	if (rule) {
		context_destroy(&rule->au_ctxt);
		kfree(rule);
	}
}

int selinux_audit_rule_init(u32 field, u32 op, char *rulestr, void **vrule,
			    gfp_t gfp)
{
	struct selinux_state *state = &selinux_state;
	struct selinux_policy *policy;
	struct policydb *policydb;
	struct selinux_audit_rule *tmprule;
	struct role_datum *roledatum;
	struct type_datum *typedatum;
	struct user_datum *userdatum;
	struct selinux_audit_rule **rule = (struct selinux_audit_rule **)vrule;
	int rc = 0;

	*rule = NULL;

	if (!selinux_initialized())
		return -EOPNOTSUPP;

	switch (field) {
	case AUDIT_SUBJ_USER:
	case AUDIT_SUBJ_ROLE:
	case AUDIT_SUBJ_TYPE:
	case AUDIT_OBJ_USER:
	case AUDIT_OBJ_ROLE:
	case AUDIT_OBJ_TYPE:
		/* only 'equals' and 'not equals' fit user, role, and type */
		if (op != Audit_equal && op != Audit_not_equal)
			return -EINVAL;
		break;
	case AUDIT_SUBJ_SEN:
	case AUDIT_SUBJ_CLR:
	case AUDIT_OBJ_LEV_LOW:
	case AUDIT_OBJ_LEV_HIGH:
		/* we do not allow a range, indicated by the presence of '-' */
		if (strchr(rulestr, '-'))
			return -EINVAL;
		break;
	default:
		/* only the above fields are valid */
		return -EINVAL;
	}

	tmprule = kzalloc(sizeof(struct selinux_audit_rule), gfp);
	if (!tmprule)
		return -ENOMEM;
	context_init(&tmprule->au_ctxt);

	rcu_read_lock();
	policy = rcu_dereference(state->policy);
	policydb = &policy->policydb;
	tmprule->au_seqno = policy->latest_granting;
	switch (field) {
	case AUDIT_SUBJ_USER:
	case AUDIT_OBJ_USER:
		userdatum = symtab_search(&policydb->p_users, rulestr);
		if (!userdatum) {
			rc = -EINVAL;
			goto err;
		}
		tmprule->au_ctxt.user = userdatum->value;
		break;
	case AUDIT_SUBJ_ROLE:
	case AUDIT_OBJ_ROLE:
		roledatum = symtab_search(&policydb->p_roles, rulestr);
		if (!roledatum) {
			rc = -EINVAL;
			goto err;
		}
		tmprule->au_ctxt.role = roledatum->value;
		break;
	case AUDIT_SUBJ_TYPE:
	case AUDIT_OBJ_TYPE:
		typedatum = symtab_search(&policydb->p_types, rulestr);
		if (!typedatum) {
			rc = -EINVAL;
			goto err;
		}
		tmprule->au_ctxt.type = typedatum->value;
		break;
	case AUDIT_SUBJ_SEN:
	case AUDIT_SUBJ_CLR:
	case AUDIT_OBJ_LEV_LOW:
	case AUDIT_OBJ_LEV_HIGH:
		rc = mls_from_string(policydb, rulestr, &tmprule->au_ctxt,
				     GFP_ATOMIC);
		if (rc)
			goto err;
		break;
	}
	rcu_read_unlock();

	*rule = tmprule;
	return 0;

err:
	rcu_read_unlock();
	selinux_audit_rule_free(tmprule);
	*rule = NULL;
	return rc;
}

/* Check to see if the rule contains any selinux fields */
int selinux_audit_rule_known(struct audit_krule *rule)
{
	u32 i;

	for (i = 0; i < rule->field_count; i++) {
		struct audit_field *f = &rule->fields[i];
		switch (f->type) {
		case AUDIT_SUBJ_USER:
		case AUDIT_SUBJ_ROLE:
		case AUDIT_SUBJ_TYPE:
		case AUDIT_SUBJ_SEN:
		case AUDIT_SUBJ_CLR:
		case AUDIT_OBJ_USER:
		case AUDIT_OBJ_ROLE:
		case AUDIT_OBJ_TYPE:
		case AUDIT_OBJ_LEV_LOW:
		case AUDIT_OBJ_LEV_HIGH:
			return 1;
		}
	}

	return 0;
}

int selinux_audit_rule_match(struct lsm_prop *prop, u32 field, u32 op, void *vrule)
{
	struct selinux_state *state = &selinux_state;
	struct selinux_policy *policy;
	struct context *ctxt;
	struct mls_level *level;
	struct selinux_audit_rule *rule = vrule;
	int match = 0;

	if (unlikely(!rule)) {
		WARN_ONCE(1, "selinux_audit_rule_match: missing rule\n");
		return -ENOENT;
	}

	if (!selinux_initialized())
		return 0;

	rcu_read_lock();

	policy = rcu_dereference(state->policy);

	if (rule->au_seqno < policy->latest_granting) {
		match = -ESTALE;
		goto out;
	}

	ctxt = sidtab_search(policy->sidtab, prop->selinux.secid);
	if (unlikely(!ctxt)) {
		WARN_ONCE(1, "selinux_audit_rule_match: unrecognized SID %d\n",
			  prop->selinux.secid);
		match = -ENOENT;
		goto out;
	}

	/* a field/op pair that is not caught here will simply fall through
	   without a match */
	switch (field) {
	case AUDIT_SUBJ_USER:
	case AUDIT_OBJ_USER:
		switch (op) {
		case Audit_equal:
			match = (ctxt->user == rule->au_ctxt.user);
			break;
		case Audit_not_equal:
			match = (ctxt->user != rule->au_ctxt.user);
			break;
		}
		break;
	case AUDIT_SUBJ_ROLE:
	case AUDIT_OBJ_ROLE:
		switch (op) {
		case Audit_equal:
			match = (ctxt->role == rule->au_ctxt.role);
			break;
		case Audit_not_equal:
			match = (ctxt->role != rule->au_ctxt.role);
			break;
		}
		break;
	case AUDIT_SUBJ_TYPE:
	case AUDIT_OBJ_TYPE:
		switch (op) {
		case Audit_equal:
			match = (ctxt->type == rule->au_ctxt.type);
			break;
		case Audit_not_equal:
			match = (ctxt->type != rule->au_ctxt.type);
			break;
		}
		break;
	case AUDIT_SUBJ_SEN:
	case AUDIT_SUBJ_CLR:
	case AUDIT_OBJ_LEV_LOW:
	case AUDIT_OBJ_LEV_HIGH:
		level = ((field == AUDIT_SUBJ_SEN ||
			  field == AUDIT_OBJ_LEV_LOW) ?
			 &ctxt->range.level[0] : &ctxt->range.level[1]);
		switch (op) {
		case Audit_equal:
			match = mls_level_eq(&rule->au_ctxt.range.level[0],
					     level);
			break;
		case Audit_not_equal:
			match = !mls_level_eq(&rule->au_ctxt.range.level[0],
					      level);
			break;
		case Audit_lt:
			match = (mls_level_dom(&rule->au_ctxt.range.level[0],
					       level) &&
				 !mls_level_eq(&rule->au_ctxt.range.level[0],
					       level));
			break;
		case Audit_le:
			match = mls_level_dom(&rule->au_ctxt.range.level[0],
					      level);
			break;
		case Audit_gt:
			match = (mls_level_dom(level,
					      &rule->au_ctxt.range.level[0]) &&
				 !mls_level_eq(level,
					       &rule->au_ctxt.range.level[0]));
			break;
		case Audit_ge:
			match = mls_level_dom(level,
					      &rule->au_ctxt.range.level[0]);
			break;
		}
	}

out:
	rcu_read_unlock();
	return match;
}

static int aurule_avc_callback(u32 event)
{
	if (event == AVC_CALLBACK_RESET)
		return audit_update_lsm_rules();
	return 0;
}

static int __init aurule_init(void)
{
	int err;

	err = avc_add_callback(aurule_avc_callback, AVC_CALLBACK_RESET);
	if (err)
		panic("avc_add_callback() failed, error %d\n", err);

	return err;
}
__initcall(aurule_init);

#ifdef CONFIG_NETLABEL
/**
 * security_netlbl_cache_add - Add an entry to the NetLabel cache
 * @secattr: the NetLabel packet security attributes
 * @sid: the SELinux SID
 *
 * Description:
 * Attempt to cache the context in @ctx, which was derived from the packet in
 * @skb, in the NetLabel subsystem cache.  This function assumes @secattr has
 * already been initialized.
 *
 */
static void security_netlbl_cache_add(struct netlbl_lsm_secattr *secattr,
				      u32 sid)
{
	u32 *sid_cache;

	sid_cache = kmalloc(sizeof(*sid_cache), GFP_ATOMIC);
	if (sid_cache == NULL)
		return;
	secattr->cache = netlbl_secattr_cache_alloc(GFP_ATOMIC);
	if (secattr->cache == NULL) {
		kfree(sid_cache);
		return;
	}

	*sid_cache = sid;
	secattr->cache->free = kfree;
	secattr->cache->data = sid_cache;
	secattr->flags |= NETLBL_SECATTR_CACHE;
}

/**
 * security_netlbl_secattr_to_sid - Convert a NetLabel secattr to a SELinux SID
 * @secattr: the NetLabel packet security attributes
 * @sid: the SELinux SID
 *
 * Description:
 * Convert the given NetLabel security attributes in @secattr into a
 * SELinux SID.  If the @secattr field does not contain a full SELinux
 * SID/context then use SECINITSID_NETMSG as the foundation.  If possible the
 * 'cache' field of @secattr is set and the CACHE flag is set; this is to
 * allow the @secattr to be used by NetLabel to cache the secattr to SID
 * conversion for future lookups.  Returns zero on success, negative values on
 * failure.
 *
 */
int security_netlbl_secattr_to_sid(struct netlbl_lsm_secattr *secattr,
				   u32 *sid)
{
	struct selinux_policy *policy;
	struct policydb *policydb;
	struct sidtab *sidtab;
	int rc;
	struct context *ctx;
	struct context ctx_new;

	if (!selinux_initialized()) {
		*sid = SECSID_NULL;
		return 0;
	}

retry:
	rc = 0;
	rcu_read_lock();
	policy = rcu_dereference(selinux_state.policy);
	policydb = &policy->policydb;
	sidtab = policy->sidtab;

	if (secattr->flags & NETLBL_SECATTR_CACHE)
		*sid = *(u32 *)secattr->cache->data;
	else if (secattr->flags & NETLBL_SECATTR_SECID)
		*sid = secattr->attr.secid;
	else if (secattr->flags & NETLBL_SECATTR_MLS_LVL) {
		rc = -EIDRM;
		ctx = sidtab_search(sidtab, SECINITSID_NETMSG);
		if (ctx == NULL)
			goto out;

		context_init(&ctx_new);
		ctx_new.user = ctx->user;
		ctx_new.role = ctx->role;
		ctx_new.type = ctx->type;
		mls_import_netlbl_lvl(policydb, &ctx_new, secattr);
		if (secattr->flags & NETLBL_SECATTR_MLS_CAT) {
			rc = mls_import_netlbl_cat(policydb, &ctx_new, secattr);
			if (rc)
				goto out;
		}
		rc = -EIDRM;
		if (!mls_context_isvalid(policydb, &ctx_new)) {
			ebitmap_destroy(&ctx_new.range.level[0].cat);
			goto out;
		}

		rc = sidtab_context_to_sid(sidtab, &ctx_new, sid);
		ebitmap_destroy(&ctx_new.range.level[0].cat);
		if (rc == -ESTALE) {
			rcu_read_unlock();
			goto retry;
		}
		if (rc)
			goto out;

		security_netlbl_cache_add(secattr, *sid);
	} else
		*sid = SECSID_NULL;

out:
	rcu_read_unlock();
	return rc;
}

/**
 * security_netlbl_sid_to_secattr - Convert a SELinux SID to a NetLabel secattr
 * @sid: the SELinux SID
 * @secattr: the NetLabel packet security attributes
 *
 * Description:
 * Convert the given SELinux SID in @sid into a NetLabel security attribute.
 * Returns zero on success, negative values on failure.
 *
 */
int security_netlbl_sid_to_secattr(u32 sid, struct netlbl_lsm_secattr *secattr)
{
	struct selinux_policy *policy;
	struct policydb *policydb;
	int rc;
	struct context *ctx;

	if (!selinux_initialized())
		return 0;

	rcu_read_lock();
	policy = rcu_dereference(selinux_state.policy);
	policydb = &policy->policydb;

	rc = -ENOENT;
	ctx = sidtab_search(policy->sidtab, sid);
	if (ctx == NULL)
		goto out;

	rc = -ENOMEM;
	secattr->domain = kstrdup(sym_name(policydb, SYM_TYPES, ctx->type - 1),
				  GFP_ATOMIC);
	if (secattr->domain == NULL)
		goto out;

	secattr->attr.secid = sid;
	secattr->flags |= NETLBL_SECATTR_DOMAIN_CPY | NETLBL_SECATTR_SECID;
	mls_export_netlbl_lvl(policydb, ctx, secattr);
	rc = mls_export_netlbl_cat(policydb, ctx, secattr);
out:
	rcu_read_unlock();
	return rc;
}
#endif /* CONFIG_NETLABEL */

/**
 * __security_read_policy - read the policy.
 * @policy: SELinux policy
 * @data: binary policy data
 * @len: length of data in bytes
 *
 */
static int __security_read_policy(struct selinux_policy *policy,
				  void *data, size_t *len)
{
	int rc;
	struct policy_file fp;

	fp.data = data;
	fp.len = *len;

	rc = policydb_write(&policy->policydb, &fp);
	if (rc)
		return rc;

	*len = (unsigned long)fp.data - (unsigned long)data;
	return 0;
}

/**
 * security_read_policy - read the policy.
 * @data: binary policy data
 * @len: length of data in bytes
 *
 */
int security_read_policy(void **data, size_t *len)
{
	struct selinux_state *state = &selinux_state;
	struct selinux_policy *policy;

	policy = rcu_dereference_protected(
			state->policy, lockdep_is_held(&state->policy_mutex));
	if (!policy)
		return -EINVAL;

	*len = policy->policydb.len;
	*data = vmalloc_user(*len);
	if (!*data)
		return -ENOMEM;

	return __security_read_policy(policy, *data, len);
}

/**
 * security_read_state_kernel - read the policy.
 * @data: binary policy data
 * @len: length of data in bytes
 *
 * Allocates kernel memory for reading SELinux policy.
 * This function is for internal use only and should not
 * be used for returning data to user space.
 *
 * This function must be called with policy_mutex held.
 */
int security_read_state_kernel(void **data, size_t *len)
{
	int err;
	struct selinux_state *state = &selinux_state;
	struct selinux_policy *policy;

	policy = rcu_dereference_protected(
			state->policy, lockdep_is_held(&state->policy_mutex));
	if (!policy)
		return -EINVAL;

	*len = policy->policydb.len;
	*data = vmalloc(*len);
	if (!*data)
		return -ENOMEM;

	err = __security_read_policy(policy, *data, len);
	if (err) {
		vfree(*data);
		*data = NULL;
		*len = 0;
	}
	return err;
}<|MERGE_RESOLUTION|>--- conflicted
+++ resolved
@@ -979,14 +979,10 @@
 			return;
 		break;
 	default:
-<<<<<<< HEAD
-		BUG();
-=======
 		pr_warn_once(
 			"SELinux: unknown extended permission (%u) will be ignored\n",
 			node->datum.u.xperms->specified);
 		return;
->>>>>>> 7a174e04
 	}
 
 	if (node->key.specified == AVTAB_XPERMS_ALLOWED) {
