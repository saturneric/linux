--- conflicted
+++ resolved
@@ -322,7 +322,6 @@
 	sd-uhs-sdr50;
 	sd-uhs-ddr50;
 	sd-uhs-sdr104;
-<<<<<<< HEAD
 	supports-cqe = <1>;
 	cd-gpios = <&gio_aon 5 GPIO_ACTIVE_LOW>;
 	//no-1-8-v;
@@ -705,7 +704,22 @@
 / {
 	__overrides__ {
 		sd_cqe = <&sdio1>, "supports-cqe:0";
-=======
+	};
+};
+
+&hvs {
+	clocks = <&firmware_clocks 4>, <&firmware_clocks 16>;
+	clock-names = "core", "disp";
+};
+
+&hdmi0 {
+	clocks = <&firmware_clocks 13>, <&firmware_clocks 14>, <&dvp 0>, <&clk_27MHz>;
+	clock-names = "hdmi", "bvb", "audio", "cec";
+};
+
+&hdmi1 {
+	clocks = <&firmware_clocks 13>, <&firmware_clocks 14>, <&dvp 1>, <&clk_27MHz>;
+	clock-names = "hdmi", "bvb", "audio", "cec";
 };
 
 &soc {
@@ -732,7 +746,6 @@
 		compatible = "raspberrypi,bcm2835-power";
 		firmware = <&firmware>;
 		#power-domain-cells = <1>;
->>>>>>> 2b88851f
 	};
 };
 
