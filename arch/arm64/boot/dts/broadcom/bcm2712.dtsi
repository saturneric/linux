// SPDX-License-Identifier: (GPL-2.0 OR MIT)
#include <dt-bindings/interrupt-controller/arm-gic.h>

/ {
	compatible = "brcm,bcm2712";

	#address-cells = <2>;
	#size-cells = <2>;

	interrupt-parent = <&gicv2>;

	clocks {
		/* The oscillator is the root of the clock tree. */
		clk_osc: clk-osc {
			compatible = "fixed-clock";
			#clock-cells = <0>;
			clock-output-names = "osc";
			clock-frequency = <54000000>;
		};

		clk_vpu: clk-vpu {
			compatible = "fixed-clock";
			#clock-cells = <0>;
			clock-frequency = <750000000>;
			clock-output-names = "vpu-clock";
		};

		clk_uart: clk-uart {
			compatible = "fixed-clock";
			#clock-cells = <0>;
			clock-frequency = <9216000>;
			clock-output-names = "uart-clock";
		};

		clk_emmc2: clk-emmc2 {
			compatible = "fixed-clock";
			#clock-cells = <0>;
			clock-frequency = <200000000>;
			clock-output-names = "emmc2-clock";
		};
	};

	cpus: cpus {
		#address-cells = <1>;
		#size-cells = <0>;

		/* Source for L1 d/i cache-line-size, cache-sets, cache-size
		 * https://developer.arm.com/documentation/100798/0401/L1-memory-system/About-the-L1-memory-system?lang=en
		 * Source for L2 cache-line-size and cache-sets:
		 * https://developer.arm.com/documentation/100798/0401/L2-memory-system/About-the-L2-memory-system?lang=en
		 * and for cache-size:
		 * https://www.raspberrypi.com/documentation/computers/processors.html#bcm2712
		 */
		cpu0: cpu@0 {
			device_type = "cpu";
			compatible = "arm,cortex-a76";
			reg = <0x000>;
			enable-method = "psci";
			d-cache-size = <0x10000>;
			d-cache-line-size = <64>;
			d-cache-sets = <256>; // 64KiB(size)/64(line-size)=1024ways/4-way set
			i-cache-size = <0x10000>;
			i-cache-line-size = <64>;
			i-cache-sets = <256>; // 64KiB(size)/64(line-size)=1024ways/4-way set
			next-level-cache = <&l2_cache_l0>;

			l2_cache_l0: l2-cache-l0 {
				compatible = "cache";
				cache-size = <0x80000>;
				cache-line-size = <64>;
				cache-sets = <1024>; //512KiB(size)/64(line-size)=8192ways/8-way set
				cache-level = <2>;
				cache-unified;
				next-level-cache = <&l3_cache>;
			};
		};

		cpu1: cpu@1 {
			device_type = "cpu";
			compatible = "arm,cortex-a76";
			reg = <0x100>;
			enable-method = "psci";
			d-cache-size = <0x10000>;
			d-cache-line-size = <64>;
			d-cache-sets = <256>; // 64KiB(size)/64(line-size)=1024ways/4-way set
			i-cache-size = <0x10000>;
			i-cache-line-size = <64>;
			i-cache-sets = <256>; // 64KiB(size)/64(line-size)=1024ways/4-way set
			next-level-cache = <&l2_cache_l1>;

			l2_cache_l1: l2-cache-l1 {
				compatible = "cache";
				cache-size = <0x80000>;
				cache-line-size = <64>;
				cache-sets = <1024>; //512KiB(size)/64(line-size)=8192ways/8-way set
				cache-level = <2>;
				cache-unified;
				next-level-cache = <&l3_cache>;
			};
		};

		cpu2: cpu@2 {
			device_type = "cpu";
			compatible = "arm,cortex-a76";
			reg = <0x200>;
			enable-method = "psci";
			d-cache-size = <0x10000>;
			d-cache-line-size = <64>;
			d-cache-sets = <256>; // 64KiB(size)/64(line-size)=1024ways/4-way set
			i-cache-size = <0x10000>;
			i-cache-line-size = <64>;
			i-cache-sets = <256>; // 64KiB(size)/64(line-size)=1024ways/4-way set
			next-level-cache = <&l2_cache_l2>;

			l2_cache_l2: l2-cache-l2 {
				compatible = "cache";
				cache-size = <0x80000>;
				cache-line-size = <64>;
				cache-sets = <1024>; //512KiB(size)/64(line-size)=8192ways/8-way set
				cache-level = <2>;
				cache-unified;
				next-level-cache = <&l3_cache>;
			};
		};

		cpu3: cpu@3 {
			device_type = "cpu";
			compatible = "arm,cortex-a76";
			reg = <0x300>;
			enable-method = "psci";
			d-cache-size = <0x10000>;
			d-cache-line-size = <64>;
			d-cache-sets = <256>; // 64KiB(size)/64(line-size)=1024ways/4-way set
			i-cache-size = <0x10000>;
			i-cache-line-size = <64>;
			i-cache-sets = <256>; // 64KiB(size)/64(line-size)=1024ways/4-way set
			next-level-cache = <&l2_cache_l3>;

			l2_cache_l3: l2-cache-l3 {
				compatible = "cache";
				cache-size = <0x80000>;
				cache-line-size = <64>;
				cache-sets = <1024>; //512KiB(size)/64(line-size)=8192ways/8-way set
				cache-level = <2>;
				cache-unified;
				next-level-cache = <&l3_cache>;
			};
		};

		/* Source for cache-line-size and cache-sets:
		 * https://developer.arm.com/documentation/100453/0401/L3-cache?lang=en
		 * Source for cache-size:
		 * https://www.raspberrypi.com/documentation/computers/processors.html#bcm2712
		 */
		l3_cache: l3-cache {
			compatible = "cache";
			cache-size = <0x200000>;
			cache-line-size = <64>;
			cache-sets = <2048>; // 2MiB(size)/64(line-size)=32768ways/16-way set
			cache-level = <3>;
			cache-unified;
		};
	};

	psci {
		method = "smc";
		compatible = "arm,psci-1.0", "arm,psci-0.2";
	};

	rmem: reserved-memory {
		ranges;
		#address-cells = <2>;
		#size-cells = <2>;

		atf@0 {
			reg = <0x0 0x0 0x0 0x80000>;
			no-map;
		};

		cma: linux,cma {
			compatible = "shared-dma-pool";
			size = <0x0 0x4000000>; /* 64MB */
			reusable;
			linux,cma-default;
			alloc-ranges = <0x0 0x00000000 0x0 0x40000000>;
		};
	};

	soc: soc@107c000000 {
		compatible = "simple-bus";
		ranges = <0x00000000  0x10 0x00000000  0x80000000>;
		#address-cells = <1>;
		#size-cells = <1>;

		sdio1: mmc@fff000 {
			compatible = "brcm,bcm2712-sdhci",
				     "brcm,sdhci-brcmstb";
			reg = <0x00fff000 0x260>,
			      <0x00fff400 0x200>;
			reg-names = "host", "cfg";
			interrupts = <GIC_SPI 273 IRQ_TYPE_LEVEL_HIGH>;
			clocks = <&clk_emmc2>;
			clock-names = "sw_sdio";
			mmc-ddr-3_3v;
		};

		system_timer: timer@7c003000 {
			compatible = "brcm,bcm2835-system-timer";
			reg = <0x7c003000 0x1000>;
			interrupts = <GIC_SPI 64 IRQ_TYPE_LEVEL_HIGH>,
				     <GIC_SPI 65 IRQ_TYPE_LEVEL_HIGH>,
				     <GIC_SPI 66 IRQ_TYPE_LEVEL_HIGH>,
				     <GIC_SPI 67 IRQ_TYPE_LEVEL_HIGH>;
			clock-frequency = <1000000>;
		};

		mailbox: mailbox@7c013880 {
			compatible = "brcm,bcm2835-mbox";
			reg = <0x7c013880 0x40>;
			interrupts = <GIC_SPI 33 IRQ_TYPE_LEVEL_HIGH>;
			#mbox-cells = <0>;
		};

		uart10: serial@7d001000 {
			compatible = "arm,pl011", "arm,primecell";
			reg = <0x7d001000 0x200>;
			interrupts = <GIC_SPI 121 IRQ_TYPE_LEVEL_HIGH>;
			clocks = <&clk_uart>, <&clk_vpu>;
			clock-names = "uartclk", "apb_pclk";
			arm,primecell-periphid = <0x00241011>;
			status = "disabled";
		};

		interrupt-controller@7d517000 {
			compatible = "brcm,bcm7271-l2-intc";
			reg = <0x7d517000 0x10>;
			interrupts = <GIC_SPI 247 IRQ_TYPE_LEVEL_HIGH>;
			interrupt-controller;
			#interrupt-cells = <1>;
		};

		gio_aon: gpio@7d517c00 {
			compatible = "brcm,bcm7445-gpio", "brcm,brcmstb-gpio";
			reg = <0x7d517c00 0x40>;
			gpio-controller;
			#gpio-cells = <2>;
			brcm,gpio-bank-widths = <17 6>;
			/* The lack of 'interrupt-controller' property here is intended:
			 * don't use GIO_AON as an interrupt controller because it will
			 * clash with the firmware monitoring the PMIC interrupt via the VPU.
			 */
		};

		gicv2: interrupt-controller@7fff9000 {
			compatible = "arm,gic-400";
			reg = <0x7fff9000 0x1000>,
			      <0x7fffa000 0x2000>,
			      <0x7fffc000 0x2000>,
			      <0x7fffe000 0x2000>;
			interrupt-controller;
			#interrupt-cells = <3>;
		};

		aon_intr: interrupt-controller@7d510600 {
			compatible = "brcm,bcm2711-l2-intc", "brcm,l2-intc";
			reg = <0x7d510600 0x30>;
			interrupts = <GIC_SPI 239 IRQ_TYPE_LEVEL_HIGH>;
			interrupt-controller;
			#interrupt-cells = <1>;
		};

		pixelvalve0: pixelvalve@7c410000 {
			compatible = "brcm,bcm2712-pixelvalve0";
			reg = <0x7c410000 0x100>;
			interrupts = <GIC_SPI 101 IRQ_TYPE_LEVEL_HIGH>;
		};

		pixelvalve1: pixelvalve@7c411000 {
			compatible = "brcm,bcm2712-pixelvalve1";
			reg = <0x7c411000 0x100>;
			interrupts = <GIC_SPI 110 IRQ_TYPE_LEVEL_HIGH>;
		};

		mop: mop@7c500000 {
			compatible = "brcm,bcm2712-mop";
			reg = <0x7c500000 0x28>;
			interrupt-parent = <&disp_intr>;
			interrupts = <1>;
		};

		moplet: moplet@7c501000 {
			compatible = "brcm,bcm2712-moplet";
			reg = <0x7c501000 0x20>;
			interrupt-parent = <&disp_intr>;
			interrupts = <0>;
		};

		disp_intr: interrupt-controller@7c502000 {
			compatible = "brcm,bcm2711-l2-intc", "brcm,l2-intc";
			reg = <0x7c502000 0x30>;
			interrupts = <GIC_SPI 97 IRQ_TYPE_LEVEL_HIGH>;
			interrupt-controller;
			#interrupt-cells = <1>;
		};

		dvp: clock@7c700000 {
			compatible = "brcm,brcm2711-dvp";
			reg = <0x7c700000 0x10>;
			clocks = <&clk_108MHz>;
			#clock-cells = <1>;
			#reset-cells = <1>;
		};

		ddc0: i2c@7d508200 {
			compatible = "brcm,brcmstb-i2c";
			reg = <0x7d508200 0x58>;
			interrupt-parent = <&bsc_irq>;
			interrupts = <1>;
			clock-frequency = <97500>;
			#address-cells = <1>;
			#size-cells = <0>;
		};

		ddc1: i2c@7d508280 {
			compatible = "brcm,brcmstb-i2c";
			reg = <0x7d508280 0x58>;
			interrupt-parent = <&bsc_irq>;
			interrupts = <2>;
			clock-frequency = <97500>;
			#address-cells = <1>;
			#size-cells = <0>;
		};

<<<<<<< HEAD
		bsc_irq: intc@7d508380 {
=======
		bsc_irq: interrupt-controller@7d508380 {
>>>>>>> 2b88851f
			compatible = "brcm,bcm7271-l2-intc";
			reg = <0x7d508380 0x10>;
			interrupts = <GIC_SPI 242 IRQ_TYPE_LEVEL_HIGH>;
			interrupt-controller;
			#interrupt-cells = <1>;
		};

<<<<<<< HEAD
		main_irq: intc@7d508400 {
=======
		main_irq: interrupt-controller@7d508400 {
>>>>>>> 2b88851f
			compatible = "brcm,bcm7271-l2-intc";
			reg = <0x7d508400 0x10>;
			interrupts = <GIC_SPI 244 IRQ_TYPE_LEVEL_HIGH>;
			interrupt-controller;
			#interrupt-cells = <1>;
		};

<<<<<<< HEAD
		hdmi0: hdmi@7ef00700 {
=======
		hdmi0: hdmi@7c701400 {
>>>>>>> 2b88851f
			compatible = "brcm,bcm2712-hdmi0";
			reg = <0x7c701400 0x300>,
			      <0x7c701000 0x200>,
			      <0x7c701d00 0x300>,
			      <0x7c702000 0x80>,
			      <0x7c703800 0x200>,
			      <0x7c704000 0x800>,
			      <0x7c700100 0x80>,
			      <0x7d510800 0x100>,
			      <0x7c720000 0x100>;
			reg-names = "hdmi",
				    "dvp",
				    "phy",
				    "rm",
				    "packet",
				    "metadata",
				    "csc",
				    "cec",
				    "hd";
			resets = <&dvp 1>;
			interrupt-parent = <&aon_intr>;
			interrupts = <1>, <2>, <3>,
				     <7>, <8>;
			interrupt-names = "cec-tx", "cec-rx", "cec-low",
					  "hpd-connected", "hpd-removed";
			ddc = <&ddc0>;
		};

<<<<<<< HEAD
		hdmi1: hdmi@7ef05700 {
=======
		hdmi1: hdmi@7c706400 {
>>>>>>> 2b88851f
			compatible = "brcm,bcm2712-hdmi1";
			reg = <0x7c706400 0x300>,
			      <0x7c706000 0x200>,
			      <0x7c706d00 0x300>,
			      <0x7c707000 0x80>,
			      <0x7c708800 0x200>,
			      <0x7c709000 0x800>,
			      <0x7c700180 0x80>,
			      <0x7d511000 0x100>,
			      <0x7c720000 0x100>;
			reg-names = "hdmi",
				    "dvp",
				    "phy",
				    "rm",
				    "packet",
				    "metadata",
				    "csc",
				    "cec",
				    "hd";
			resets = <&dvp 2>;
			interrupt-parent = <&aon_intr>;
			interrupts = <11>, <12>, <13>,
				     <14>, <15>;
			interrupt-names = "cec-tx", "cec-rx", "cec-low",
					  "hpd-connected", "hpd-removed";
			ddc = <&ddc1>;
		};
	};

	axi: axi {
		compatible = "simple-bus";
		#address-cells = <2>;
		#size-cells = <2>;

		ranges = <0x00 0x00000000  0x00 0x00000000  0x10 0x00000000>,
			 <0x10 0x00000000  0x10 0x00000000  0x01 0x00000000>,
			 <0x14 0x00000000  0x14 0x00000000  0x04 0x00000000>,
			 <0x18 0x00000000  0x18 0x00000000  0x04 0x00000000>,
			 <0x1c 0x00000000  0x1c 0x00000000  0x04 0x00000000>;

		dma-ranges = <0x00 0x00000000  0x00 0x00000000  0x10 0x00000000>,
			     <0x10 0x00000000  0x10 0x00000000  0x01 0x00000000>,
			     <0x14 0x00000000  0x14 0x00000000  0x04 0x00000000>,
			     <0x18 0x00000000  0x18 0x00000000  0x04 0x00000000>,
			     <0x1c 0x00000000  0x1c 0x00000000  0x04 0x00000000>;

		vc4: gpu {
			compatible = "brcm,bcm2712-vc6";
		};
	};

	timer {
		compatible = "arm,armv8-timer";
		interrupts = <GIC_PPI 13 (GIC_CPU_MASK_SIMPLE(4) |
					  IRQ_TYPE_LEVEL_LOW)>,
			     <GIC_PPI 14 (GIC_CPU_MASK_SIMPLE(4) |
					  IRQ_TYPE_LEVEL_LOW)>,
			     <GIC_PPI 11 (GIC_CPU_MASK_SIMPLE(4) |
					  IRQ_TYPE_LEVEL_LOW)>,
			     <GIC_PPI 10 (GIC_CPU_MASK_SIMPLE(4) |
					  IRQ_TYPE_LEVEL_LOW)>,
			     <GIC_PPI 12 (GIC_CPU_MASK_SIMPLE(4) |
					  IRQ_TYPE_LEVEL_LOW)>;
	};

	clk_27MHz: clk-27M {
		#clock-cells = <0>;
		compatible = "fixed-clock";
		clock-frequency = <27000000>;
		clock-output-names = "27MHz-clock";
	};

	clk_108MHz: clk-108M {
		#clock-cells = <0>;
		compatible = "fixed-clock";
		clock-frequency = <108000000>;
		clock-output-names = "108MHz-clock";
	};

	hvs: hvs@107c580000 {
		compatible = "brcm,bcm2712-hvs";
<<<<<<< HEAD
		reg = <0x10 0x7c580000 0x1a000>;
		interrupt-parent = <&disp_intr>;
		interrupts = <2>, <9>, <16>;
		interrupt-names = "ch0-eof", "ch1-eof", "ch2-eof";
		iommus = <&iommu4>;
=======
		reg = <0x10 0x7c580000 0x0 0x1a000>;
		interrupt-parent = <&disp_intr>;
		interrupts = <2>, <9>, <16>;
		interrupt-names = "ch0-eof", "ch1-eof", "ch2-eof";
>>>>>>> 2b88851f
	};
};<|MERGE_RESOLUTION|>--- conflicted
+++ resolved
@@ -331,11 +331,7 @@
 			#size-cells = <0>;
 		};
 
-<<<<<<< HEAD
 		bsc_irq: intc@7d508380 {
-=======
-		bsc_irq: interrupt-controller@7d508380 {
->>>>>>> 2b88851f
 			compatible = "brcm,bcm7271-l2-intc";
 			reg = <0x7d508380 0x10>;
 			interrupts = <GIC_SPI 242 IRQ_TYPE_LEVEL_HIGH>;
@@ -343,11 +339,7 @@
 			#interrupt-cells = <1>;
 		};
 
-<<<<<<< HEAD
 		main_irq: intc@7d508400 {
-=======
-		main_irq: interrupt-controller@7d508400 {
->>>>>>> 2b88851f
 			compatible = "brcm,bcm7271-l2-intc";
 			reg = <0x7d508400 0x10>;
 			interrupts = <GIC_SPI 244 IRQ_TYPE_LEVEL_HIGH>;
@@ -355,11 +347,7 @@
 			#interrupt-cells = <1>;
 		};
 
-<<<<<<< HEAD
 		hdmi0: hdmi@7ef00700 {
-=======
-		hdmi0: hdmi@7c701400 {
->>>>>>> 2b88851f
 			compatible = "brcm,bcm2712-hdmi0";
 			reg = <0x7c701400 0x300>,
 			      <0x7c701000 0x200>,
@@ -388,11 +376,7 @@
 			ddc = <&ddc0>;
 		};
 
-<<<<<<< HEAD
 		hdmi1: hdmi@7ef05700 {
-=======
-		hdmi1: hdmi@7c706400 {
->>>>>>> 2b88851f
 			compatible = "brcm,bcm2712-hdmi1";
 			reg = <0x7c706400 0x300>,
 			      <0x7c706000 0x200>,
@@ -474,17 +458,10 @@
 
 	hvs: hvs@107c580000 {
 		compatible = "brcm,bcm2712-hvs";
-<<<<<<< HEAD
 		reg = <0x10 0x7c580000 0x1a000>;
 		interrupt-parent = <&disp_intr>;
 		interrupts = <2>, <9>, <16>;
 		interrupt-names = "ch0-eof", "ch1-eof", "ch2-eof";
 		iommus = <&iommu4>;
-=======
-		reg = <0x10 0x7c580000 0x0 0x1a000>;
-		interrupt-parent = <&disp_intr>;
-		interrupts = <2>, <9>, <16>;
-		interrupt-names = "ch0-eof", "ch1-eof", "ch2-eof";
->>>>>>> 2b88851f
 	};
 };