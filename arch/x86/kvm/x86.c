--- conflicted
+++ resolved
@@ -790,33 +790,6 @@
 }
 EXPORT_SYMBOL_GPL(kvm_require_dr);
 
-<<<<<<< HEAD
-/*
- * This function will be used to read from the physical memory of the currently
- * running guest. The difference to kvm_vcpu_read_guest_page is that this function
- * can read from guest physical or from the guest's guest physical memory.
- */
-int kvm_read_guest_page_mmu(struct kvm_vcpu *vcpu, struct kvm_mmu *mmu,
-			    gfn_t ngfn, void *data, int offset, int len,
-			    u32 access)
-{
-	struct x86_exception exception;
-	gfn_t real_gfn;
-	gpa_t ngpa;
-
-	ngpa     = gfn_to_gpa(ngfn);
-	real_gfn = mmu->translate_gpa(vcpu, ngpa, access, &exception);
-	if (real_gfn == UNMAPPED_GVA)
-		return -EFAULT;
-
-	real_gfn = gpa_to_gfn(real_gfn);
-
-	return kvm_vcpu_read_guest_page(vcpu, real_gfn, data, offset, len);
-}
-EXPORT_SYMBOL_GPL(kvm_read_guest_page_mmu);
-
-=======
->>>>>>> df0cc57e
 static inline u64 pdptr_rsvd_bits(struct kvm_vcpu *vcpu)
 {
 	return vcpu->arch.reserved_gpa_bits | rsvd_bits(5, 8) | rsvd_bits(1, 2);
@@ -1050,10 +1023,6 @@
 
 void kvm_post_set_cr4(struct kvm_vcpu *vcpu, unsigned long old_cr4, unsigned long cr4)
 {
-<<<<<<< HEAD
-	if (((cr4 ^ old_cr4) & KVM_MMU_CR4_ROLE_BITS) ||
-	    (!(cr4 & X86_CR4_PCIDE) && (old_cr4 & X86_CR4_PCIDE)))
-=======
 	/*
 	 * If any role bit is changed, the MMU needs to be reset.
 	 *
@@ -1071,7 +1040,6 @@
 	 * the usage of "else if".
 	 */
 	if ((cr4 ^ old_cr4) & KVM_MMU_CR4_ROLE_BITS)
->>>>>>> df0cc57e
 		kvm_mmu_reset_context(vcpu);
 	else if ((cr4 ^ old_cr4) & X86_CR4_PCIDE)
 		kvm_make_request(KVM_REQ_MMU_RELOAD, vcpu);
@@ -1124,8 +1092,6 @@
 	int i;
 
 	/*
-<<<<<<< HEAD
-=======
 	 * MOV CR3 and INVPCID are usually not intercepted when using TDP, but
 	 * this is reachable when running EPT=1 and unrestricted_guest=0,  and
 	 * also via the emulator.  KVM's TDP page tables are not in the scope of
@@ -1138,7 +1104,6 @@
 	}
 
 	/*
->>>>>>> df0cc57e
 	 * If neither the current CR3 nor any of the prev_roots use the given
 	 * PCID, then nothing needs to be done here because a resync will
 	 * happen anyway before switching to any other CR3.
@@ -1148,8 +1113,6 @@
 		kvm_make_request(KVM_REQ_TLB_FLUSH_CURRENT, vcpu);
 	}
 
-<<<<<<< HEAD
-=======
 	/*
 	 * If PCID is disabled, there is no need to free prev_roots even if the
 	 * PCIDs for them are also 0, because MOV to CR3 always flushes the TLB
@@ -1158,7 +1121,6 @@
 	if (!kvm_read_cr4_bits(vcpu, X86_CR4_PCIDE))
 		return;
 
->>>>>>> df0cc57e
 	for (i = 0; i < KVM_MMU_NUM_PREV_ROOTS; i++)
 		if (kvm_get_pcid(vcpu, mmu->prev_roots[i].pgd) == pcid)
 			roots_to_free |= KVM_MMU_ROOT_PREVIOUS(i);
@@ -2620,19 +2582,6 @@
 
 	__kvm_synchronize_tsc(vcpu, offset, data, ns, matched);
 	raw_spin_unlock_irqrestore(&kvm->arch.tsc_write_lock, flags);
-<<<<<<< HEAD
-
-	raw_spin_lock_irqsave(&kvm->arch.pvclock_gtod_sync_lock, flags);
-	if (!matched) {
-		kvm->arch.nr_vcpus_matched_tsc = 0;
-	} else if (!already_matched) {
-		kvm->arch.nr_vcpus_matched_tsc++;
-	}
-
-	kvm_track_tsc_matching(vcpu);
-	raw_spin_unlock_irqrestore(&kvm->arch.pvclock_gtod_sync_lock, flags);
-=======
->>>>>>> df0cc57e
 }
 
 static inline void adjust_tsc_offset_guest(struct kvm_vcpu *vcpu,
@@ -2861,11 +2810,6 @@
 	kvm_make_mclock_inprogress_request(kvm);
 
 	/* no guest entries from this point */
-<<<<<<< HEAD
-	raw_spin_lock_irqsave(&ka->pvclock_gtod_sync_lock, flags);
-	pvclock_update_vm_gtod_copy(kvm);
-	raw_spin_unlock_irqrestore(&ka->pvclock_gtod_sync_lock, flags);
-=======
 	__kvm_start_pvclock_update(kvm);
 }
 
@@ -2874,7 +2818,6 @@
 	struct kvm_arch *ka = &kvm->arch;
 	struct kvm_vcpu *vcpu;
 	int i;
->>>>>>> df0cc57e
 
 	write_seqcount_end(&ka->pvclock_sc);
 	raw_spin_unlock_irq(&ka->tsc_write_lock);
@@ -2899,21 +2842,6 @@
 {
 	struct kvm_arch *ka = &kvm->arch;
 	struct pvclock_vcpu_time_info hv_clock;
-<<<<<<< HEAD
-	unsigned long flags;
-	u64 ret;
-
-	raw_spin_lock_irqsave(&ka->pvclock_gtod_sync_lock, flags);
-	if (!ka->use_master_clock) {
-		raw_spin_unlock_irqrestore(&ka->pvclock_gtod_sync_lock, flags);
-		return get_kvmclock_base_ns() + ka->kvmclock_offset;
-	}
-
-	hv_clock.tsc_timestamp = ka->master_cycle_now;
-	hv_clock.system_time = ka->master_kernel_ns + ka->kvmclock_offset;
-	raw_spin_unlock_irqrestore(&ka->pvclock_gtod_sync_lock, flags);
-=======
->>>>>>> df0cc57e
 
 	/* both __this_cpu_read() and rdtsc() should be on the same cpu */
 	get_cpu();
@@ -3040,15 +2968,6 @@
 	 * If the host uses TSC clock, then passthrough TSC as stable
 	 * to the guest.
 	 */
-<<<<<<< HEAD
-	raw_spin_lock_irqsave(&ka->pvclock_gtod_sync_lock, flags);
-	use_master_clock = ka->use_master_clock;
-	if (use_master_clock) {
-		host_tsc = ka->master_cycle_now;
-		kernel_ns = ka->master_kernel_ns;
-	}
-	raw_spin_unlock_irqrestore(&ka->pvclock_gtod_sync_lock, flags);
-=======
 	do {
 		seq = read_seqcount_begin(&ka->pvclock_sc);
 		use_master_clock = ka->use_master_clock;
@@ -3057,7 +2976,6 @@
 			kernel_ns = ka->master_kernel_ns;
 		}
 	} while (read_seqcount_retry(&ka->pvclock_sc, seq));
->>>>>>> df0cc57e
 
 	/* Keep irq disabled to prevent changes to the clock */
 	local_irq_save(flags);
@@ -3875,7 +3793,6 @@
 		 * behavior for migration.
 		 */
 		u64 offset, ratio;
-<<<<<<< HEAD
 
 		if (msr_info->host_initiated) {
 			offset = vcpu->arch.l1_tsc_offset;
@@ -3885,17 +3802,6 @@
 			ratio = vcpu->arch.tsc_scaling_ratio;
 		}
 
-=======
-
-		if (msr_info->host_initiated) {
-			offset = vcpu->arch.l1_tsc_offset;
-			ratio = vcpu->arch.l1_tsc_scaling_ratio;
-		} else {
-			offset = vcpu->arch.tsc_offset;
-			ratio = vcpu->arch.tsc_scaling_ratio;
-		}
-
->>>>>>> df0cc57e
 		msr_info->data = kvm_scale_tsc(vcpu, rdtsc(), ratio) + offset;
 		break;
 	}
@@ -4251,15 +4157,10 @@
 	case KVM_CAP_SGX_ATTRIBUTE:
 #endif
 	case KVM_CAP_VM_COPY_ENC_CONTEXT_FROM:
-<<<<<<< HEAD
-	case KVM_CAP_SREGS2:
-	case KVM_CAP_EXIT_ON_EMULATION_FAILURE:
-=======
 	case KVM_CAP_VM_MOVE_ENC_CONTEXT_FROM:
 	case KVM_CAP_SREGS2:
 	case KVM_CAP_EXIT_ON_EMULATION_FAILURE:
 	case KVM_CAP_VCPU_ATTRIBUTES:
->>>>>>> df0cc57e
 		r = 1;
 		break;
 	case KVM_CAP_EXIT_HYPERCALL:
@@ -4940,98 +4841,6 @@
 	return 0;
 }
 
-<<<<<<< HEAD
-#define XSTATE_COMPACTION_ENABLED (1ULL << 63)
-
-static void fill_xsave(u8 *dest, struct kvm_vcpu *vcpu)
-{
-	struct xregs_state *xsave = &vcpu->arch.guest_fpu->state.xsave;
-	u64 xstate_bv = xsave->header.xfeatures;
-	u64 valid;
-
-	/*
-	 * Copy legacy XSAVE area, to avoid complications with CPUID
-	 * leaves 0 and 1 in the loop below.
-	 */
-	memcpy(dest, xsave, XSAVE_HDR_OFFSET);
-
-	/* Set XSTATE_BV */
-	xstate_bv &= vcpu->arch.guest_supported_xcr0 | XFEATURE_MASK_FPSSE;
-	*(u64 *)(dest + XSAVE_HDR_OFFSET) = xstate_bv;
-
-	/*
-	 * Copy each region from the possibly compacted offset to the
-	 * non-compacted offset.
-	 */
-	valid = xstate_bv & ~XFEATURE_MASK_FPSSE;
-	while (valid) {
-		u32 size, offset, ecx, edx;
-		u64 xfeature_mask = valid & -valid;
-		int xfeature_nr = fls64(xfeature_mask) - 1;
-		void *src;
-
-		cpuid_count(XSTATE_CPUID, xfeature_nr,
-			    &size, &offset, &ecx, &edx);
-
-		if (xfeature_nr == XFEATURE_PKRU) {
-			memcpy(dest + offset, &vcpu->arch.pkru,
-			       sizeof(vcpu->arch.pkru));
-		} else {
-			src = get_xsave_addr(xsave, xfeature_nr);
-			if (src)
-				memcpy(dest + offset, src, size);
-		}
-
-		valid -= xfeature_mask;
-	}
-}
-
-static void load_xsave(struct kvm_vcpu *vcpu, u8 *src)
-{
-	struct xregs_state *xsave = &vcpu->arch.guest_fpu->state.xsave;
-	u64 xstate_bv = *(u64 *)(src + XSAVE_HDR_OFFSET);
-	u64 valid;
-
-	/*
-	 * Copy legacy XSAVE area, to avoid complications with CPUID
-	 * leaves 0 and 1 in the loop below.
-	 */
-	memcpy(xsave, src, XSAVE_HDR_OFFSET);
-
-	/* Set XSTATE_BV and possibly XCOMP_BV.  */
-	xsave->header.xfeatures = xstate_bv;
-	if (boot_cpu_has(X86_FEATURE_XSAVES))
-		xsave->header.xcomp_bv = host_xcr0 | XSTATE_COMPACTION_ENABLED;
-
-	/*
-	 * Copy each region from the non-compacted offset to the
-	 * possibly compacted offset.
-	 */
-	valid = xstate_bv & ~XFEATURE_MASK_FPSSE;
-	while (valid) {
-		u32 size, offset, ecx, edx;
-		u64 xfeature_mask = valid & -valid;
-		int xfeature_nr = fls64(xfeature_mask) - 1;
-
-		cpuid_count(XSTATE_CPUID, xfeature_nr,
-			    &size, &offset, &ecx, &edx);
-
-		if (xfeature_nr == XFEATURE_PKRU) {
-			memcpy(&vcpu->arch.pkru, src + offset,
-			       sizeof(vcpu->arch.pkru));
-		} else {
-			void *dest = get_xsave_addr(xsave, xfeature_nr);
-
-			if (dest)
-				memcpy(dest, src + offset, size);
-		}
-
-		valid -= xfeature_mask;
-	}
-}
-
-=======
->>>>>>> df0cc57e
 static void kvm_vcpu_ioctl_x86_get_xsave(struct kvm_vcpu *vcpu,
 					 struct kvm_xsave *guest_xsave)
 {
@@ -5689,14 +5498,11 @@
 		r = __set_sregs2(vcpu, u.sregs2);
 		break;
 	}
-<<<<<<< HEAD
-=======
 	case KVM_HAS_DEVICE_ATTR:
 	case KVM_GET_DEVICE_ATTR:
 	case KVM_SET_DEVICE_ATTR:
 		r = kvm_vcpu_ioctl_device_attr(vcpu, ioctl, argp);
 		break;
->>>>>>> df0cc57e
 	default:
 		r = -EINVAL;
 	}
@@ -6017,15 +5823,12 @@
 		if (kvm_x86_ops.vm_copy_enc_context_from)
 			r = kvm_x86_ops.vm_copy_enc_context_from(kvm, cap->args[0]);
 		return r;
-<<<<<<< HEAD
-=======
 	case KVM_CAP_VM_MOVE_ENC_CONTEXT_FROM:
 		r = -EINVAL;
 		if (kvm_x86_ops.vm_move_enc_context_from)
 			r = kvm_x86_ops.vm_move_enc_context_from(
 				kvm, cap->args[0]);
 		return r;
->>>>>>> df0cc57e
 	case KVM_CAP_EXIT_HYPERCALL:
 		if (cap->args[0] & ~KVM_EXIT_HYPERCALL_VALID_MASK) {
 			r = -EINVAL;
@@ -6190,8 +5993,6 @@
 }
 #endif /* CONFIG_HAVE_KVM_PM_NOTIFIER */
 
-<<<<<<< HEAD
-=======
 static int kvm_vm_ioctl_get_clock(struct kvm *kvm, void __user *argp)
 {
 	struct kvm_clock_data data = { 0 };
@@ -6249,7 +6050,6 @@
 	return 0;
 }
 
->>>>>>> df0cc57e
 long kvm_arch_vm_ioctl(struct file *filp,
 		       unsigned int ioctl, unsigned long arg)
 {
@@ -6494,48 +6294,8 @@
 		break;
 	}
 #endif
-<<<<<<< HEAD
-	case KVM_SET_CLOCK: {
-		struct kvm_arch *ka = &kvm->arch;
-		struct kvm_clock_data user_ns;
-		u64 now_ns;
-
-		r = -EFAULT;
-		if (copy_from_user(&user_ns, argp, sizeof(user_ns)))
-			goto out;
-
-		r = -EINVAL;
-		if (user_ns.flags)
-			goto out;
-
-		r = 0;
-		/*
-		 * TODO: userspace has to take care of races with VCPU_RUN, so
-		 * kvm_gen_update_masterclock() can be cut down to locked
-		 * pvclock_update_vm_gtod_copy().
-		 */
-		kvm_gen_update_masterclock(kvm);
-
-		/*
-		 * This pairs with kvm_guest_time_update(): when masterclock is
-		 * in use, we use master_kernel_ns + kvmclock_offset to set
-		 * unsigned 'system_time' so if we use get_kvmclock_ns() (which
-		 * is slightly ahead) here we risk going negative on unsigned
-		 * 'system_time' when 'user_ns.clock' is very small.
-		 */
-		raw_spin_lock_irq(&ka->pvclock_gtod_sync_lock);
-		if (kvm->arch.use_master_clock)
-			now_ns = ka->master_kernel_ns;
-		else
-			now_ns = get_kvmclock_base_ns();
-		ka->kvmclock_offset = user_ns.clock - now_ns;
-		raw_spin_unlock_irq(&ka->pvclock_gtod_sync_lock);
-
-		kvm_make_all_cpus_request(kvm, KVM_REQ_CLOCK_UPDATE);
-=======
 	case KVM_SET_CLOCK:
 		r = kvm_vm_ioctl_set_clock(kvm, argp);
->>>>>>> df0cc57e
 		break;
 	case KVM_GET_CLOCK:
 		r = kvm_vm_ioctl_get_clock(kvm, argp);
@@ -7362,9 +7122,6 @@
 			   unsigned short port, void *val, unsigned int count)
 {
 	if (vcpu->arch.pio.count) {
-<<<<<<< HEAD
-		/* Complete previous iteration.  */
-=======
 		/*
 		 * Complete a previous iteration that required userspace I/O.
 		 * Note, @count isn't guaranteed to match pio.count as userspace
@@ -7372,7 +7129,6 @@
 		 * shenanigans as KVM doesn't support modifying the rep count,
 		 * and the emulator ensures @count doesn't overflow the buffer.
 		 */
->>>>>>> df0cc57e
 	} else {
 		int r = __emulator_pio_in(vcpu, size, port, count);
 		if (!r)
@@ -7381,10 +7137,6 @@
 		/* Results already available, fall through.  */
 	}
 
-<<<<<<< HEAD
-	WARN_ON(count != vcpu->arch.pio.count);
-=======
->>>>>>> df0cc57e
 	complete_emulator_pio_in(vcpu, val);
 	return 1;
 }
@@ -7921,21 +7673,6 @@
 }
 EXPORT_SYMBOL_GPL(kvm_inject_realmode_interrupt);
 
-<<<<<<< HEAD
-static void prepare_emulation_failure_exit(struct kvm_vcpu *vcpu)
-{
-	struct x86_emulate_ctxt *ctxt = vcpu->arch.emulate_ctxt;
-	u32 insn_size = ctxt->fetch.end - ctxt->fetch.data;
-	struct kvm_run *run = vcpu->run;
-
-	run->exit_reason = KVM_EXIT_INTERNAL_ERROR;
-	run->emulation_failure.suberror = KVM_INTERNAL_ERROR_EMULATION;
-	run->emulation_failure.ndata = 0;
-	run->emulation_failure.flags = 0;
-
-	if (insn_size) {
-		run->emulation_failure.ndata = 3;
-=======
 static void prepare_emulation_failure_exit(struct kvm_vcpu *vcpu, u64 *data,
 					   u8 ndata, u8 *insn_bytes, u8 insn_size)
 {
@@ -7972,18 +7709,11 @@
 		BUILD_BUG_ON((sizeof(run->emulation_failure.insn_size) +
 			      sizeof(run->emulation_failure.insn_bytes) != 16));
 		info_start += 2;
->>>>>>> df0cc57e
 		run->emulation_failure.flags |=
 			KVM_INTERNAL_ERROR_EMULATION_FLAG_INSTRUCTION_BYTES;
 		run->emulation_failure.insn_size = insn_size;
 		memset(run->emulation_failure.insn_bytes, 0x90,
 		       sizeof(run->emulation_failure.insn_bytes));
-<<<<<<< HEAD
-		memcpy(run->emulation_failure.insn_bytes,
-		       ctxt->fetch.data, insn_size);
-	}
-}
-=======
 		memcpy(run->emulation_failure.insn_bytes, insn_bytes, insn_size);
 	}
 
@@ -8014,7 +7744,6 @@
 	__kvm_prepare_emulation_failure_exit(vcpu, NULL, 0);
 }
 EXPORT_SYMBOL_GPL(kvm_prepare_emulation_failure_exit);
->>>>>>> df0cc57e
 
 static int handle_emulation_failure(struct kvm_vcpu *vcpu, int emulation_type)
 {
@@ -8030,11 +7759,7 @@
 
 	if (kvm->arch.exit_on_emulation_error ||
 	    (emulation_type & EMULTYPE_SKIP)) {
-<<<<<<< HEAD
-		prepare_emulation_failure_exit(vcpu);
-=======
 		prepare_emulation_ctxt_failure_exit(vcpu);
->>>>>>> df0cc57e
 		return 0;
 	}
 
@@ -8656,23 +8381,9 @@
 	kvm_max_guest_tsc_khz = tsc_khz;
 
 	list_for_each_entry(kvm, &vm_list, vm_list) {
-<<<<<<< HEAD
-		struct kvm_arch *ka = &kvm->arch;
-
-		raw_spin_lock_irqsave(&ka->pvclock_gtod_sync_lock, flags);
-		pvclock_update_vm_gtod_copy(kvm);
-		raw_spin_unlock_irqrestore(&ka->pvclock_gtod_sync_lock, flags);
-
-		kvm_for_each_vcpu(cpu, vcpu, kvm)
-			kvm_make_request(KVM_REQ_CLOCK_UPDATE, vcpu);
-
-		kvm_for_each_vcpu(cpu, vcpu, kvm)
-			kvm_clear_request(KVM_REQ_MCLOCK_INPROGRESS, vcpu);
-=======
 		__kvm_start_pvclock_update(kvm);
 		pvclock_update_vm_gtod_copy(kvm);
 		kvm_end_pvclock_update(kvm);
->>>>>>> df0cc57e
 	}
 
 	mutex_unlock(&kvm_lock);
@@ -9113,20 +8824,11 @@
 
 static void kvm_apicv_init(struct kvm *kvm)
 {
-<<<<<<< HEAD
-	mutex_init(&kvm->arch.apicv_update_lock);
-
-	if (enable_apicv)
-		clear_bit(APICV_INHIBIT_REASON_DISABLE,
-			  &kvm->arch.apicv_inhibit_reasons);
-	else
-=======
 	init_rwsem(&kvm->arch.apicv_update_lock);
 
 	set_bit(APICV_INHIBIT_REASON_ABSENT,
 		&kvm->arch.apicv_inhibit_reasons);
 	if (!enable_apicv)
->>>>>>> df0cc57e
 		set_bit(APICV_INHIBIT_REASON_DISABLE,
 			&kvm->arch.apicv_inhibit_reasons);
 }
@@ -9784,11 +9486,7 @@
 	if (!lapic_in_kernel(vcpu))
 		return;
 
-<<<<<<< HEAD
-	mutex_lock(&vcpu->kvm->arch.apicv_update_lock);
-=======
 	down_read(&vcpu->kvm->arch.apicv_update_lock);
->>>>>>> df0cc57e
 
 	activate = kvm_apicv_activated(vcpu->kvm);
 	if (vcpu->arch.apicv_active == activate)
@@ -9808,38 +9506,21 @@
 		kvm_make_request(KVM_REQ_EVENT, vcpu);
 
 out:
-<<<<<<< HEAD
-	mutex_unlock(&vcpu->kvm->arch.apicv_update_lock);
-=======
 	up_read(&vcpu->kvm->arch.apicv_update_lock);
->>>>>>> df0cc57e
 }
 EXPORT_SYMBOL_GPL(kvm_vcpu_update_apicv);
 
 void __kvm_request_apicv_update(struct kvm *kvm, bool activate, ulong bit)
 {
 	unsigned long old, new;
-<<<<<<< HEAD
-=======
 
 	lockdep_assert_held_write(&kvm->arch.apicv_update_lock);
->>>>>>> df0cc57e
 
 	if (!kvm_x86_ops.check_apicv_inhibit_reasons ||
 	    !static_call(kvm_x86_check_apicv_inhibit_reasons)(bit))
 		return;
 
 	old = new = kvm->arch.apicv_inhibit_reasons;
-<<<<<<< HEAD
-
-	if (activate)
-		__clear_bit(bit, &new);
-	else
-		__set_bit(bit, &new);
-
-	if (!!old != !!new) {
-		trace_kvm_apicv_update_request(activate, bit);
-=======
 
 	if (activate)
 		__clear_bit(bit, &new);
@@ -9860,7 +9541,6 @@
 		 * side (handling the request) also prevents other vCPUs from
 		 * servicing the request with a stale apicv_inhibit_reasons.
 		 */
->>>>>>> df0cc57e
 		kvm_make_all_cpus_request(kvm, KVM_REQ_APICV_UPDATE);
 		kvm->arch.apicv_inhibit_reasons = new;
 		if (new) {
@@ -9874,15 +9554,9 @@
 
 void kvm_request_apicv_update(struct kvm *kvm, bool activate, ulong bit)
 {
-<<<<<<< HEAD
-	mutex_lock(&kvm->arch.apicv_update_lock);
-	__kvm_request_apicv_update(kvm, activate, bit);
-	mutex_unlock(&kvm->arch.apicv_update_lock);
-=======
 	down_write(&kvm->arch.apicv_update_lock);
 	__kvm_request_apicv_update(kvm, activate, bit);
 	up_write(&kvm->arch.apicv_update_lock);
->>>>>>> df0cc57e
 }
 EXPORT_SYMBOL_GPL(kvm_request_apicv_update);
 
@@ -9982,11 +9656,7 @@
 	}
 
 	if (kvm_request_pending(vcpu)) {
-<<<<<<< HEAD
-		if (kvm_check_request(KVM_REQ_VM_BUGGED, vcpu)) {
-=======
 		if (kvm_check_request(KVM_REQ_VM_DEAD, vcpu)) {
->>>>>>> df0cc57e
 			r = -EIO;
 			goto out;
 		}
@@ -10019,14 +9689,7 @@
 			/* Flushing all ASIDs flushes the current ASID... */
 			kvm_clear_request(KVM_REQ_TLB_FLUSH_CURRENT, vcpu);
 		}
-<<<<<<< HEAD
-		if (kvm_check_request(KVM_REQ_TLB_FLUSH_CURRENT, vcpu))
-			kvm_vcpu_flush_tlb_current(vcpu);
-		if (kvm_check_request(KVM_REQ_TLB_FLUSH_GUEST, vcpu))
-			kvm_vcpu_flush_tlb_guest(vcpu);
-=======
 		kvm_service_local_tlb_flush_requests(vcpu);
->>>>>>> df0cc57e
 
 		if (kvm_check_request(KVM_REQ_REPORT_TPR_ACCESS, vcpu)) {
 			vcpu->run->exit_reason = KVM_EXIT_TPR_ACCESS;
@@ -10226,13 +9889,8 @@
 		if (likely(exit_fastpath != EXIT_FASTPATH_REENTER_GUEST))
 			break;
 
-<<<<<<< HEAD
-		if (vcpu->arch.apicv_active)
-			static_call(kvm_x86_sync_pir_to_irr)(vcpu);
-=======
 		if (kvm_lapic_enabled(vcpu))
 			static_call_cond(kvm_x86_sync_pir_to_irr)(vcpu);
->>>>>>> df0cc57e
 
 		if (unlikely(kvm_vcpu_exit_request(vcpu))) {
 			exit_fastpath = EXIT_FASTPATH_EXIT_HANDLED;
@@ -10501,22 +10159,6 @@
 	return 0;
 }
 
-<<<<<<< HEAD
-static void kvm_save_current_fpu(struct fpu *fpu)
-{
-	/*
-	 * If the target FPU state is not resident in the CPU registers, just
-	 * memcpy() from current, else save CPU state directly to the target.
-	 */
-	if (test_thread_flag(TIF_NEED_FPU_LOAD))
-		memcpy(&fpu->state, &current->thread.fpu.state,
-		       fpu_kernel_xstate_size);
-	else
-		save_fpregs_to_fpstate(fpu);
-}
-
-=======
->>>>>>> df0cc57e
 /* Swap (qemu) user FPU context for the guest FPU context. */
 static void kvm_load_guest_fpu(struct kvm_vcpu *vcpu)
 {
@@ -10524,42 +10166,14 @@
 	 * Exclude PKRU from restore as restored separately in
 	 * kvm_x86_ops.run().
 	 */
-<<<<<<< HEAD
-	if (vcpu->arch.guest_fpu)
-		/* PKRU is separately restored in kvm_x86_ops.run. */
-		__restore_fpregs_from_fpstate(&vcpu->arch.guest_fpu->state,
-					~XFEATURE_MASK_PKRU);
-
-	fpregs_mark_activate();
-	fpregs_unlock();
-
-=======
 	fpu_swap_kvm_fpstate(&vcpu->arch.guest_fpu, true);
->>>>>>> df0cc57e
 	trace_kvm_fpu(1);
 }
 
 /* When vcpu_run ends, restore user space FPU context. */
 static void kvm_put_guest_fpu(struct kvm_vcpu *vcpu)
 {
-<<<<<<< HEAD
-	fpregs_lock();
-
-	/*
-	 * Guests with protected state can't have it read by the hypervisor,
-	 * so skip trying to save it.
-	 */
-	if (vcpu->arch.guest_fpu)
-		kvm_save_current_fpu(vcpu->arch.guest_fpu);
-
-	restore_fpregs_from_fpstate(&vcpu->arch.user_fpu->state);
-
-	fpregs_mark_activate();
-	fpregs_unlock();
-
-=======
 	fpu_swap_kvm_fpstate(&vcpu->arch.guest_fpu, false);
->>>>>>> df0cc57e
 	++vcpu->stat.fpu_reload;
 	trace_kvm_fpu(0);
 }
@@ -10767,19 +10381,11 @@
 	sregs->efer = vcpu->arch.efer;
 	sregs->apic_base = kvm_get_apic_base(vcpu);
 }
-<<<<<<< HEAD
 
 static void __get_sregs(struct kvm_vcpu *vcpu, struct kvm_sregs *sregs)
 {
 	__get_sregs_common(vcpu, sregs);
 
-=======
-
-static void __get_sregs(struct kvm_vcpu *vcpu, struct kvm_sregs *sregs)
-{
-	__get_sregs_common(vcpu, sregs);
-
->>>>>>> df0cc57e
 	if (vcpu->arch.guest_state_protected)
 		return;
 
@@ -11401,11 +11007,6 @@
 
 void kvm_vcpu_reset(struct kvm_vcpu *vcpu, bool init_event)
 {
-<<<<<<< HEAD
-	unsigned long old_cr0 = kvm_read_cr0(vcpu);
-	unsigned long new_cr0;
-	u32 eax, dummy;
-=======
 	struct kvm_cpuid_entry2 *cpuid_0x1;
 	unsigned long old_cr0 = kvm_read_cr0(vcpu);
 	unsigned long new_cr0;
@@ -11419,7 +11020,6 @@
 	 */
 	WARN_ON_ONCE(!init_event &&
 		     (old_cr0 || kvm_read_cr3(vcpu) || kvm_read_cr4(vcpu)));
->>>>>>> df0cc57e
 
 	kvm_lapic_reset(vcpu, init_event);
 
@@ -11491,18 +11091,6 @@
 	 */
 	cpuid_0x1 = kvm_find_cpuid_entry(vcpu, 1, 0);
 	kvm_rdx_write(vcpu, cpuid_0x1 ? cpuid_0x1->eax : 0x600);
-
-	/*
-	 * Fall back to KVM's default Family/Model/Stepping of 0x600 (P6/Athlon)
-	 * if no CPUID match is found.  Note, it's impossible to get a match at
-	 * RESET since KVM emulates RESET before exposing the vCPU to userspace,
-	 * i.e. it'simpossible for kvm_cpuid() to find a valid entry on RESET.
-	 * But, go through the motions in case that's ever remedied.
-	 */
-	eax = 1;
-	if (!kvm_cpuid(vcpu, &eax, &dummy, &dummy, &dummy, true))
-		eax = 0x600;
-	kvm_rdx_write(vcpu, eax);
 
 	vcpu->arch.ia32_xss = 0;
 
@@ -11761,10 +11349,7 @@
 int kvm_arch_init_vm(struct kvm *kvm, unsigned long type)
 {
 	int ret;
-<<<<<<< HEAD
-=======
 	unsigned long flags;
->>>>>>> df0cc57e
 
 	if (type)
 		return -EINVAL;
@@ -11788,12 +11373,7 @@
 
 	raw_spin_lock_init(&kvm->arch.tsc_write_lock);
 	mutex_init(&kvm->arch.apic_map_lock);
-<<<<<<< HEAD
-	raw_spin_lock_init(&kvm->arch.pvclock_gtod_sync_lock);
-
-=======
 	seqcount_raw_spinlock_init(&kvm->arch.pvclock_sc, &kvm->arch.tsc_write_lock);
->>>>>>> df0cc57e
 	kvm->arch.kvmclock_offset = -get_kvmclock_base_ns();
 
 	raw_spin_lock_irqsave(&kvm->arch.tsc_write_lock, flags);
@@ -11984,15 +11564,9 @@
 void kvm_arch_free_memslot(struct kvm *kvm, struct kvm_memory_slot *slot)
 {
 	int i;
-<<<<<<< HEAD
 
 	memslot_rmap_free(slot);
 
-=======
-
-	memslot_rmap_free(slot);
-
->>>>>>> df0cc57e
 	for (i = 1; i < KVM_NR_PAGE_SIZES; ++i) {
 		kvfree(slot->arch.lpage_info[i - 1]);
 		slot->arch.lpage_info[i - 1] = NULL;
@@ -12001,12 +11575,7 @@
 	kvm_page_track_free_memslot(slot);
 }
 
-<<<<<<< HEAD
-static int memslot_rmap_alloc(struct kvm_memory_slot *slot,
-			      unsigned long npages)
-=======
 int memslot_rmap_alloc(struct kvm_memory_slot *slot, unsigned long npages)
->>>>>>> df0cc57e
 {
 	const int sz = sizeof(*slot->arch.rmap[0]);
 	int i;
@@ -12028,53 +11597,6 @@
 	return 0;
 }
 
-<<<<<<< HEAD
-int alloc_all_memslots_rmaps(struct kvm *kvm)
-{
-	struct kvm_memslots *slots;
-	struct kvm_memory_slot *slot;
-	int r, i;
-
-	/*
-	 * Check if memslots alreday have rmaps early before acquiring
-	 * the slots_arch_lock below.
-	 */
-	if (kvm_memslots_have_rmaps(kvm))
-		return 0;
-
-	mutex_lock(&kvm->slots_arch_lock);
-
-	/*
-	 * Read memslots_have_rmaps again, under the slots arch lock,
-	 * before allocating the rmaps
-	 */
-	if (kvm_memslots_have_rmaps(kvm)) {
-		mutex_unlock(&kvm->slots_arch_lock);
-		return 0;
-	}
-
-	for (i = 0; i < KVM_ADDRESS_SPACE_NUM; i++) {
-		slots = __kvm_memslots(kvm, i);
-		kvm_for_each_memslot(slot, slots) {
-			r = memslot_rmap_alloc(slot, slot->npages);
-			if (r) {
-				mutex_unlock(&kvm->slots_arch_lock);
-				return r;
-			}
-		}
-	}
-
-	/*
-	 * Ensure that memslots_have_rmaps becomes true strictly after
-	 * all the rmap pointers are set.
-	 */
-	smp_store_release(&kvm->arch.memslots_have_rmaps, true);
-	mutex_unlock(&kvm->slots_arch_lock);
-	return 0;
-}
-
-=======
->>>>>>> df0cc57e
 static int kvm_alloc_memslot_metadata(struct kvm *kvm,
 				      struct kvm_memory_slot *slot,
 				      unsigned long npages)
