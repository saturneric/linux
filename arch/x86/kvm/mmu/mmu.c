--- conflicted
+++ resolved
@@ -4337,19 +4337,11 @@
 
 	if (fault->is_private)
 		return kvm_mmu_faultin_pfn_private(vcpu, fault);
-<<<<<<< HEAD
 
 	foll |= FOLL_NOWAIT;
 	fault->pfn = __kvm_faultin_pfn(fault->slot, fault->gfn, foll,
 				       &fault->map_writable, &fault->refcounted_page);
 
-=======
-
-	foll |= FOLL_NOWAIT;
-	fault->pfn = __kvm_faultin_pfn(fault->slot, fault->gfn, foll,
-				       &fault->map_writable, &fault->refcounted_page);
-
->>>>>>> 7a174e04
 	/*
 	 * If resolving the page failed because I/O is needed to fault-in the
 	 * page, then either set up an asynchronous #PF to do the I/O, or if
