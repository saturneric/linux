--- conflicted
+++ resolved
@@ -135,32 +135,6 @@
 				struct v4l2_subdev *sink,
 				const struct internal_link *link)
 {
-<<<<<<< HEAD
-	char sink_devname[32];
-	int ipu_id;
-
-	/*
-	 * retrieve IPU id from subdev name, note: can't get this from
-	 * struct imx_media_ipu_internal_sd_pdata because if src is
-	 * a CSI, it has different struct ipu_client_platformdata which
-	 * does not contain IPU id.
-	 */
-	if (sscanf(src->name, "ipu%d", &ipu_id) != 1)
-		return NULL;
-
-	isd_to_devname(sink_devname, sizeof(sink_devname),
-		       link->remote, ipu_id - 1);
-
-	return imx_media_find_subdev_by_devname(imxmd, sink_devname);
-}
-
-static int create_ipu_internal_link(struct imx_media_dev *imxmd,
-				    struct v4l2_subdev *src,
-				    const struct internal_link *link)
-{
-	struct v4l2_subdev *sink;
-=======
->>>>>>> 4ff96fb5
 	int ret;
 
 	/* skip if this link already created */
@@ -216,17 +190,11 @@
 int imx_media_register_ipu_internal_subdevs(struct imx_media_dev *imxmd,
 					    struct v4l2_subdev *csi)
 {
-<<<<<<< HEAD
-	struct imx_media_ipu_internal_sd_pdata pdata;
-	struct platform_device_info pdevinfo = {};
-	struct platform_device *pdev;
-=======
 	struct device *ipu_dev = csi->dev->parent;
 	const struct internal_subdev *intsd;
 	struct v4l2_subdev *sd;
 	struct ipu_soc *ipu;
 	int i, ipu_id, ret;
->>>>>>> 4ff96fb5
 
 	ipu = dev_get_drvdata(ipu_dev);
 	if (!ipu) {
@@ -255,17 +223,6 @@
 		if (sd || !intsd->sync_register)
 			continue;
 
-<<<<<<< HEAD
-/* adds the internal subdevs in one ipu */
-int imx_media_add_ipu_internal_subdevs(struct imx_media_dev *imxmd,
-				       int ipu_id)
-{
-	enum isd_enum i;
-	int ret;
-
-	for (i = 0; i < num_isd; i++) {
-		const struct internal_subdev *isd = &int_subdev[i];
-=======
 		mutex_unlock(&imxmd->mutex);
 		sd = intsd->sync_register(&imxmd->v4l2_dev, ipu_dev, ipu,
 					  intsd->grp_id);
@@ -277,7 +234,6 @@
 
 		imxmd->sync_sd[ipu_id][i] = sd;
 	}
->>>>>>> 4ff96fb5
 
 	/*
 	 * all the sync subdevs are registered, create the media links
@@ -294,30 +250,16 @@
 				continue;
 		}
 
-<<<<<<< HEAD
-		if (ret)
-			goto remove;
-=======
 		ret = create_ipu_internal_links(imxmd, intsd, sd, ipu_id);
 		if (ret) {
 			mutex_unlock(&imxmd->mutex);
 			imx_media_unregister_ipu_internal_subdevs(imxmd);
 			return ret;
 		}
->>>>>>> 4ff96fb5
 	}
 
 	mutex_unlock(&imxmd->mutex);
 	return 0;
-<<<<<<< HEAD
-
-remove:
-	imx_media_remove_ipu_internal_subdevs(imxmd);
-	return ret;
-}
-
-void imx_media_remove_ipu_internal_subdevs(struct imx_media_dev *imxmd)
-=======
 
 err_unwind:
 	while (--i >= 0) {
@@ -335,7 +277,6 @@
 }
 
 void imx_media_unregister_ipu_internal_subdevs(struct imx_media_dev *imxmd)
->>>>>>> 4ff96fb5
 {
 	const struct internal_subdev *intsd;
 	struct v4l2_subdev *sd;
