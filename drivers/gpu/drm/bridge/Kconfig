# SPDX-License-Identifier: GPL-2.0-only
config DRM_BRIDGE
	def_bool y
	depends on DRM
	help
	  Bridge registration and lookup framework.

config DRM_PANEL_BRIDGE
	def_bool y
	depends on DRM_BRIDGE
	depends on DRM_KMS_HELPER
	select DRM_PANEL
	help
	  DRM bridge wrapper of DRM panels

menu "Display Interface Bridges"
	depends on DRM && DRM_BRIDGE

config DRM_CDNS_DSI
	tristate "Cadence DPI/DSI bridge"
	select DRM_KMS_HELPER
	select DRM_MIPI_DSI
	select DRM_PANEL_BRIDGE
	select GENERIC_PHY_MIPI_DPHY
	depends on OF
	help
	  Support Cadence DPI to DSI bridge. This is an internal
	  bridge and is meant to be directly embedded in a SoC.

config DRM_DISPLAY_CONNECTOR
	tristate "Display connector support"
	depends on OF
	help
<<<<<<< HEAD
	  Support for non-programmable RGB to VGA DAC bridges, such as ADI
	  ADV7123, TI THS8134 and THS8135 or passive resistor ladder DACs.
=======
	  Driver for display connectors with support for DDC and hot-plug
	  detection. Most display controller handle display connectors
	  internally and don't need this driver, but the DRM subsystem is
	  moving towards separating connector handling from display controllers
	  on ARM-based platforms. Saying Y here when this driver is not needed
	  will not cause any issue.
>>>>>>> 04d5ce62

config DRM_LVDS_CODEC
	tristate "Transparent LVDS encoders and decoders support"
	depends on OF
	select DRM_KMS_HELPER
	select DRM_PANEL_BRIDGE
	help
	  Support for transparent LVDS encoders and decoders that don't
	  require any configuration.

config DRM_MEGACHIPS_STDPXXXX_GE_B850V3_FW
	tristate "MegaChips stdp4028-ge-b850v3-fw and stdp2690-ge-b850v3-fw"
	depends on OF
	select DRM_KMS_HELPER
	select DRM_PANEL
	---help---
	  This is a driver for the display bridges of
	  GE B850v3 that convert dual channel LVDS
	  to DP++. This is used with the i.MX6 imx-ldb
	  driver. You are likely to say N here.

config DRM_NXP_PTN3460
	tristate "NXP PTN3460 DP/LVDS bridge"
	depends on OF
	select DRM_KMS_HELPER
	select DRM_PANEL
	---help---
	  NXP PTN3460 eDP-LVDS bridge chip driver.

config DRM_PARADE_PS8622
	tristate "Parade eDP/LVDS bridge"
	depends on OF
	select DRM_PANEL
	select DRM_KMS_HELPER
	select BACKLIGHT_CLASS_DEVICE
	---help---
	  Parade eDP-LVDS bridge chip driver.

config DRM_PARADE_PS8640
	tristate "Parade PS8640 MIPI DSI to eDP Converter"
	depends on OF
	select DRM_KMS_HELPER
	select DRM_MIPI_DSI
	select DRM_PANEL
	help
	  Choose this option if you have PS8640 for display
	  The PS8640 is a high-performance and low-power
	  MIPI DSI to eDP converter

config DRM_SIL_SII8620
	tristate "Silicon Image SII8620 HDMI/MHL bridge"
	depends on OF
	select DRM_KMS_HELPER
	imply EXTCON
	depends on RC_CORE || !RC_CORE
	help
	  Silicon Image SII8620 HDMI/MHL bridge chip driver.

config DRM_SII902X
	tristate "Silicon Image sii902x RGB/HDMI bridge"
	depends on OF
	select DRM_KMS_HELPER
	select REGMAP_I2C
	select I2C_MUX
	select SND_SOC_HDMI_CODEC if SND_SOC
	---help---
	  Silicon Image sii902x bridge chip driver.

config DRM_SII9234
	tristate "Silicon Image SII9234 HDMI/MHL bridge"
	depends on OF
	---help---
	  Say Y here if you want support for the MHL interface.
	  It is an I2C driver, that detects connection of MHL bridge
	  and starts encapsulation of HDMI signal.

config DRM_SIMPLE_BRIDGE
	tristate "Simple DRM bridge support"
	depends on OF
	select DRM_KMS_HELPER
	help
	  Support for non-programmable DRM bridges, such as ADI ADV7123, TI
	  THS8134 and THS8135 or passive resistor ladder DACs.

config DRM_THINE_THC63LVD1024
	tristate "Thine THC63LVD1024 LVDS decoder bridge"
	depends on OF
	---help---
	  Thine THC63LVD1024 LVDS/parallel converter driver.

config DRM_TOSHIBA_TC358764
	tristate "TC358764 DSI/LVDS bridge"
	depends on OF
	select DRM_MIPI_DSI
	select DRM_KMS_HELPER
	select DRM_PANEL
	help
	  Toshiba TC358764 DSI/LVDS bridge driver.

config DRM_TOSHIBA_TC358767
	tristate "Toshiba TC358767 eDP bridge"
	depends on OF
	select DRM_KMS_HELPER
	select REGMAP_I2C
	select DRM_PANEL
	---help---
	  Toshiba TC358767 eDP bridge chip driver.

config DRM_TOSHIBA_TC358768
	tristate "Toshiba TC358768 MIPI DSI bridge"
	depends on OF
	select DRM_KMS_HELPER
	select REGMAP_I2C
	select DRM_PANEL
	select DRM_MIPI_DSI
	help
	  Toshiba TC358768AXBG/TC358778XBG DSI bridge chip driver.

config DRM_TI_TFP410
	tristate "TI TFP410 DVI/HDMI bridge"
	depends on OF
	select DRM_KMS_HELPER
	---help---
	  Texas Instruments TFP410 DVI/HDMI Transmitter driver

config DRM_TI_SN65DSI86
	tristate "TI SN65DSI86 DSI to eDP bridge"
	depends on OF
	select DRM_KMS_HELPER
	select REGMAP_I2C
	select DRM_PANEL
	select DRM_MIPI_DSI
	help
	  Texas Instruments SN65DSI86 DSI to eDP Bridge driver

config DRM_TI_TPD12S015
	tristate "TI TPD12S015 HDMI level shifter and ESD protection"
	depends on OF
	select DRM_KMS_HELPER
	help
	  Texas Instruments TPD12S015 HDMI level shifter and ESD protection
	  driver.

source "drivers/gpu/drm/bridge/analogix/Kconfig"

source "drivers/gpu/drm/bridge/adv7511/Kconfig"

source "drivers/gpu/drm/bridge/synopsys/Kconfig"

endmenu<|MERGE_RESOLUTION|>--- conflicted
+++ resolved
@@ -31,17 +31,12 @@
 	tristate "Display connector support"
 	depends on OF
 	help
-<<<<<<< HEAD
-	  Support for non-programmable RGB to VGA DAC bridges, such as ADI
-	  ADV7123, TI THS8134 and THS8135 or passive resistor ladder DACs.
-=======
 	  Driver for display connectors with support for DDC and hot-plug
 	  detection. Most display controller handle display connectors
 	  internally and don't need this driver, but the DRM subsystem is
 	  moving towards separating connector handling from display controllers
 	  on ARM-based platforms. Saying Y here when this driver is not needed
 	  will not cause any issue.
->>>>>>> 04d5ce62
 
 config DRM_LVDS_CODEC
 	tristate "Transparent LVDS encoders and decoders support"
