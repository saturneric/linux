/*
 * Copyright 2019 Advanced Micro Devices, Inc.
 *
 * Permission is hereby granted, free of charge, to any person obtaining a
 * copy of this software and associated documentation files (the "Software"),
 * to deal in the Software without restriction, including without limitation
 * the rights to use, copy, modify, merge, publish, distribute, sublicense,
 * and/or sell copies of the Software, and to permit persons to whom the
 * Software is furnished to do so, subject to the following conditions:
 *
 * The above copyright notice and this permission notice shall be included in
 * all copies or substantial portions of the Software.
 *
 * THE SOFTWARE IS PROVIDED "AS IS", WITHOUT WARRANTY OF ANY KIND, EXPRESS OR
 * IMPLIED, INCLUDING BUT NOT LIMITED TO THE WARRANTIES OF MERCHANTABILITY,
 * FITNESS FOR A PARTICULAR PURPOSE AND NONINFRINGEMENT.  IN NO EVENT SHALL
 * THE COPYRIGHT HOLDER(S) OR AUTHOR(S) BE LIABLE FOR ANY CLAIM, DAMAGES OR
 * OTHER LIABILITY, WHETHER IN AN ACTION OF CONTRACT, TORT OR OTHERWISE,
 * ARISING FROM, OUT OF OR IN CONNECTION WITH THE SOFTWARE OR THE USE OR
 * OTHER DEALINGS IN THE SOFTWARE.
 *
 */

#include <linux/delay.h>
#include <linux/firmware.h>
#include <linux/module.h>
#include <linux/pci.h>

#include "amdgpu.h"
#include "amdgpu_ucode.h"
#include "amdgpu_trace.h"

#include "gc/gc_10_3_0_offset.h"
#include "gc/gc_10_3_0_sh_mask.h"
#include "ivsrcid/sdma0/irqsrcs_sdma0_5_0.h"
#include "ivsrcid/sdma1/irqsrcs_sdma1_5_0.h"
#include "ivsrcid/sdma2/irqsrcs_sdma2_5_0.h"
#include "ivsrcid/sdma3/irqsrcs_sdma3_5_0.h"

#include "soc15_common.h"
#include "soc15.h"
#include "navi10_sdma_pkt_open.h"
#include "nbio_v2_3.h"
#include "sdma_common.h"
#include "sdma_v5_2.h"

MODULE_FIRMWARE("amdgpu/sienna_cichlid_sdma.bin");
MODULE_FIRMWARE("amdgpu/navy_flounder_sdma.bin");
MODULE_FIRMWARE("amdgpu/dimgrey_cavefish_sdma.bin");
MODULE_FIRMWARE("amdgpu/beige_goby_sdma.bin");

MODULE_FIRMWARE("amdgpu/vangogh_sdma.bin");
MODULE_FIRMWARE("amdgpu/yellow_carp_sdma.bin");

#define SDMA1_REG_OFFSET 0x600
#define SDMA3_REG_OFFSET 0x400
#define SDMA0_HYP_DEC_REG_START 0x5880
#define SDMA0_HYP_DEC_REG_END 0x5893
#define SDMA1_HYP_DEC_REG_OFFSET 0x20

static void sdma_v5_2_set_ring_funcs(struct amdgpu_device *adev);
static void sdma_v5_2_set_buffer_funcs(struct amdgpu_device *adev);
static void sdma_v5_2_set_vm_pte_funcs(struct amdgpu_device *adev);
static void sdma_v5_2_set_irq_funcs(struct amdgpu_device *adev);

static u32 sdma_v5_2_get_reg_offset(struct amdgpu_device *adev, u32 instance, u32 internal_offset)
{
	u32 base;

	if (internal_offset >= SDMA0_HYP_DEC_REG_START &&
	    internal_offset <= SDMA0_HYP_DEC_REG_END) {
		base = adev->reg_offset[GC_HWIP][0][1];
		if (instance != 0)
			internal_offset += SDMA1_HYP_DEC_REG_OFFSET * instance;
	} else {
		if (instance < 2) {
			base = adev->reg_offset[GC_HWIP][0][0];
			if (instance == 1)
				internal_offset += SDMA1_REG_OFFSET;
		} else {
			base = adev->reg_offset[GC_HWIP][0][2];
			if (instance == 3)
				internal_offset += SDMA3_REG_OFFSET;
		}
	}

	return base + internal_offset;
}

static int sdma_v5_2_init_inst_ctx(struct amdgpu_sdma_instance *sdma_inst)
{
	int err = 0;
	const struct sdma_firmware_header_v1_0 *hdr;

	err = amdgpu_ucode_validate(sdma_inst->fw);
	if (err)
		return err;

	hdr = (const struct sdma_firmware_header_v1_0 *)sdma_inst->fw->data;
	sdma_inst->fw_version = le32_to_cpu(hdr->header.ucode_version);
	sdma_inst->feature_version = le32_to_cpu(hdr->ucode_feature_version);

	if (sdma_inst->feature_version >= 20)
		sdma_inst->burst_nop = true;

	return 0;
}

static void sdma_v5_2_destroy_inst_ctx(struct amdgpu_device *adev)
{
	release_firmware(adev->sdma.instance[0].fw);

	memset((void *)adev->sdma.instance, 0,
	       sizeof(struct amdgpu_sdma_instance) * AMDGPU_MAX_SDMA_INSTANCES);
}

/**
 * sdma_v5_2_init_microcode - load ucode images from disk
 *
 * @adev: amdgpu_device pointer
 *
 * Use the firmware interface to load the ucode images into
 * the driver (not loaded into hw).
 * Returns 0 on success, error on failure.
 */

// emulation only, won't work on real chip
// navi10 real chip need to use PSP to load firmware
static int sdma_v5_2_init_microcode(struct amdgpu_device *adev)
{
	const char *chip_name;
	char fw_name[40];
	int err = 0, i;
	struct amdgpu_firmware_info *info = NULL;
	const struct common_firmware_header *header = NULL;

	DRM_DEBUG("\n");

	switch (adev->ip_versions[SDMA0_HWIP][0]) {
	case IP_VERSION(5, 2, 0):
		chip_name = "sienna_cichlid";
		break;
	case IP_VERSION(5, 2, 2):
		chip_name = "navy_flounder";
		break;
	case IP_VERSION(5, 2, 1):
		chip_name = "vangogh";
		break;
	case IP_VERSION(5, 2, 4):
		chip_name = "dimgrey_cavefish";
		break;
<<<<<<< HEAD
	case CHIP_BEIGE_GOBY:
		chip_name = "beige_goby";
		break;
	case CHIP_YELLOW_CARP:
=======
	case IP_VERSION(5, 2, 5):
		chip_name = "beige_goby";
		break;
	case IP_VERSION(5, 2, 3):
>>>>>>> df0cc57e
		chip_name = "yellow_carp";
		break;
	default:
		BUG();
	}

	snprintf(fw_name, sizeof(fw_name), "amdgpu/%s_sdma.bin", chip_name);

	err = request_firmware(&adev->sdma.instance[0].fw, fw_name, adev->dev);
	if (err)
		goto out;

	err = sdma_v5_2_init_inst_ctx(&adev->sdma.instance[0]);
	if (err)
		goto out;

	for (i = 1; i < adev->sdma.num_instances; i++)
		memcpy((void *)&adev->sdma.instance[i],
		       (void *)&adev->sdma.instance[0],
		       sizeof(struct amdgpu_sdma_instance));

<<<<<<< HEAD
	if (amdgpu_sriov_vf(adev) && (adev->asic_type == CHIP_SIENNA_CICHLID))
=======
	if (amdgpu_sriov_vf(adev) && (adev->ip_versions[SDMA0_HWIP][0] == IP_VERSION(5, 2, 0)))
>>>>>>> df0cc57e
		return 0;

	DRM_DEBUG("psp_load == '%s'\n",
		  adev->firmware.load_type == AMDGPU_FW_LOAD_PSP ? "true" : "false");

	if (adev->firmware.load_type == AMDGPU_FW_LOAD_PSP) {
		for (i = 0; i < adev->sdma.num_instances; i++) {
			info = &adev->firmware.ucode[AMDGPU_UCODE_ID_SDMA0 + i];
			info->ucode_id = AMDGPU_UCODE_ID_SDMA0 + i;
			info->fw = adev->sdma.instance[i].fw;
			header = (const struct common_firmware_header *)info->fw->data;
			adev->firmware.fw_size +=
				ALIGN(le32_to_cpu(header->ucode_size_bytes), PAGE_SIZE);
		}
	}

out:
	if (err) {
		DRM_ERROR("sdma_v5_2: Failed to load firmware \"%s\"\n", fw_name);
		sdma_v5_2_destroy_inst_ctx(adev);
	}
	return err;
}

static unsigned sdma_v5_2_ring_init_cond_exec(struct amdgpu_ring *ring)
{
	unsigned ret;

	amdgpu_ring_write(ring, SDMA_PKT_HEADER_OP(SDMA_OP_COND_EXE));
	amdgpu_ring_write(ring, lower_32_bits(ring->cond_exe_gpu_addr));
	amdgpu_ring_write(ring, upper_32_bits(ring->cond_exe_gpu_addr));
	amdgpu_ring_write(ring, 1);
	ret = ring->wptr & ring->buf_mask;/* this is the offset we need patch later */
	amdgpu_ring_write(ring, 0x55aa55aa);/* insert dummy here and patch it later */

	return ret;
}

static void sdma_v5_2_ring_patch_cond_exec(struct amdgpu_ring *ring,
					   unsigned offset)
{
	unsigned cur;

	BUG_ON(offset > ring->buf_mask);
	BUG_ON(ring->ring[offset] != 0x55aa55aa);

	cur = (ring->wptr - 1) & ring->buf_mask;
	if (cur > offset)
		ring->ring[offset] = cur - offset;
	else
		ring->ring[offset] = (ring->buf_mask + 1) - offset + cur;
}

/**
 * sdma_v5_2_ring_get_rptr - get the current read pointer
 *
 * @ring: amdgpu ring pointer
 *
 * Get the current rptr from the hardware (NAVI10+).
 */
static uint64_t sdma_v5_2_ring_get_rptr(struct amdgpu_ring *ring)
{
	u64 *rptr;

	/* XXX check if swapping is necessary on BE */
	rptr = ((u64 *)&ring->adev->wb.wb[ring->rptr_offs]);

	DRM_DEBUG("rptr before shift == 0x%016llx\n", *rptr);
	return ((*rptr) >> 2);
}

/**
 * sdma_v5_2_ring_get_wptr - get the current write pointer
 *
 * @ring: amdgpu ring pointer
 *
 * Get the current wptr from the hardware (NAVI10+).
 */
static uint64_t sdma_v5_2_ring_get_wptr(struct amdgpu_ring *ring)
{
	struct amdgpu_device *adev = ring->adev;
	u64 wptr;

	if (ring->use_doorbell) {
		/* XXX check if swapping is necessary on BE */
		wptr = READ_ONCE(*((u64 *)&adev->wb.wb[ring->wptr_offs]));
		DRM_DEBUG("wptr/doorbell before shift == 0x%016llx\n", wptr);
	} else {
		wptr = RREG32(sdma_v5_2_get_reg_offset(adev, ring->me, mmSDMA0_GFX_RB_WPTR_HI));
		wptr = wptr << 32;
		wptr |= RREG32(sdma_v5_2_get_reg_offset(adev, ring->me, mmSDMA0_GFX_RB_WPTR));
		DRM_DEBUG("wptr before shift [%i] wptr == 0x%016llx\n", ring->me, wptr);
	}

	return wptr >> 2;
}

/**
 * sdma_v5_2_ring_set_wptr - commit the write pointer
 *
 * @ring: amdgpu ring pointer
 *
 * Write the wptr back to the hardware (NAVI10+).
 */
static void sdma_v5_2_ring_set_wptr(struct amdgpu_ring *ring)
{
	struct amdgpu_device *adev = ring->adev;

	DRM_DEBUG("Setting write pointer\n");
	if (ring->use_doorbell) {
		DRM_DEBUG("Using doorbell -- "
				"wptr_offs == 0x%08x "
				"lower_32_bits(ring->wptr) << 2 == 0x%08x "
				"upper_32_bits(ring->wptr) << 2 == 0x%08x\n",
				ring->wptr_offs,
				lower_32_bits(ring->wptr << 2),
				upper_32_bits(ring->wptr << 2));
		/* XXX check if swapping is necessary on BE */
		adev->wb.wb[ring->wptr_offs] = lower_32_bits(ring->wptr << 2);
		adev->wb.wb[ring->wptr_offs + 1] = upper_32_bits(ring->wptr << 2);
		DRM_DEBUG("calling WDOORBELL64(0x%08x, 0x%016llx)\n",
				ring->doorbell_index, ring->wptr << 2);
		WDOORBELL64(ring->doorbell_index, ring->wptr << 2);
	} else {
		DRM_DEBUG("Not using doorbell -- "
				"mmSDMA%i_GFX_RB_WPTR == 0x%08x "
				"mmSDMA%i_GFX_RB_WPTR_HI == 0x%08x\n",
				ring->me,
				lower_32_bits(ring->wptr << 2),
				ring->me,
				upper_32_bits(ring->wptr << 2));
		WREG32(sdma_v5_2_get_reg_offset(adev, ring->me, mmSDMA0_GFX_RB_WPTR),
			lower_32_bits(ring->wptr << 2));
		WREG32(sdma_v5_2_get_reg_offset(adev, ring->me, mmSDMA0_GFX_RB_WPTR_HI),
			upper_32_bits(ring->wptr << 2));
	}
}

static void sdma_v5_2_ring_insert_nop(struct amdgpu_ring *ring, uint32_t count)
{
	struct amdgpu_sdma_instance *sdma = amdgpu_sdma_get_instance_from_ring(ring);
	int i;

	for (i = 0; i < count; i++)
		if (sdma && sdma->burst_nop && (i == 0))
			amdgpu_ring_write(ring, ring->funcs->nop |
				SDMA_PKT_NOP_HEADER_COUNT(count - 1));
		else
			amdgpu_ring_write(ring, ring->funcs->nop);
}

/**
 * sdma_v5_2_ring_emit_ib - Schedule an IB on the DMA engine
 *
 * @ring: amdgpu ring pointer
 * @job: job to retrieve vmid from
 * @ib: IB object to schedule
 * @flags: unused
 *
 * Schedule an IB in the DMA ring.
 */
static void sdma_v5_2_ring_emit_ib(struct amdgpu_ring *ring,
				   struct amdgpu_job *job,
				   struct amdgpu_ib *ib,
				   uint32_t flags)
{
	unsigned vmid = AMDGPU_JOB_GET_VMID(job);
	uint64_t csa_mc_addr = amdgpu_sdma_get_csa_mc_addr(ring, vmid);

	/* An IB packet must end on a 8 DW boundary--the next dword
	 * must be on a 8-dword boundary. Our IB packet below is 6
	 * dwords long, thus add x number of NOPs, such that, in
	 * modular arithmetic,
	 * wptr + 6 + x = 8k, k >= 0, which in C is,
	 * (wptr + 6 + x) % 8 = 0.
	 * The expression below, is a solution of x.
	 */
	sdma_v5_2_ring_insert_nop(ring, (2 - lower_32_bits(ring->wptr)) & 7);

	amdgpu_ring_write(ring, SDMA_PKT_HEADER_OP(SDMA_OP_INDIRECT) |
			  SDMA_PKT_INDIRECT_HEADER_VMID(vmid & 0xf));
	/* base must be 32 byte aligned */
	amdgpu_ring_write(ring, lower_32_bits(ib->gpu_addr) & 0xffffffe0);
	amdgpu_ring_write(ring, upper_32_bits(ib->gpu_addr));
	amdgpu_ring_write(ring, ib->length_dw);
	amdgpu_ring_write(ring, lower_32_bits(csa_mc_addr));
	amdgpu_ring_write(ring, upper_32_bits(csa_mc_addr));
}

/**
 * sdma_v5_2_ring_emit_mem_sync - flush the IB by graphics cache rinse
 *
 * @ring: amdgpu ring pointer
 * @job: job to retrieve vmid from
 * @ib: IB object to schedule
 *
 * flush the IB by graphics cache rinse.
 */
static void sdma_v5_2_ring_emit_mem_sync(struct amdgpu_ring *ring)
{
	uint32_t gcr_cntl = SDMA_GCR_GL2_INV | SDMA_GCR_GL2_WB |
			    SDMA_GCR_GLM_INV | SDMA_GCR_GL1_INV |
			    SDMA_GCR_GLV_INV | SDMA_GCR_GLK_INV |
			    SDMA_GCR_GLI_INV(1);

	/* flush entire cache L0/L1/L2, this can be optimized by performance requirement */
	amdgpu_ring_write(ring, SDMA_PKT_HEADER_OP(SDMA_OP_GCR_REQ));
	amdgpu_ring_write(ring, SDMA_PKT_GCR_REQ_PAYLOAD1_BASE_VA_31_7(0));
	amdgpu_ring_write(ring, SDMA_PKT_GCR_REQ_PAYLOAD2_GCR_CONTROL_15_0(gcr_cntl) |
			SDMA_PKT_GCR_REQ_PAYLOAD2_BASE_VA_47_32(0));
	amdgpu_ring_write(ring, SDMA_PKT_GCR_REQ_PAYLOAD3_LIMIT_VA_31_7(0) |
			SDMA_PKT_GCR_REQ_PAYLOAD3_GCR_CONTROL_18_16(gcr_cntl >> 16));
	amdgpu_ring_write(ring, SDMA_PKT_GCR_REQ_PAYLOAD4_LIMIT_VA_47_32(0) |
			SDMA_PKT_GCR_REQ_PAYLOAD4_VMID(0));
}

/**
 * sdma_v5_2_ring_emit_hdp_flush - emit an hdp flush on the DMA ring
 *
 * @ring: amdgpu ring pointer
 *
 * Emit an hdp flush packet on the requested DMA ring.
 */
static void sdma_v5_2_ring_emit_hdp_flush(struct amdgpu_ring *ring)
{
	struct amdgpu_device *adev = ring->adev;
	u32 ref_and_mask = 0;
	const struct nbio_hdp_flush_reg *nbio_hf_reg = adev->nbio.hdp_flush_reg;

	ref_and_mask = nbio_hf_reg->ref_and_mask_sdma0 << ring->me;

	amdgpu_ring_write(ring, SDMA_PKT_HEADER_OP(SDMA_OP_POLL_REGMEM) |
			  SDMA_PKT_POLL_REGMEM_HEADER_HDP_FLUSH(1) |
			  SDMA_PKT_POLL_REGMEM_HEADER_FUNC(3)); /* == */
	amdgpu_ring_write(ring, (adev->nbio.funcs->get_hdp_flush_done_offset(adev)) << 2);
	amdgpu_ring_write(ring, (adev->nbio.funcs->get_hdp_flush_req_offset(adev)) << 2);
	amdgpu_ring_write(ring, ref_and_mask); /* reference */
	amdgpu_ring_write(ring, ref_and_mask); /* mask */
	amdgpu_ring_write(ring, SDMA_PKT_POLL_REGMEM_DW5_RETRY_COUNT(0xfff) |
			  SDMA_PKT_POLL_REGMEM_DW5_INTERVAL(10)); /* retry count, poll interval */
}

/**
 * sdma_v5_2_ring_emit_fence - emit a fence on the DMA ring
 *
 * @ring: amdgpu ring pointer
 * @addr: address
 * @seq: sequence number
 * @flags: fence related flags
 *
 * Add a DMA fence packet to the ring to write
 * the fence seq number and DMA trap packet to generate
 * an interrupt if needed.
 */
static void sdma_v5_2_ring_emit_fence(struct amdgpu_ring *ring, u64 addr, u64 seq,
				      unsigned flags)
{
	bool write64bit = flags & AMDGPU_FENCE_FLAG_64BIT;
	/* write the fence */
	amdgpu_ring_write(ring, SDMA_PKT_HEADER_OP(SDMA_OP_FENCE) |
			  SDMA_PKT_FENCE_HEADER_MTYPE(0x3)); /* Ucached(UC) */
	/* zero in first two bits */
	BUG_ON(addr & 0x3);
	amdgpu_ring_write(ring, lower_32_bits(addr));
	amdgpu_ring_write(ring, upper_32_bits(addr));
	amdgpu_ring_write(ring, lower_32_bits(seq));

	/* optionally write high bits as well */
	if (write64bit) {
		addr += 4;
		amdgpu_ring_write(ring, SDMA_PKT_HEADER_OP(SDMA_OP_FENCE) |
				  SDMA_PKT_FENCE_HEADER_MTYPE(0x3));
		/* zero in first two bits */
		BUG_ON(addr & 0x3);
		amdgpu_ring_write(ring, lower_32_bits(addr));
		amdgpu_ring_write(ring, upper_32_bits(addr));
		amdgpu_ring_write(ring, upper_32_bits(seq));
	}

	if (flags & AMDGPU_FENCE_FLAG_INT) {
		/* generate an interrupt */
		amdgpu_ring_write(ring, SDMA_PKT_HEADER_OP(SDMA_OP_TRAP));
		amdgpu_ring_write(ring, SDMA_PKT_TRAP_INT_CONTEXT_INT_CONTEXT(0));
	}
}


/**
 * sdma_v5_2_gfx_stop - stop the gfx async dma engines
 *
 * @adev: amdgpu_device pointer
 *
 * Stop the gfx async dma ring buffers.
 */
static void sdma_v5_2_gfx_stop(struct amdgpu_device *adev)
{
	struct amdgpu_ring *sdma0 = &adev->sdma.instance[0].ring;
	struct amdgpu_ring *sdma1 = &adev->sdma.instance[1].ring;
	struct amdgpu_ring *sdma2 = &adev->sdma.instance[2].ring;
	struct amdgpu_ring *sdma3 = &adev->sdma.instance[3].ring;
	u32 rb_cntl, ib_cntl;
	int i;

	if ((adev->mman.buffer_funcs_ring == sdma0) ||
	    (adev->mman.buffer_funcs_ring == sdma1) ||
	    (adev->mman.buffer_funcs_ring == sdma2) ||
	    (adev->mman.buffer_funcs_ring == sdma3))
		amdgpu_ttm_set_buffer_funcs_status(adev, false);

	for (i = 0; i < adev->sdma.num_instances; i++) {
		rb_cntl = RREG32_SOC15_IP(GC, sdma_v5_2_get_reg_offset(adev, i, mmSDMA0_GFX_RB_CNTL));
		rb_cntl = REG_SET_FIELD(rb_cntl, SDMA0_GFX_RB_CNTL, RB_ENABLE, 0);
		WREG32_SOC15_IP(GC, sdma_v5_2_get_reg_offset(adev, i, mmSDMA0_GFX_RB_CNTL), rb_cntl);
		ib_cntl = RREG32_SOC15_IP(GC, sdma_v5_2_get_reg_offset(adev, i, mmSDMA0_GFX_IB_CNTL));
		ib_cntl = REG_SET_FIELD(ib_cntl, SDMA0_GFX_IB_CNTL, IB_ENABLE, 0);
		WREG32_SOC15_IP(GC, sdma_v5_2_get_reg_offset(adev, i, mmSDMA0_GFX_IB_CNTL), ib_cntl);
	}
}

/**
 * sdma_v5_2_rlc_stop - stop the compute async dma engines
 *
 * @adev: amdgpu_device pointer
 *
 * Stop the compute async dma queues.
 */
static void sdma_v5_2_rlc_stop(struct amdgpu_device *adev)
{
	/* XXX todo */
}

/**
 * sdma_v5_2_ctx_switch_enable - stop the async dma engines context switch
 *
 * @adev: amdgpu_device pointer
 * @enable: enable/disable the DMA MEs context switch.
 *
 * Halt or unhalt the async dma engines context switch.
 */
static void sdma_v5_2_ctx_switch_enable(struct amdgpu_device *adev, bool enable)
{
	u32 f32_cntl, phase_quantum = 0;
	int i;

	if (amdgpu_sdma_phase_quantum) {
		unsigned value = amdgpu_sdma_phase_quantum;
		unsigned unit = 0;

		while (value > (SDMA0_PHASE0_QUANTUM__VALUE_MASK >>
				SDMA0_PHASE0_QUANTUM__VALUE__SHIFT)) {
			value = (value + 1) >> 1;
			unit++;
		}
		if (unit > (SDMA0_PHASE0_QUANTUM__UNIT_MASK >>
			    SDMA0_PHASE0_QUANTUM__UNIT__SHIFT)) {
			value = (SDMA0_PHASE0_QUANTUM__VALUE_MASK >>
				 SDMA0_PHASE0_QUANTUM__VALUE__SHIFT);
			unit = (SDMA0_PHASE0_QUANTUM__UNIT_MASK >>
				SDMA0_PHASE0_QUANTUM__UNIT__SHIFT);
			WARN_ONCE(1,
			"clamping sdma_phase_quantum to %uK clock cycles\n",
				  value << unit);
		}
		phase_quantum =
			value << SDMA0_PHASE0_QUANTUM__VALUE__SHIFT |
			unit  << SDMA0_PHASE0_QUANTUM__UNIT__SHIFT;
	}

	for (i = 0; i < adev->sdma.num_instances; i++) {
		f32_cntl = RREG32(sdma_v5_2_get_reg_offset(adev, i, mmSDMA0_CNTL));
		f32_cntl = REG_SET_FIELD(f32_cntl, SDMA0_CNTL,
				AUTO_CTXSW_ENABLE, enable ? 1 : 0);
		if (enable && amdgpu_sdma_phase_quantum) {
			WREG32_SOC15_IP(GC, sdma_v5_2_get_reg_offset(adev, i, mmSDMA0_PHASE0_QUANTUM),
			       phase_quantum);
			WREG32_SOC15_IP(GC, sdma_v5_2_get_reg_offset(adev, i, mmSDMA0_PHASE1_QUANTUM),
			       phase_quantum);
			WREG32_SOC15_IP(GC, sdma_v5_2_get_reg_offset(adev, i, mmSDMA0_PHASE2_QUANTUM),
			       phase_quantum);
		}
		WREG32(sdma_v5_2_get_reg_offset(adev, i, mmSDMA0_CNTL), f32_cntl);
	}

}

/**
 * sdma_v5_2_enable - stop the async dma engines
 *
 * @adev: amdgpu_device pointer
 * @enable: enable/disable the DMA MEs.
 *
 * Halt or unhalt the async dma engines.
 */
static void sdma_v5_2_enable(struct amdgpu_device *adev, bool enable)
{
	u32 f32_cntl;
	int i;

	if (!enable) {
		sdma_v5_2_gfx_stop(adev);
		sdma_v5_2_rlc_stop(adev);
	}

	for (i = 0; i < adev->sdma.num_instances; i++) {
		f32_cntl = RREG32(sdma_v5_2_get_reg_offset(adev, i, mmSDMA0_F32_CNTL));
		f32_cntl = REG_SET_FIELD(f32_cntl, SDMA0_F32_CNTL, HALT, enable ? 0 : 1);
		WREG32(sdma_v5_2_get_reg_offset(adev, i, mmSDMA0_F32_CNTL), f32_cntl);
	}
}

/**
 * sdma_v5_2_gfx_resume - setup and start the async dma engines
 *
 * @adev: amdgpu_device pointer
 *
 * Set up the gfx DMA ring buffers and enable them.
 * Returns 0 for success, error for failure.
 */
static int sdma_v5_2_gfx_resume(struct amdgpu_device *adev)
{
	struct amdgpu_ring *ring;
	u32 rb_cntl, ib_cntl;
	u32 rb_bufsz;
	u32 wb_offset;
	u32 doorbell;
	u32 doorbell_offset;
	u32 temp;
	u32 wptr_poll_cntl;
	u64 wptr_gpu_addr;
	int i, r;

	for (i = 0; i < adev->sdma.num_instances; i++) {
		ring = &adev->sdma.instance[i].ring;
		wb_offset = (ring->rptr_offs * 4);

		WREG32_SOC15_IP(GC, sdma_v5_2_get_reg_offset(adev, i, mmSDMA0_SEM_WAIT_FAIL_TIMER_CNTL), 0);

		/* Set ring buffer size in dwords */
		rb_bufsz = order_base_2(ring->ring_size / 4);
		rb_cntl = RREG32_SOC15_IP(GC, sdma_v5_2_get_reg_offset(adev, i, mmSDMA0_GFX_RB_CNTL));
		rb_cntl = REG_SET_FIELD(rb_cntl, SDMA0_GFX_RB_CNTL, RB_SIZE, rb_bufsz);
#ifdef __BIG_ENDIAN
		rb_cntl = REG_SET_FIELD(rb_cntl, SDMA0_GFX_RB_CNTL, RB_SWAP_ENABLE, 1);
		rb_cntl = REG_SET_FIELD(rb_cntl, SDMA0_GFX_RB_CNTL,
					RPTR_WRITEBACK_SWAP_ENABLE, 1);
#endif
		WREG32_SOC15_IP(GC, sdma_v5_2_get_reg_offset(adev, i, mmSDMA0_GFX_RB_CNTL), rb_cntl);

		/* Initialize the ring buffer's read and write pointers */
		WREG32_SOC15_IP(GC, sdma_v5_2_get_reg_offset(adev, i, mmSDMA0_GFX_RB_RPTR), 0);
		WREG32_SOC15_IP(GC, sdma_v5_2_get_reg_offset(adev, i, mmSDMA0_GFX_RB_RPTR_HI), 0);
		WREG32_SOC15_IP(GC, sdma_v5_2_get_reg_offset(adev, i, mmSDMA0_GFX_RB_WPTR), 0);
		WREG32_SOC15_IP(GC, sdma_v5_2_get_reg_offset(adev, i, mmSDMA0_GFX_RB_WPTR_HI), 0);

		/* setup the wptr shadow polling */
		wptr_gpu_addr = adev->wb.gpu_addr + (ring->wptr_offs * 4);
		WREG32_SOC15_IP(GC, sdma_v5_2_get_reg_offset(adev, i, mmSDMA0_GFX_RB_WPTR_POLL_ADDR_LO),
		       lower_32_bits(wptr_gpu_addr));
		WREG32_SOC15_IP(GC, sdma_v5_2_get_reg_offset(adev, i, mmSDMA0_GFX_RB_WPTR_POLL_ADDR_HI),
		       upper_32_bits(wptr_gpu_addr));
		wptr_poll_cntl = RREG32_SOC15_IP(GC, sdma_v5_2_get_reg_offset(adev, i,
							 mmSDMA0_GFX_RB_WPTR_POLL_CNTL));
		wptr_poll_cntl = REG_SET_FIELD(wptr_poll_cntl,
					       SDMA0_GFX_RB_WPTR_POLL_CNTL,
					       F32_POLL_ENABLE, 1);
		WREG32_SOC15_IP(GC, sdma_v5_2_get_reg_offset(adev, i, mmSDMA0_GFX_RB_WPTR_POLL_CNTL),
		       wptr_poll_cntl);

		/* set the wb address whether it's enabled or not */
		WREG32_SOC15_IP(GC, sdma_v5_2_get_reg_offset(adev, i, mmSDMA0_GFX_RB_RPTR_ADDR_HI),
		       upper_32_bits(adev->wb.gpu_addr + wb_offset) & 0xFFFFFFFF);
		WREG32_SOC15_IP(GC, sdma_v5_2_get_reg_offset(adev, i, mmSDMA0_GFX_RB_RPTR_ADDR_LO),
		       lower_32_bits(adev->wb.gpu_addr + wb_offset) & 0xFFFFFFFC);

		rb_cntl = REG_SET_FIELD(rb_cntl, SDMA0_GFX_RB_CNTL, RPTR_WRITEBACK_ENABLE, 1);

		WREG32_SOC15_IP(GC, sdma_v5_2_get_reg_offset(adev, i, mmSDMA0_GFX_RB_BASE), ring->gpu_addr >> 8);
		WREG32_SOC15_IP(GC, sdma_v5_2_get_reg_offset(adev, i, mmSDMA0_GFX_RB_BASE_HI), ring->gpu_addr >> 40);

		ring->wptr = 0;

		/* before programing wptr to a less value, need set minor_ptr_update first */
		WREG32_SOC15_IP(GC, sdma_v5_2_get_reg_offset(adev, i, mmSDMA0_GFX_MINOR_PTR_UPDATE), 1);

		if (!amdgpu_sriov_vf(adev)) { /* only bare-metal use register write for wptr */
			WREG32(sdma_v5_2_get_reg_offset(adev, i, mmSDMA0_GFX_RB_WPTR), lower_32_bits(ring->wptr) << 2);
			WREG32(sdma_v5_2_get_reg_offset(adev, i, mmSDMA0_GFX_RB_WPTR_HI), upper_32_bits(ring->wptr) << 2);
		}

		doorbell = RREG32_SOC15_IP(GC, sdma_v5_2_get_reg_offset(adev, i, mmSDMA0_GFX_DOORBELL));
		doorbell_offset = RREG32_SOC15_IP(GC, sdma_v5_2_get_reg_offset(adev, i, mmSDMA0_GFX_DOORBELL_OFFSET));

		if (ring->use_doorbell) {
			doorbell = REG_SET_FIELD(doorbell, SDMA0_GFX_DOORBELL, ENABLE, 1);
			doorbell_offset = REG_SET_FIELD(doorbell_offset, SDMA0_GFX_DOORBELL_OFFSET,
					OFFSET, ring->doorbell_index);
		} else {
			doorbell = REG_SET_FIELD(doorbell, SDMA0_GFX_DOORBELL, ENABLE, 0);
		}
		WREG32_SOC15_IP(GC, sdma_v5_2_get_reg_offset(adev, i, mmSDMA0_GFX_DOORBELL), doorbell);
		WREG32_SOC15_IP(GC, sdma_v5_2_get_reg_offset(adev, i, mmSDMA0_GFX_DOORBELL_OFFSET), doorbell_offset);

		adev->nbio.funcs->sdma_doorbell_range(adev, i, ring->use_doorbell,
						      ring->doorbell_index,
						      adev->doorbell_index.sdma_doorbell_range);

		if (amdgpu_sriov_vf(adev))
			sdma_v5_2_ring_set_wptr(ring);

		/* set minor_ptr_update to 0 after wptr programed */
		WREG32_SOC15_IP(GC, sdma_v5_2_get_reg_offset(adev, i, mmSDMA0_GFX_MINOR_PTR_UPDATE), 0);

		/* set utc l1 enable flag always to 1 */
		temp = RREG32(sdma_v5_2_get_reg_offset(adev, i, mmSDMA0_CNTL));
		temp = REG_SET_FIELD(temp, SDMA0_CNTL, UTC_L1_ENABLE, 1);

		/* enable MCBP */
		temp = REG_SET_FIELD(temp, SDMA0_CNTL, MIDCMD_PREEMPT_ENABLE, 1);
		WREG32(sdma_v5_2_get_reg_offset(adev, i, mmSDMA0_CNTL), temp);

		/* Set up RESP_MODE to non-copy addresses */
		temp = RREG32_SOC15_IP(GC, sdma_v5_2_get_reg_offset(adev, i, mmSDMA0_UTCL1_CNTL));
		temp = REG_SET_FIELD(temp, SDMA0_UTCL1_CNTL, RESP_MODE, 3);
		temp = REG_SET_FIELD(temp, SDMA0_UTCL1_CNTL, REDO_DELAY, 9);
		WREG32_SOC15_IP(GC, sdma_v5_2_get_reg_offset(adev, i, mmSDMA0_UTCL1_CNTL), temp);

		/* program default cache read and write policy */
		temp = RREG32_SOC15_IP(GC, sdma_v5_2_get_reg_offset(adev, i, mmSDMA0_UTCL1_PAGE));
		/* clean read policy and write policy bits */
		temp &= 0xFF0FFF;
		temp |= ((CACHE_READ_POLICY_L2__DEFAULT << 12) |
			 (CACHE_WRITE_POLICY_L2__DEFAULT << 14) |
			 SDMA0_UTCL1_PAGE__LLC_NOALLOC_MASK);
		WREG32_SOC15_IP(GC, sdma_v5_2_get_reg_offset(adev, i, mmSDMA0_UTCL1_PAGE), temp);

		if (!amdgpu_sriov_vf(adev)) {
			/* unhalt engine */
			temp = RREG32(sdma_v5_2_get_reg_offset(adev, i, mmSDMA0_F32_CNTL));
			temp = REG_SET_FIELD(temp, SDMA0_F32_CNTL, HALT, 0);
			WREG32(sdma_v5_2_get_reg_offset(adev, i, mmSDMA0_F32_CNTL), temp);
		}

		/* enable DMA RB */
		rb_cntl = REG_SET_FIELD(rb_cntl, SDMA0_GFX_RB_CNTL, RB_ENABLE, 1);
		WREG32_SOC15_IP(GC, sdma_v5_2_get_reg_offset(adev, i, mmSDMA0_GFX_RB_CNTL), rb_cntl);

		ib_cntl = RREG32_SOC15_IP(GC, sdma_v5_2_get_reg_offset(adev, i, mmSDMA0_GFX_IB_CNTL));
		ib_cntl = REG_SET_FIELD(ib_cntl, SDMA0_GFX_IB_CNTL, IB_ENABLE, 1);
#ifdef __BIG_ENDIAN
		ib_cntl = REG_SET_FIELD(ib_cntl, SDMA0_GFX_IB_CNTL, IB_SWAP_ENABLE, 1);
#endif
		/* enable DMA IBs */
		WREG32_SOC15_IP(GC, sdma_v5_2_get_reg_offset(adev, i, mmSDMA0_GFX_IB_CNTL), ib_cntl);

		ring->sched.ready = true;

		if (amdgpu_sriov_vf(adev)) { /* bare-metal sequence doesn't need below to lines */
			sdma_v5_2_ctx_switch_enable(adev, true);
			sdma_v5_2_enable(adev, true);
		}

		r = amdgpu_ring_test_ring(ring);
		if (r) {
			ring->sched.ready = false;
			return r;
		}

		if (adev->mman.buffer_funcs_ring == ring)
			amdgpu_ttm_set_buffer_funcs_status(adev, true);
	}

	return 0;
}

/**
 * sdma_v5_2_rlc_resume - setup and start the async dma engines
 *
 * @adev: amdgpu_device pointer
 *
 * Set up the compute DMA queues and enable them.
 * Returns 0 for success, error for failure.
 */
static int sdma_v5_2_rlc_resume(struct amdgpu_device *adev)
{
	return 0;
}

/**
 * sdma_v5_2_load_microcode - load the sDMA ME ucode
 *
 * @adev: amdgpu_device pointer
 *
 * Loads the sDMA0/1/2/3 ucode.
 * Returns 0 for success, -EINVAL if the ucode is not available.
 */
static int sdma_v5_2_load_microcode(struct amdgpu_device *adev)
{
	const struct sdma_firmware_header_v1_0 *hdr;
	const __le32 *fw_data;
	u32 fw_size;
	int i, j;

	/* halt the MEs */
	sdma_v5_2_enable(adev, false);

	for (i = 0; i < adev->sdma.num_instances; i++) {
		if (!adev->sdma.instance[i].fw)
			return -EINVAL;

		hdr = (const struct sdma_firmware_header_v1_0 *)adev->sdma.instance[i].fw->data;
		amdgpu_ucode_print_sdma_hdr(&hdr->header);
		fw_size = le32_to_cpu(hdr->header.ucode_size_bytes) / 4;

		fw_data = (const __le32 *)
			(adev->sdma.instance[i].fw->data +
				le32_to_cpu(hdr->header.ucode_array_offset_bytes));

		WREG32(sdma_v5_2_get_reg_offset(adev, i, mmSDMA0_UCODE_ADDR), 0);

		for (j = 0; j < fw_size; j++) {
			if (amdgpu_emu_mode == 1 && j % 500 == 0)
				msleep(1);
			WREG32(sdma_v5_2_get_reg_offset(adev, i, mmSDMA0_UCODE_DATA), le32_to_cpup(fw_data++));
		}

		WREG32(sdma_v5_2_get_reg_offset(adev, i, mmSDMA0_UCODE_ADDR), adev->sdma.instance[i].fw_version);
	}

	return 0;
}

static int sdma_v5_2_soft_reset(void *handle)
{
	struct amdgpu_device *adev = (struct amdgpu_device *)handle;
	u32 grbm_soft_reset;
	u32 tmp;
	int i;

	for (i = 0; i < adev->sdma.num_instances; i++) {
		grbm_soft_reset = REG_SET_FIELD(0,
						GRBM_SOFT_RESET, SOFT_RESET_SDMA0,
						1);
		grbm_soft_reset <<= i;

		tmp = RREG32_SOC15(GC, 0, mmGRBM_SOFT_RESET);
		tmp |= grbm_soft_reset;
		DRM_DEBUG("GRBM_SOFT_RESET=0x%08X\n", tmp);
		WREG32_SOC15(GC, 0, mmGRBM_SOFT_RESET, tmp);
		tmp = RREG32_SOC15(GC, 0, mmGRBM_SOFT_RESET);

		udelay(50);

		tmp &= ~grbm_soft_reset;
		WREG32_SOC15(GC, 0, mmGRBM_SOFT_RESET, tmp);
		tmp = RREG32_SOC15(GC, 0, mmGRBM_SOFT_RESET);

		udelay(50);
	}

	return 0;
}

/**
 * sdma_v5_2_start - setup and start the async dma engines
 *
 * @adev: amdgpu_device pointer
 *
 * Set up the DMA engines and enable them.
 * Returns 0 for success, error for failure.
 */
static int sdma_v5_2_start(struct amdgpu_device *adev)
{
	int r = 0;

	if (amdgpu_sriov_vf(adev)) {
		sdma_v5_2_ctx_switch_enable(adev, false);
		sdma_v5_2_enable(adev, false);

		/* set RB registers */
		r = sdma_v5_2_gfx_resume(adev);
		return r;
	}

	if (adev->firmware.load_type == AMDGPU_FW_LOAD_DIRECT) {
		r = sdma_v5_2_load_microcode(adev);
		if (r)
			return r;

		/* The value of mmSDMA_F32_CNTL is invalid the moment after loading fw */
		if (amdgpu_emu_mode == 1)
			msleep(1000);
	}

	/* TODO: check whether can submit a doorbell request to raise
	 * a doorbell fence to exit gfxoff.
	 */
	if (adev->in_s0ix)
		amdgpu_gfx_off_ctrl(adev, false);

	sdma_v5_2_soft_reset(adev);
	/* unhalt the MEs */
	sdma_v5_2_enable(adev, true);
	/* enable sdma ring preemption */
	sdma_v5_2_ctx_switch_enable(adev, true);

	/* start the gfx rings and rlc compute queues */
	r = sdma_v5_2_gfx_resume(adev);
	if (adev->in_s0ix)
		amdgpu_gfx_off_ctrl(adev, true);
	if (r)
		return r;
	r = sdma_v5_2_rlc_resume(adev);

	return r;
}

/**
 * sdma_v5_2_ring_test_ring - simple async dma engine test
 *
 * @ring: amdgpu_ring structure holding ring information
 *
 * Test the DMA engine by writing using it to write an
 * value to memory.
 * Returns 0 for success, error for failure.
 */
static int sdma_v5_2_ring_test_ring(struct amdgpu_ring *ring)
{
	struct amdgpu_device *adev = ring->adev;
	unsigned i;
	unsigned index;
	int r;
	u32 tmp;
	u64 gpu_addr;

	r = amdgpu_device_wb_get(adev, &index);
	if (r) {
		dev_err(adev->dev, "(%d) failed to allocate wb slot\n", r);
		return r;
	}

	gpu_addr = adev->wb.gpu_addr + (index * 4);
	tmp = 0xCAFEDEAD;
	adev->wb.wb[index] = cpu_to_le32(tmp);

	r = amdgpu_ring_alloc(ring, 5);
	if (r) {
		DRM_ERROR("amdgpu: dma failed to lock ring %d (%d).\n", ring->idx, r);
		amdgpu_device_wb_free(adev, index);
		return r;
	}

	amdgpu_ring_write(ring, SDMA_PKT_HEADER_OP(SDMA_OP_WRITE) |
			  SDMA_PKT_HEADER_SUB_OP(SDMA_SUBOP_WRITE_LINEAR));
	amdgpu_ring_write(ring, lower_32_bits(gpu_addr));
	amdgpu_ring_write(ring, upper_32_bits(gpu_addr));
	amdgpu_ring_write(ring, SDMA_PKT_WRITE_UNTILED_DW_3_COUNT(0));
	amdgpu_ring_write(ring, 0xDEADBEEF);
	amdgpu_ring_commit(ring);

	for (i = 0; i < adev->usec_timeout; i++) {
		tmp = le32_to_cpu(adev->wb.wb[index]);
		if (tmp == 0xDEADBEEF)
			break;
		if (amdgpu_emu_mode == 1)
			msleep(1);
		else
			udelay(1);
	}

	if (i >= adev->usec_timeout)
		r = -ETIMEDOUT;

	amdgpu_device_wb_free(adev, index);

	return r;
}

/**
 * sdma_v5_2_ring_test_ib - test an IB on the DMA engine
 *
 * @ring: amdgpu_ring structure holding ring information
 * @timeout: timeout value in jiffies, or MAX_SCHEDULE_TIMEOUT
 *
 * Test a simple IB in the DMA ring.
 * Returns 0 on success, error on failure.
 */
static int sdma_v5_2_ring_test_ib(struct amdgpu_ring *ring, long timeout)
{
	struct amdgpu_device *adev = ring->adev;
	struct amdgpu_ib ib;
	struct dma_fence *f = NULL;
	unsigned index;
	long r;
	u32 tmp = 0;
	u64 gpu_addr;

	r = amdgpu_device_wb_get(adev, &index);
	if (r) {
		dev_err(adev->dev, "(%ld) failed to allocate wb slot\n", r);
		return r;
	}

	gpu_addr = adev->wb.gpu_addr + (index * 4);
	tmp = 0xCAFEDEAD;
	adev->wb.wb[index] = cpu_to_le32(tmp);
	memset(&ib, 0, sizeof(ib));
	r = amdgpu_ib_get(adev, NULL, 256, AMDGPU_IB_POOL_DIRECT, &ib);
	if (r) {
		DRM_ERROR("amdgpu: failed to get ib (%ld).\n", r);
		goto err0;
	}

	ib.ptr[0] = SDMA_PKT_HEADER_OP(SDMA_OP_WRITE) |
		SDMA_PKT_HEADER_SUB_OP(SDMA_SUBOP_WRITE_LINEAR);
	ib.ptr[1] = lower_32_bits(gpu_addr);
	ib.ptr[2] = upper_32_bits(gpu_addr);
	ib.ptr[3] = SDMA_PKT_WRITE_UNTILED_DW_3_COUNT(0);
	ib.ptr[4] = 0xDEADBEEF;
	ib.ptr[5] = SDMA_PKT_NOP_HEADER_OP(SDMA_OP_NOP);
	ib.ptr[6] = SDMA_PKT_NOP_HEADER_OP(SDMA_OP_NOP);
	ib.ptr[7] = SDMA_PKT_NOP_HEADER_OP(SDMA_OP_NOP);
	ib.length_dw = 8;

	r = amdgpu_ib_schedule(ring, 1, &ib, NULL, &f);
	if (r)
		goto err1;

	r = dma_fence_wait_timeout(f, false, timeout);
	if (r == 0) {
		DRM_ERROR("amdgpu: IB test timed out\n");
		r = -ETIMEDOUT;
		goto err1;
	} else if (r < 0) {
		DRM_ERROR("amdgpu: fence wait failed (%ld).\n", r);
		goto err1;
	}
	tmp = le32_to_cpu(adev->wb.wb[index]);
	if (tmp == 0xDEADBEEF)
		r = 0;
	else
		r = -EINVAL;

err1:
	amdgpu_ib_free(adev, &ib, NULL);
	dma_fence_put(f);
err0:
	amdgpu_device_wb_free(adev, index);
	return r;
}


/**
 * sdma_v5_2_vm_copy_pte - update PTEs by copying them from the GART
 *
 * @ib: indirect buffer to fill with commands
 * @pe: addr of the page entry
 * @src: src addr to copy from
 * @count: number of page entries to update
 *
 * Update PTEs by copying them from the GART using sDMA.
 */
static void sdma_v5_2_vm_copy_pte(struct amdgpu_ib *ib,
				  uint64_t pe, uint64_t src,
				  unsigned count)
{
	unsigned bytes = count * 8;

	ib->ptr[ib->length_dw++] = SDMA_PKT_HEADER_OP(SDMA_OP_COPY) |
		SDMA_PKT_HEADER_SUB_OP(SDMA_SUBOP_COPY_LINEAR);
	ib->ptr[ib->length_dw++] = bytes - 1;
	ib->ptr[ib->length_dw++] = 0; /* src/dst endian swap */
	ib->ptr[ib->length_dw++] = lower_32_bits(src);
	ib->ptr[ib->length_dw++] = upper_32_bits(src);
	ib->ptr[ib->length_dw++] = lower_32_bits(pe);
	ib->ptr[ib->length_dw++] = upper_32_bits(pe);

}

/**
 * sdma_v5_2_vm_write_pte - update PTEs by writing them manually
 *
 * @ib: indirect buffer to fill with commands
 * @pe: addr of the page entry
 * @value: dst addr to write into pe
 * @count: number of page entries to update
 * @incr: increase next addr by incr bytes
 *
 * Update PTEs by writing them manually using sDMA.
 */
static void sdma_v5_2_vm_write_pte(struct amdgpu_ib *ib, uint64_t pe,
				   uint64_t value, unsigned count,
				   uint32_t incr)
{
	unsigned ndw = count * 2;

	ib->ptr[ib->length_dw++] = SDMA_PKT_HEADER_OP(SDMA_OP_WRITE) |
		SDMA_PKT_HEADER_SUB_OP(SDMA_SUBOP_WRITE_LINEAR);
	ib->ptr[ib->length_dw++] = lower_32_bits(pe);
	ib->ptr[ib->length_dw++] = upper_32_bits(pe);
	ib->ptr[ib->length_dw++] = ndw - 1;
	for (; ndw > 0; ndw -= 2) {
		ib->ptr[ib->length_dw++] = lower_32_bits(value);
		ib->ptr[ib->length_dw++] = upper_32_bits(value);
		value += incr;
	}
}

/**
 * sdma_v5_2_vm_set_pte_pde - update the page tables using sDMA
 *
 * @ib: indirect buffer to fill with commands
 * @pe: addr of the page entry
 * @addr: dst addr to write into pe
 * @count: number of page entries to update
 * @incr: increase next addr by incr bytes
 * @flags: access flags
 *
 * Update the page tables using sDMA.
 */
static void sdma_v5_2_vm_set_pte_pde(struct amdgpu_ib *ib,
				     uint64_t pe,
				     uint64_t addr, unsigned count,
				     uint32_t incr, uint64_t flags)
{
	/* for physically contiguous pages (vram) */
	ib->ptr[ib->length_dw++] = SDMA_PKT_HEADER_OP(SDMA_OP_PTEPDE);
	ib->ptr[ib->length_dw++] = lower_32_bits(pe); /* dst addr */
	ib->ptr[ib->length_dw++] = upper_32_bits(pe);
	ib->ptr[ib->length_dw++] = lower_32_bits(flags); /* mask */
	ib->ptr[ib->length_dw++] = upper_32_bits(flags);
	ib->ptr[ib->length_dw++] = lower_32_bits(addr); /* value */
	ib->ptr[ib->length_dw++] = upper_32_bits(addr);
	ib->ptr[ib->length_dw++] = incr; /* increment size */
	ib->ptr[ib->length_dw++] = 0;
	ib->ptr[ib->length_dw++] = count - 1; /* number of entries */
}

/**
 * sdma_v5_2_ring_pad_ib - pad the IB
 *
 * @ib: indirect buffer to fill with padding
 * @ring: amdgpu_ring structure holding ring information
 *
 * Pad the IB with NOPs to a boundary multiple of 8.
 */
static void sdma_v5_2_ring_pad_ib(struct amdgpu_ring *ring, struct amdgpu_ib *ib)
{
	struct amdgpu_sdma_instance *sdma = amdgpu_sdma_get_instance_from_ring(ring);
	u32 pad_count;
	int i;

	pad_count = (-ib->length_dw) & 0x7;
	for (i = 0; i < pad_count; i++)
		if (sdma && sdma->burst_nop && (i == 0))
			ib->ptr[ib->length_dw++] =
				SDMA_PKT_HEADER_OP(SDMA_OP_NOP) |
				SDMA_PKT_NOP_HEADER_COUNT(pad_count - 1);
		else
			ib->ptr[ib->length_dw++] =
				SDMA_PKT_HEADER_OP(SDMA_OP_NOP);
}


/**
 * sdma_v5_2_ring_emit_pipeline_sync - sync the pipeline
 *
 * @ring: amdgpu_ring pointer
 *
 * Make sure all previous operations are completed (CIK).
 */
static void sdma_v5_2_ring_emit_pipeline_sync(struct amdgpu_ring *ring)
{
	uint32_t seq = ring->fence_drv.sync_seq;
	uint64_t addr = ring->fence_drv.gpu_addr;

	/* wait for idle */
	amdgpu_ring_write(ring, SDMA_PKT_HEADER_OP(SDMA_OP_POLL_REGMEM) |
			  SDMA_PKT_POLL_REGMEM_HEADER_HDP_FLUSH(0) |
			  SDMA_PKT_POLL_REGMEM_HEADER_FUNC(3) | /* equal */
			  SDMA_PKT_POLL_REGMEM_HEADER_MEM_POLL(1));
	amdgpu_ring_write(ring, addr & 0xfffffffc);
	amdgpu_ring_write(ring, upper_32_bits(addr) & 0xffffffff);
	amdgpu_ring_write(ring, seq); /* reference */
	amdgpu_ring_write(ring, 0xffffffff); /* mask */
	amdgpu_ring_write(ring, SDMA_PKT_POLL_REGMEM_DW5_RETRY_COUNT(0xfff) |
			  SDMA_PKT_POLL_REGMEM_DW5_INTERVAL(4)); /* retry count, poll interval */
}


/**
 * sdma_v5_2_ring_emit_vm_flush - vm flush using sDMA
 *
 * @ring: amdgpu_ring pointer
 * @vmid: vmid number to use
 * @pd_addr: address
 *
 * Update the page table base and flush the VM TLB
 * using sDMA.
 */
static void sdma_v5_2_ring_emit_vm_flush(struct amdgpu_ring *ring,
					 unsigned vmid, uint64_t pd_addr)
{
	amdgpu_gmc_emit_flush_gpu_tlb(ring, vmid, pd_addr);
}

static void sdma_v5_2_ring_emit_wreg(struct amdgpu_ring *ring,
				     uint32_t reg, uint32_t val)
{
	amdgpu_ring_write(ring, SDMA_PKT_HEADER_OP(SDMA_OP_SRBM_WRITE) |
			  SDMA_PKT_SRBM_WRITE_HEADER_BYTE_EN(0xf));
	amdgpu_ring_write(ring, reg);
	amdgpu_ring_write(ring, val);
}

static void sdma_v5_2_ring_emit_reg_wait(struct amdgpu_ring *ring, uint32_t reg,
					 uint32_t val, uint32_t mask)
{
	amdgpu_ring_write(ring, SDMA_PKT_HEADER_OP(SDMA_OP_POLL_REGMEM) |
			  SDMA_PKT_POLL_REGMEM_HEADER_HDP_FLUSH(0) |
			  SDMA_PKT_POLL_REGMEM_HEADER_FUNC(3)); /* equal */
	amdgpu_ring_write(ring, reg << 2);
	amdgpu_ring_write(ring, 0);
	amdgpu_ring_write(ring, val); /* reference */
	amdgpu_ring_write(ring, mask); /* mask */
	amdgpu_ring_write(ring, SDMA_PKT_POLL_REGMEM_DW5_RETRY_COUNT(0xfff) |
			  SDMA_PKT_POLL_REGMEM_DW5_INTERVAL(10));
}

static void sdma_v5_2_ring_emit_reg_write_reg_wait(struct amdgpu_ring *ring,
						   uint32_t reg0, uint32_t reg1,
						   uint32_t ref, uint32_t mask)
{
	amdgpu_ring_emit_wreg(ring, reg0, ref);
	/* wait for a cycle to reset vm_inv_eng*_ack */
	amdgpu_ring_emit_reg_wait(ring, reg0, 0, 0);
	amdgpu_ring_emit_reg_wait(ring, reg1, mask, mask);
}

static int sdma_v5_2_early_init(void *handle)
{
	struct amdgpu_device *adev = (struct amdgpu_device *)handle;

<<<<<<< HEAD
	switch (adev->asic_type) {
	case CHIP_SIENNA_CICHLID:
		adev->sdma.num_instances = 4;
		break;
	case CHIP_NAVY_FLOUNDER:
	case CHIP_DIMGREY_CAVEFISH:
		adev->sdma.num_instances = 2;
		break;
	case CHIP_VANGOGH:
	case CHIP_BEIGE_GOBY:
	case CHIP_YELLOW_CARP:
		adev->sdma.num_instances = 1;
		break;
	default:
		break;
	}

=======
>>>>>>> df0cc57e
	sdma_v5_2_set_ring_funcs(adev);
	sdma_v5_2_set_buffer_funcs(adev);
	sdma_v5_2_set_vm_pte_funcs(adev);
	sdma_v5_2_set_irq_funcs(adev);

	return 0;
}

static unsigned sdma_v5_2_seq_to_irq_id(int seq_num)
{
	switch (seq_num) {
	case 0:
		return SOC15_IH_CLIENTID_SDMA0;
	case 1:
		return SOC15_IH_CLIENTID_SDMA1;
	case 2:
		return SOC15_IH_CLIENTID_SDMA2;
	case 3:
		return SOC15_IH_CLIENTID_SDMA3_Sienna_Cichlid;
	default:
		break;
	}
	return -EINVAL;
}

static unsigned sdma_v5_2_seq_to_trap_id(int seq_num)
{
	switch (seq_num) {
	case 0:
		return SDMA0_5_0__SRCID__SDMA_TRAP;
	case 1:
		return SDMA1_5_0__SRCID__SDMA_TRAP;
	case 2:
		return SDMA2_5_0__SRCID__SDMA_TRAP;
	case 3:
		return SDMA3_5_0__SRCID__SDMA_TRAP;
	default:
		break;
	}
	return -EINVAL;
}

static int sdma_v5_2_sw_init(void *handle)
{
	struct amdgpu_ring *ring;
	int r, i;
	struct amdgpu_device *adev = (struct amdgpu_device *)handle;

	/* SDMA trap event */
	for (i = 0; i < adev->sdma.num_instances; i++) {
		r = amdgpu_irq_add_id(adev, sdma_v5_2_seq_to_irq_id(i),
				      sdma_v5_2_seq_to_trap_id(i),
				      &adev->sdma.trap_irq);
		if (r)
			return r;
	}

	r = sdma_v5_2_init_microcode(adev);
	if (r) {
		DRM_ERROR("Failed to load sdma firmware!\n");
		return r;
	}

	for (i = 0; i < adev->sdma.num_instances; i++) {
		ring = &adev->sdma.instance[i].ring;
		ring->ring_obj = NULL;
		ring->use_doorbell = true;
		ring->me = i;

		DRM_INFO("use_doorbell being set to: [%s]\n",
				ring->use_doorbell?"true":"false");

		ring->doorbell_index =
			(adev->doorbell_index.sdma_engine[i] << 1); //get DWORD offset

		sprintf(ring->name, "sdma%d", i);
		r = amdgpu_ring_init(adev, ring, 1024, &adev->sdma.trap_irq,
				     AMDGPU_SDMA_IRQ_INSTANCE0 + i,
				     AMDGPU_RING_PRIO_DEFAULT, NULL);
		if (r)
			return r;
	}

	return r;
}

static int sdma_v5_2_sw_fini(void *handle)
{
	struct amdgpu_device *adev = (struct amdgpu_device *)handle;
	int i;

	for (i = 0; i < adev->sdma.num_instances; i++)
		amdgpu_ring_fini(&adev->sdma.instance[i].ring);

	sdma_v5_2_destroy_inst_ctx(adev);

	return 0;
}

static int sdma_v5_2_hw_init(void *handle)
{
	int r;
	struct amdgpu_device *adev = (struct amdgpu_device *)handle;

	r = sdma_v5_2_start(adev);

	return r;
}

static int sdma_v5_2_hw_fini(void *handle)
{
	struct amdgpu_device *adev = (struct amdgpu_device *)handle;

	if (amdgpu_sriov_vf(adev))
		return 0;

	sdma_v5_2_ctx_switch_enable(adev, false);
	sdma_v5_2_enable(adev, false);

	return 0;
}

static int sdma_v5_2_suspend(void *handle)
{
	struct amdgpu_device *adev = (struct amdgpu_device *)handle;

	return sdma_v5_2_hw_fini(adev);
}

static int sdma_v5_2_resume(void *handle)
{
	struct amdgpu_device *adev = (struct amdgpu_device *)handle;

	return sdma_v5_2_hw_init(adev);
}

static bool sdma_v5_2_is_idle(void *handle)
{
	struct amdgpu_device *adev = (struct amdgpu_device *)handle;
	u32 i;

	for (i = 0; i < adev->sdma.num_instances; i++) {
		u32 tmp = RREG32(sdma_v5_2_get_reg_offset(adev, i, mmSDMA0_STATUS_REG));

		if (!(tmp & SDMA0_STATUS_REG__IDLE_MASK))
			return false;
	}

	return true;
}

static int sdma_v5_2_wait_for_idle(void *handle)
{
	unsigned i;
	u32 sdma0, sdma1, sdma2, sdma3;
	struct amdgpu_device *adev = (struct amdgpu_device *)handle;

	for (i = 0; i < adev->usec_timeout; i++) {
		sdma0 = RREG32(sdma_v5_2_get_reg_offset(adev, 0, mmSDMA0_STATUS_REG));
		sdma1 = RREG32(sdma_v5_2_get_reg_offset(adev, 1, mmSDMA0_STATUS_REG));
		sdma2 = RREG32(sdma_v5_2_get_reg_offset(adev, 2, mmSDMA0_STATUS_REG));
		sdma3 = RREG32(sdma_v5_2_get_reg_offset(adev, 3, mmSDMA0_STATUS_REG));

		if (sdma0 & sdma1 & sdma2 & sdma3 & SDMA0_STATUS_REG__IDLE_MASK)
			return 0;
		udelay(1);
	}
	return -ETIMEDOUT;
}

static int sdma_v5_2_ring_preempt_ib(struct amdgpu_ring *ring)
{
	int i, r = 0;
	struct amdgpu_device *adev = ring->adev;
	u32 index = 0;
	u64 sdma_gfx_preempt;

	amdgpu_sdma_get_index_from_ring(ring, &index);
	sdma_gfx_preempt =
		sdma_v5_2_get_reg_offset(adev, index, mmSDMA0_GFX_PREEMPT);

	/* assert preemption condition */
	amdgpu_ring_set_preempt_cond_exec(ring, false);

	/* emit the trailing fence */
	ring->trail_seq += 1;
	amdgpu_ring_alloc(ring, 10);
	sdma_v5_2_ring_emit_fence(ring, ring->trail_fence_gpu_addr,
				  ring->trail_seq, 0);
	amdgpu_ring_commit(ring);

	/* assert IB preemption */
	WREG32(sdma_gfx_preempt, 1);

	/* poll the trailing fence */
	for (i = 0; i < adev->usec_timeout; i++) {
		if (ring->trail_seq ==
		    le32_to_cpu(*(ring->trail_fence_cpu_addr)))
			break;
		udelay(1);
	}

	if (i >= adev->usec_timeout) {
		r = -EINVAL;
		DRM_ERROR("ring %d failed to be preempted\n", ring->idx);
	}

	/* deassert IB preemption */
	WREG32(sdma_gfx_preempt, 0);

	/* deassert the preemption condition */
	amdgpu_ring_set_preempt_cond_exec(ring, true);
	return r;
}

static int sdma_v5_2_set_trap_irq_state(struct amdgpu_device *adev,
					struct amdgpu_irq_src *source,
					unsigned type,
					enum amdgpu_interrupt_state state)
{
	u32 sdma_cntl;

	u32 reg_offset = sdma_v5_2_get_reg_offset(adev, type, mmSDMA0_CNTL);

	sdma_cntl = RREG32(reg_offset);
	sdma_cntl = REG_SET_FIELD(sdma_cntl, SDMA0_CNTL, TRAP_ENABLE,
		       state == AMDGPU_IRQ_STATE_ENABLE ? 1 : 0);
	WREG32(reg_offset, sdma_cntl);

	return 0;
}

static int sdma_v5_2_process_trap_irq(struct amdgpu_device *adev,
				      struct amdgpu_irq_src *source,
				      struct amdgpu_iv_entry *entry)
{
	DRM_DEBUG("IH: SDMA trap\n");
	switch (entry->client_id) {
	case SOC15_IH_CLIENTID_SDMA0:
		switch (entry->ring_id) {
		case 0:
			amdgpu_fence_process(&adev->sdma.instance[0].ring);
			break;
		case 1:
			/* XXX compute */
			break;
		case 2:
			/* XXX compute */
			break;
		case 3:
			/* XXX page queue*/
			break;
		}
		break;
	case SOC15_IH_CLIENTID_SDMA1:
		switch (entry->ring_id) {
		case 0:
			amdgpu_fence_process(&adev->sdma.instance[1].ring);
			break;
		case 1:
			/* XXX compute */
			break;
		case 2:
			/* XXX compute */
			break;
		case 3:
			/* XXX page queue*/
			break;
		}
		break;
	case SOC15_IH_CLIENTID_SDMA2:
		switch (entry->ring_id) {
		case 0:
			amdgpu_fence_process(&adev->sdma.instance[2].ring);
			break;
		case 1:
			/* XXX compute */
			break;
		case 2:
			/* XXX compute */
			break;
		case 3:
			/* XXX page queue*/
			break;
		}
		break;
	case SOC15_IH_CLIENTID_SDMA3_Sienna_Cichlid:
		switch (entry->ring_id) {
		case 0:
			amdgpu_fence_process(&adev->sdma.instance[3].ring);
			break;
		case 1:
			/* XXX compute */
			break;
		case 2:
			/* XXX compute */
			break;
		case 3:
			/* XXX page queue*/
			break;
		}
		break;
	}
	return 0;
}

static int sdma_v5_2_process_illegal_inst_irq(struct amdgpu_device *adev,
					      struct amdgpu_irq_src *source,
					      struct amdgpu_iv_entry *entry)
{
	return 0;
}

static void sdma_v5_2_update_medium_grain_clock_gating(struct amdgpu_device *adev,
						       bool enable)
{
	uint32_t data, def;
	int i;

	for (i = 0; i < adev->sdma.num_instances; i++) {

<<<<<<< HEAD
		if (adev->sdma.instance[i].fw_version < 70 && adev->asic_type == CHIP_VANGOGH)
=======
		if (adev->sdma.instance[i].fw_version < 70 && adev->ip_versions[SDMA0_HWIP][0] == IP_VERSION(5, 2, 1))
>>>>>>> df0cc57e
			adev->cg_flags &= ~AMD_CG_SUPPORT_SDMA_MGCG;

		if (enable && (adev->cg_flags & AMD_CG_SUPPORT_SDMA_MGCG)) {
			/* Enable sdma clock gating */
			def = data = RREG32(sdma_v5_2_get_reg_offset(adev, i, mmSDMA0_CLK_CTRL));
			data &= ~(SDMA0_CLK_CTRL__SOFT_OVERRIDE4_MASK |
				  SDMA0_CLK_CTRL__SOFT_OVERRIDE3_MASK |
				  SDMA0_CLK_CTRL__SOFT_OVERRIDE2_MASK |
				  SDMA0_CLK_CTRL__SOFT_OVERRIDE1_MASK |
				  SDMA0_CLK_CTRL__SOFT_OVERRIDE0_MASK |
				  SDMA0_CLK_CTRL__SOFT_OVERRIDER_REG_MASK);
			if (def != data)
				WREG32(sdma_v5_2_get_reg_offset(adev, i, mmSDMA0_CLK_CTRL), data);
		} else {
			/* Disable sdma clock gating */
			def = data = RREG32(sdma_v5_2_get_reg_offset(adev, i, mmSDMA0_CLK_CTRL));
			data |= (SDMA0_CLK_CTRL__SOFT_OVERRIDE4_MASK |
				 SDMA0_CLK_CTRL__SOFT_OVERRIDE3_MASK |
				 SDMA0_CLK_CTRL__SOFT_OVERRIDE2_MASK |
				 SDMA0_CLK_CTRL__SOFT_OVERRIDE1_MASK |
				 SDMA0_CLK_CTRL__SOFT_OVERRIDE0_MASK |
				 SDMA0_CLK_CTRL__SOFT_OVERRIDER_REG_MASK);
			if (def != data)
				WREG32(sdma_v5_2_get_reg_offset(adev, i, mmSDMA0_CLK_CTRL), data);
		}
	}
}

static void sdma_v5_2_update_medium_grain_light_sleep(struct amdgpu_device *adev,
						      bool enable)
{
	uint32_t data, def;
	int i;

	for (i = 0; i < adev->sdma.num_instances; i++) {

<<<<<<< HEAD
		if (adev->sdma.instance[i].fw_version < 70 && adev->asic_type == CHIP_VANGOGH)
=======
		if (adev->sdma.instance[i].fw_version < 70 && adev->ip_versions[SDMA0_HWIP][0] == IP_VERSION(5, 2, 1))
>>>>>>> df0cc57e
			adev->cg_flags &= ~AMD_CG_SUPPORT_SDMA_LS;

		if (enable && (adev->cg_flags & AMD_CG_SUPPORT_SDMA_LS)) {
			/* Enable sdma mem light sleep */
			def = data = RREG32(sdma_v5_2_get_reg_offset(adev, i, mmSDMA0_POWER_CNTL));
			data |= SDMA0_POWER_CNTL__MEM_POWER_OVERRIDE_MASK;
			if (def != data)
				WREG32(sdma_v5_2_get_reg_offset(adev, i, mmSDMA0_POWER_CNTL), data);

		} else {
			/* Disable sdma mem light sleep */
			def = data = RREG32(sdma_v5_2_get_reg_offset(adev, i, mmSDMA0_POWER_CNTL));
			data &= ~SDMA0_POWER_CNTL__MEM_POWER_OVERRIDE_MASK;
			if (def != data)
				WREG32(sdma_v5_2_get_reg_offset(adev, i, mmSDMA0_POWER_CNTL), data);

		}
	}
}

static int sdma_v5_2_set_clockgating_state(void *handle,
					   enum amd_clockgating_state state)
{
	struct amdgpu_device *adev = (struct amdgpu_device *)handle;

	if (amdgpu_sriov_vf(adev))
		return 0;

<<<<<<< HEAD
	switch (adev->asic_type) {
	case CHIP_SIENNA_CICHLID:
	case CHIP_NAVY_FLOUNDER:
	case CHIP_VANGOGH:
	case CHIP_DIMGREY_CAVEFISH:
	case CHIP_BEIGE_GOBY:
	case CHIP_YELLOW_CARP:
=======
	switch (adev->ip_versions[SDMA0_HWIP][0]) {
	case IP_VERSION(5, 2, 0):
	case IP_VERSION(5, 2, 2):
	case IP_VERSION(5, 2, 1):
	case IP_VERSION(5, 2, 4):
	case IP_VERSION(5, 2, 5):
	case IP_VERSION(5, 2, 3):
>>>>>>> df0cc57e
		sdma_v5_2_update_medium_grain_clock_gating(adev,
				state == AMD_CG_STATE_GATE);
		sdma_v5_2_update_medium_grain_light_sleep(adev,
				state == AMD_CG_STATE_GATE);
		break;
	default:
		break;
	}

	return 0;
}

static int sdma_v5_2_set_powergating_state(void *handle,
					  enum amd_powergating_state state)
{
	return 0;
}

static void sdma_v5_2_get_clockgating_state(void *handle, u32 *flags)
{
	struct amdgpu_device *adev = (struct amdgpu_device *)handle;
	int data;

	if (amdgpu_sriov_vf(adev))
		*flags = 0;

	/* AMD_CG_SUPPORT_SDMA_LS */
	data = RREG32_KIQ(sdma_v5_2_get_reg_offset(adev, 0, mmSDMA0_POWER_CNTL));
	if (data & SDMA0_POWER_CNTL__MEM_POWER_OVERRIDE_MASK)
		*flags |= AMD_CG_SUPPORT_SDMA_LS;
}

const struct amd_ip_funcs sdma_v5_2_ip_funcs = {
	.name = "sdma_v5_2",
	.early_init = sdma_v5_2_early_init,
	.late_init = NULL,
	.sw_init = sdma_v5_2_sw_init,
	.sw_fini = sdma_v5_2_sw_fini,
	.hw_init = sdma_v5_2_hw_init,
	.hw_fini = sdma_v5_2_hw_fini,
	.suspend = sdma_v5_2_suspend,
	.resume = sdma_v5_2_resume,
	.is_idle = sdma_v5_2_is_idle,
	.wait_for_idle = sdma_v5_2_wait_for_idle,
	.soft_reset = sdma_v5_2_soft_reset,
	.set_clockgating_state = sdma_v5_2_set_clockgating_state,
	.set_powergating_state = sdma_v5_2_set_powergating_state,
	.get_clockgating_state = sdma_v5_2_get_clockgating_state,
};

static const struct amdgpu_ring_funcs sdma_v5_2_ring_funcs = {
	.type = AMDGPU_RING_TYPE_SDMA,
	.align_mask = 0xf,
	.nop = SDMA_PKT_NOP_HEADER_OP(SDMA_OP_NOP),
	.support_64bit_ptrs = true,
	.vmhub = AMDGPU_GFXHUB_0,
	.get_rptr = sdma_v5_2_ring_get_rptr,
	.get_wptr = sdma_v5_2_ring_get_wptr,
	.set_wptr = sdma_v5_2_ring_set_wptr,
	.emit_frame_size =
		5 + /* sdma_v5_2_ring_init_cond_exec */
		6 + /* sdma_v5_2_ring_emit_hdp_flush */
		3 + /* hdp_invalidate */
		6 + /* sdma_v5_2_ring_emit_pipeline_sync */
		/* sdma_v5_2_ring_emit_vm_flush */
		SOC15_FLUSH_GPU_TLB_NUM_WREG * 3 +
		SOC15_FLUSH_GPU_TLB_NUM_REG_WAIT * 6 +
		10 + 10 + 10, /* sdma_v5_2_ring_emit_fence x3 for user fence, vm fence */
	.emit_ib_size = 7 + 6, /* sdma_v5_2_ring_emit_ib */
	.emit_ib = sdma_v5_2_ring_emit_ib,
	.emit_mem_sync = sdma_v5_2_ring_emit_mem_sync,
	.emit_fence = sdma_v5_2_ring_emit_fence,
	.emit_pipeline_sync = sdma_v5_2_ring_emit_pipeline_sync,
	.emit_vm_flush = sdma_v5_2_ring_emit_vm_flush,
	.emit_hdp_flush = sdma_v5_2_ring_emit_hdp_flush,
	.test_ring = sdma_v5_2_ring_test_ring,
	.test_ib = sdma_v5_2_ring_test_ib,
	.insert_nop = sdma_v5_2_ring_insert_nop,
	.pad_ib = sdma_v5_2_ring_pad_ib,
	.emit_wreg = sdma_v5_2_ring_emit_wreg,
	.emit_reg_wait = sdma_v5_2_ring_emit_reg_wait,
	.emit_reg_write_reg_wait = sdma_v5_2_ring_emit_reg_write_reg_wait,
	.init_cond_exec = sdma_v5_2_ring_init_cond_exec,
	.patch_cond_exec = sdma_v5_2_ring_patch_cond_exec,
	.preempt_ib = sdma_v5_2_ring_preempt_ib,
};

static void sdma_v5_2_set_ring_funcs(struct amdgpu_device *adev)
{
	int i;

	for (i = 0; i < adev->sdma.num_instances; i++) {
		adev->sdma.instance[i].ring.funcs = &sdma_v5_2_ring_funcs;
		adev->sdma.instance[i].ring.me = i;
	}
}

static const struct amdgpu_irq_src_funcs sdma_v5_2_trap_irq_funcs = {
	.set = sdma_v5_2_set_trap_irq_state,
	.process = sdma_v5_2_process_trap_irq,
};

static const struct amdgpu_irq_src_funcs sdma_v5_2_illegal_inst_irq_funcs = {
	.process = sdma_v5_2_process_illegal_inst_irq,
};

static void sdma_v5_2_set_irq_funcs(struct amdgpu_device *adev)
{
	adev->sdma.trap_irq.num_types = AMDGPU_SDMA_IRQ_INSTANCE0 +
					adev->sdma.num_instances;
	adev->sdma.trap_irq.funcs = &sdma_v5_2_trap_irq_funcs;
	adev->sdma.illegal_inst_irq.funcs = &sdma_v5_2_illegal_inst_irq_funcs;
}

/**
 * sdma_v5_2_emit_copy_buffer - copy buffer using the sDMA engine
 *
 * @ib: indirect buffer to copy to
 * @src_offset: src GPU address
 * @dst_offset: dst GPU address
 * @byte_count: number of bytes to xfer
 * @tmz: if a secure copy should be used
 *
 * Copy GPU buffers using the DMA engine.
 * Used by the amdgpu ttm implementation to move pages if
 * registered as the asic copy callback.
 */
static void sdma_v5_2_emit_copy_buffer(struct amdgpu_ib *ib,
				       uint64_t src_offset,
				       uint64_t dst_offset,
				       uint32_t byte_count,
				       bool tmz)
{
	ib->ptr[ib->length_dw++] = SDMA_PKT_HEADER_OP(SDMA_OP_COPY) |
		SDMA_PKT_HEADER_SUB_OP(SDMA_SUBOP_COPY_LINEAR) |
		SDMA_PKT_COPY_LINEAR_HEADER_TMZ(tmz ? 1 : 0);
	ib->ptr[ib->length_dw++] = byte_count - 1;
	ib->ptr[ib->length_dw++] = 0; /* src/dst endian swap */
	ib->ptr[ib->length_dw++] = lower_32_bits(src_offset);
	ib->ptr[ib->length_dw++] = upper_32_bits(src_offset);
	ib->ptr[ib->length_dw++] = lower_32_bits(dst_offset);
	ib->ptr[ib->length_dw++] = upper_32_bits(dst_offset);
}

/**
 * sdma_v5_2_emit_fill_buffer - fill buffer using the sDMA engine
 *
 * @ib: indirect buffer to fill
 * @src_data: value to write to buffer
 * @dst_offset: dst GPU address
 * @byte_count: number of bytes to xfer
 *
 * Fill GPU buffers using the DMA engine.
 */
static void sdma_v5_2_emit_fill_buffer(struct amdgpu_ib *ib,
				       uint32_t src_data,
				       uint64_t dst_offset,
				       uint32_t byte_count)
{
	ib->ptr[ib->length_dw++] = SDMA_PKT_HEADER_OP(SDMA_OP_CONST_FILL);
	ib->ptr[ib->length_dw++] = lower_32_bits(dst_offset);
	ib->ptr[ib->length_dw++] = upper_32_bits(dst_offset);
	ib->ptr[ib->length_dw++] = src_data;
	ib->ptr[ib->length_dw++] = byte_count - 1;
}

static const struct amdgpu_buffer_funcs sdma_v5_2_buffer_funcs = {
	.copy_max_bytes = 0x400000,
	.copy_num_dw = 7,
	.emit_copy_buffer = sdma_v5_2_emit_copy_buffer,

	.fill_max_bytes = 0x400000,
	.fill_num_dw = 5,
	.emit_fill_buffer = sdma_v5_2_emit_fill_buffer,
};

static void sdma_v5_2_set_buffer_funcs(struct amdgpu_device *adev)
{
	if (adev->mman.buffer_funcs == NULL) {
		adev->mman.buffer_funcs = &sdma_v5_2_buffer_funcs;
		adev->mman.buffer_funcs_ring = &adev->sdma.instance[0].ring;
	}
}

static const struct amdgpu_vm_pte_funcs sdma_v5_2_vm_pte_funcs = {
	.copy_pte_num_dw = 7,
	.copy_pte = sdma_v5_2_vm_copy_pte,
	.write_pte = sdma_v5_2_vm_write_pte,
	.set_pte_pde = sdma_v5_2_vm_set_pte_pde,
};

static void sdma_v5_2_set_vm_pte_funcs(struct amdgpu_device *adev)
{
	unsigned i;

	if (adev->vm_manager.vm_pte_funcs == NULL) {
		adev->vm_manager.vm_pte_funcs = &sdma_v5_2_vm_pte_funcs;
		for (i = 0; i < adev->sdma.num_instances; i++) {
			adev->vm_manager.vm_pte_scheds[i] =
				&adev->sdma.instance[i].ring.sched;
		}
		adev->vm_manager.vm_pte_num_scheds = adev->sdma.num_instances;
	}
}

const struct amdgpu_ip_block_version sdma_v5_2_ip_block = {
	.type = AMD_IP_BLOCK_TYPE_SDMA,
	.major = 5,
	.minor = 2,
	.rev = 0,
	.funcs = &sdma_v5_2_ip_funcs,
};<|MERGE_RESOLUTION|>--- conflicted
+++ resolved
@@ -149,17 +149,10 @@
 	case IP_VERSION(5, 2, 4):
 		chip_name = "dimgrey_cavefish";
 		break;
-<<<<<<< HEAD
-	case CHIP_BEIGE_GOBY:
-		chip_name = "beige_goby";
-		break;
-	case CHIP_YELLOW_CARP:
-=======
 	case IP_VERSION(5, 2, 5):
 		chip_name = "beige_goby";
 		break;
 	case IP_VERSION(5, 2, 3):
->>>>>>> df0cc57e
 		chip_name = "yellow_carp";
 		break;
 	default:
@@ -181,11 +174,7 @@
 		       (void *)&adev->sdma.instance[0],
 		       sizeof(struct amdgpu_sdma_instance));
 
-<<<<<<< HEAD
-	if (amdgpu_sriov_vf(adev) && (adev->asic_type == CHIP_SIENNA_CICHLID))
-=======
 	if (amdgpu_sriov_vf(adev) && (adev->ip_versions[SDMA0_HWIP][0] == IP_VERSION(5, 2, 0)))
->>>>>>> df0cc57e
 		return 0;
 
 	DRM_DEBUG("psp_load == '%s'\n",
@@ -1228,26 +1217,6 @@
 {
 	struct amdgpu_device *adev = (struct amdgpu_device *)handle;
 
-<<<<<<< HEAD
-	switch (adev->asic_type) {
-	case CHIP_SIENNA_CICHLID:
-		adev->sdma.num_instances = 4;
-		break;
-	case CHIP_NAVY_FLOUNDER:
-	case CHIP_DIMGREY_CAVEFISH:
-		adev->sdma.num_instances = 2;
-		break;
-	case CHIP_VANGOGH:
-	case CHIP_BEIGE_GOBY:
-	case CHIP_YELLOW_CARP:
-		adev->sdma.num_instances = 1;
-		break;
-	default:
-		break;
-	}
-
-=======
->>>>>>> df0cc57e
 	sdma_v5_2_set_ring_funcs(adev);
 	sdma_v5_2_set_buffer_funcs(adev);
 	sdma_v5_2_set_vm_pte_funcs(adev);
@@ -1569,11 +1538,7 @@
 
 	for (i = 0; i < adev->sdma.num_instances; i++) {
 
-<<<<<<< HEAD
-		if (adev->sdma.instance[i].fw_version < 70 && adev->asic_type == CHIP_VANGOGH)
-=======
 		if (adev->sdma.instance[i].fw_version < 70 && adev->ip_versions[SDMA0_HWIP][0] == IP_VERSION(5, 2, 1))
->>>>>>> df0cc57e
 			adev->cg_flags &= ~AMD_CG_SUPPORT_SDMA_MGCG;
 
 		if (enable && (adev->cg_flags & AMD_CG_SUPPORT_SDMA_MGCG)) {
@@ -1610,11 +1575,7 @@
 
 	for (i = 0; i < adev->sdma.num_instances; i++) {
 
-<<<<<<< HEAD
-		if (adev->sdma.instance[i].fw_version < 70 && adev->asic_type == CHIP_VANGOGH)
-=======
 		if (adev->sdma.instance[i].fw_version < 70 && adev->ip_versions[SDMA0_HWIP][0] == IP_VERSION(5, 2, 1))
->>>>>>> df0cc57e
 			adev->cg_flags &= ~AMD_CG_SUPPORT_SDMA_LS;
 
 		if (enable && (adev->cg_flags & AMD_CG_SUPPORT_SDMA_LS)) {
@@ -1643,15 +1604,6 @@
 	if (amdgpu_sriov_vf(adev))
 		return 0;
 
-<<<<<<< HEAD
-	switch (adev->asic_type) {
-	case CHIP_SIENNA_CICHLID:
-	case CHIP_NAVY_FLOUNDER:
-	case CHIP_VANGOGH:
-	case CHIP_DIMGREY_CAVEFISH:
-	case CHIP_BEIGE_GOBY:
-	case CHIP_YELLOW_CARP:
-=======
 	switch (adev->ip_versions[SDMA0_HWIP][0]) {
 	case IP_VERSION(5, 2, 0):
 	case IP_VERSION(5, 2, 2):
@@ -1659,7 +1611,6 @@
 	case IP_VERSION(5, 2, 4):
 	case IP_VERSION(5, 2, 5):
 	case IP_VERSION(5, 2, 3):
->>>>>>> df0cc57e
 		sdma_v5_2_update_medium_grain_clock_gating(adev,
 				state == AMD_CG_STATE_GATE);
 		sdma_v5_2_update_medium_grain_light_sleep(adev,
