--- conflicted
+++ resolved
@@ -1157,11 +1157,8 @@
 		case IP_VERSION(11, 5, 0):
 		case IP_VERSION(11, 0, 12):
 			ret = smu_system_features_control(smu, true);
-<<<<<<< HEAD
-=======
 			if (ret)
 				dev_err(adev->dev, "Failed system features control!\n");
->>>>>>> 754e0b0e
 			break;
 		default:
 			break;
