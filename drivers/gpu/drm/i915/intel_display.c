--- conflicted
+++ resolved
@@ -86,13 +86,7 @@
 static void ironlake_pch_clock_get(struct intel_crtc *crtc,
 				   struct intel_crtc_state *pipe_config);
 
-<<<<<<< HEAD
 static int intel_set_mode(struct drm_atomic_state *state);
-=======
-static int intel_set_mode(struct drm_crtc *crtc,
-			  struct drm_atomic_state *state,
-			  bool force_restore);
->>>>>>> 9eb1e57f
 static int intel_framebuffer_init(struct drm_device *dev,
 				  struct intel_framebuffer *ifb,
 				  struct drm_mode_fb_cmd2 *mode_cmd,
@@ -10338,11 +10332,7 @@
 
 	drm_mode_copy(&crtc_state->base.mode, mode);
 
-<<<<<<< HEAD
 	if (intel_set_mode(state)) {
-=======
-	if (intel_set_mode(crtc, state, true)) {
->>>>>>> 9eb1e57f
 		DRM_DEBUG_KMS("failed to set mode on load-detect pipe\n");
 		if (old->release_fb)
 			old->release_fb->funcs->destroy(old->release_fb);
@@ -10416,11 +10406,7 @@
 		if (ret)
 			goto fail;
 
-<<<<<<< HEAD
 		ret = intel_set_mode(state);
-=======
-		ret = intel_set_mode(crtc, state, true);
->>>>>>> 9eb1e57f
 		if (ret)
 			goto fail;
 
@@ -11650,19 +11636,11 @@
 	if (!was_visible && !visible)
 		return 0;
 
-<<<<<<< HEAD
 	turn_off = was_visible && (!visible || mode_changed);
 	turn_on = visible && (!was_visible || mode_changed);
 
 	DRM_DEBUG_ATOMIC("[CRTC:%i] has [PLANE:%i] with fb %i\n", idx,
 			 plane->base.id, fb ? fb->base.id : -1);
-=======
-	for_each_intel_crtc(state->dev, crtc) {
-		crtc->base.enabled = crtc->base.state->enable;
-		crtc->config = to_intel_crtc_state(crtc->base.state);
-	}
-}
->>>>>>> 9eb1e57f
 
 	DRM_DEBUG_ATOMIC("[PLANE:%i] visible %i -> %i, off %i, on %i, ms %i\n",
 			 plane->base.id, was_visible, visible,
@@ -12332,24 +12310,12 @@
 		if (!intel_encoder->base.crtc)
 			continue;
 
-<<<<<<< HEAD
 		crtc = intel_encoder->base.crtc;
 		crtc_state = drm_atomic_get_existing_crtc_state(state, crtc);
 		if (!crtc_state || !needs_modeset(crtc->state))
 			continue;
 
 		intel_encoder->connectors_active = false;
-=======
-		for_each_crtc_in_state(state, crtc, crtc_state, i) {
-			if (crtc != intel_encoder->base.crtc)
-				continue;
-
-			if (crtc_state->enable && needs_modeset(crtc_state))
-				intel_encoder->connectors_active = false;
-
-			break;
-		}
->>>>>>> 9eb1e57f
 	}
 
 	drm_atomic_helper_update_legacy_modeset_state(state->dev, state);
@@ -12372,7 +12338,6 @@
 		if (!connector->encoder || !connector->encoder->crtc)
 			continue;
 
-<<<<<<< HEAD
 		crtc = connector->encoder->crtc;
 		crtc_state = drm_atomic_get_existing_crtc_state(state, crtc);
 		if (!crtc_state || !needs_modeset(crtc->state))
@@ -12389,27 +12354,6 @@
 			intel_encoder->connectors_active = true;
 		} else
 			connector->dpms = DRM_MODE_DPMS_OFF;
-=======
-		for_each_crtc_in_state(state, crtc, crtc_state, i) {
-			if (crtc != connector->encoder->crtc)
-				continue;
-
-			if (crtc->state->enable && needs_modeset(crtc->state)) {
-				struct drm_property *dpms_property =
-					dev->mode_config.dpms_property;
-
-				connector->dpms = DRM_MODE_DPMS_ON;
-				drm_object_property_set_value(&connector->base,
-								 dpms_property,
-								 DRM_MODE_DPMS_ON);
-
-				intel_encoder = to_intel_encoder(connector->encoder);
-				intel_encoder->connectors_active = true;
-			}
-
-			break;
-		}
->>>>>>> 9eb1e57f
 	}
 }
 
@@ -13232,48 +13176,23 @@
 	return 0;
 }
 
-<<<<<<< HEAD
 static int intel_set_mode_checked(struct drm_atomic_state *state)
-=======
-static int intel_set_mode_with_config(struct drm_crtc *crtc,
-				      struct intel_crtc_state *pipe_config,
-				      bool force_restore)
->>>>>>> 9eb1e57f
 {
 	struct drm_device *dev = state->dev;
 	int ret;
 
-<<<<<<< HEAD
 	ret = __intel_set_mode(state);
 	if (ret == 0)
 		intel_modeset_check_state(dev);
-=======
-	ret = __intel_set_mode(crtc, pipe_config);
-
-	if (ret == 0 && force_restore) {
-		intel_modeset_update_staged_output_state(crtc->dev);
-		intel_modeset_check_state(crtc->dev);
-	}
->>>>>>> 9eb1e57f
 
 	return ret;
 }
 
-<<<<<<< HEAD
 static int intel_set_mode(struct drm_atomic_state *state)
-=======
-static int intel_set_mode(struct drm_crtc *crtc,
-			  struct drm_atomic_state *state,
-			  bool force_restore)
->>>>>>> 9eb1e57f
 {
 	int ret;
 
-<<<<<<< HEAD
 	ret = intel_modeset_compute_config(state);
-=======
-	ret = intel_set_mode_with_config(crtc, pipe_config, force_restore);
->>>>>>> 9eb1e57f
 	if (ret)
 		return ret;
 
@@ -13342,11 +13261,7 @@
 	intel_modeset_setup_plane_state(state, crtc, &crtc->mode,
 					crtc->primary->fb, crtc->x, crtc->y);
 
-<<<<<<< HEAD
 	ret = intel_set_mode(state);
-=======
-	ret = intel_set_mode(crtc, state, false);
->>>>>>> 9eb1e57f
 	if (ret)
 		drm_atomic_state_free(state);
 }
@@ -13533,42 +13448,7 @@
 
 	intel_update_pipe_size(to_intel_crtc(set->crtc));
 
-<<<<<<< HEAD
 	ret = intel_set_mode_checked(state);
-=======
-	primary_plane_was_visible = primary_plane_visible(set->crtc);
-
-	ret = intel_set_mode_with_config(set->crtc, pipe_config, true);
-
-	if (ret == 0 &&
-	    pipe_config->base.enable &&
-	    pipe_config->base.planes_changed &&
-	    !needs_modeset(&pipe_config->base)) {
-		struct intel_crtc *intel_crtc = to_intel_crtc(set->crtc);
-
-		/*
-		 * We need to make sure the primary plane is re-enabled if it
-		 * has previously been turned off.
-		 */
-		if (ret == 0 && !primary_plane_was_visible &&
-		    primary_plane_visible(set->crtc)) {
-			WARN_ON(!intel_crtc->active);
-			intel_post_enable_primary(set->crtc);
-		}
-
-		/*
-		 * In the fastboot case this may be our only check of the
-		 * state after boot.  It would be better to only do it on
-		 * the first update, but we don't have a nice way of doing that
-		 * (and really, set_config isn't used much for high freq page
-		 * flipping, so increasing its cost here shouldn't be a big
-		 * deal).
-		 */
-		if (i915.fastboot && ret == 0)
-			intel_modeset_check_state(set->crtc->dev);
-	}
-
->>>>>>> 9eb1e57f
 	if (ret) {
 		DRM_DEBUG_KMS("failed to set mode on [CRTC:%d], err = %d\n",
 			      set->crtc->base.id, ret);
