--- conflicted
+++ resolved
@@ -136,12 +136,9 @@
 	struct intel_engine_cs *engine =
 		container_of(b, struct intel_engine_cs, breadcrumbs);
 
-<<<<<<< HEAD
-=======
 	if (unlikely(intel_engine_is_virtual(engine)))
 		engine = intel_virtual_engine_get_sibling(engine, 0);
 
->>>>>>> 2c523b34
 	intel_engine_add_retire(engine, tl);
 }
 
