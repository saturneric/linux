--- conflicted
+++ resolved
@@ -452,17 +452,10 @@
 {
 	struct intel_uncore *uncore = gt->uncore;
 
-<<<<<<< HEAD
-	gen3_irq_reset(uncore, GEN8_GT_IRQ_REGS(0));
-	gen3_irq_reset(uncore, GEN8_GT_IRQ_REGS(1));
-	gen3_irq_reset(uncore, GEN8_GT_IRQ_REGS(2));
-	gen3_irq_reset(uncore, GEN8_GT_IRQ_REGS(3));
-=======
 	gen2_irq_reset(uncore, GEN8_GT_IRQ_REGS(0));
 	gen2_irq_reset(uncore, GEN8_GT_IRQ_REGS(1));
 	gen2_irq_reset(uncore, GEN8_GT_IRQ_REGS(2));
 	gen2_irq_reset(uncore, GEN8_GT_IRQ_REGS(3));
->>>>>>> 82ab75c4
 }
 
 void gen8_gt_irq_postinstall(struct intel_gt *gt)
@@ -483,24 +476,14 @@
 
 	gt->pm_ier = 0x0;
 	gt->pm_imr = ~gt->pm_ier;
-<<<<<<< HEAD
-	gen3_irq_init(uncore, GEN8_GT_IRQ_REGS(0), ~gt_interrupts[0], gt_interrupts[0]);
-	gen3_irq_init(uncore, GEN8_GT_IRQ_REGS(1), ~gt_interrupts[1], gt_interrupts[1]);
-=======
 	gen2_irq_init(uncore, GEN8_GT_IRQ_REGS(0), ~gt_interrupts[0], gt_interrupts[0]);
 	gen2_irq_init(uncore, GEN8_GT_IRQ_REGS(1), ~gt_interrupts[1], gt_interrupts[1]);
->>>>>>> 82ab75c4
 	/*
 	 * RPS interrupts will get enabled/disabled on demand when RPS itself
 	 * is enabled/disabled. Same wil be the case for GuC interrupts.
 	 */
-<<<<<<< HEAD
-	gen3_irq_init(uncore, GEN8_GT_IRQ_REGS(2), gt->pm_imr, gt->pm_ier);
-	gen3_irq_init(uncore, GEN8_GT_IRQ_REGS(3), ~gt_interrupts[3], gt_interrupts[3]);
-=======
 	gen2_irq_init(uncore, GEN8_GT_IRQ_REGS(2), gt->pm_imr, gt->pm_ier);
 	gen2_irq_init(uncore, GEN8_GT_IRQ_REGS(3), ~gt_interrupts[3], gt_interrupts[3]);
->>>>>>> 82ab75c4
 }
 
 static void gen5_gt_update_irq(struct intel_gt *gt,
@@ -531,15 +514,9 @@
 {
 	struct intel_uncore *uncore = gt->uncore;
 
-<<<<<<< HEAD
-	gen3_irq_reset(uncore, GT_IRQ_REGS);
-	if (GRAPHICS_VER(gt->i915) >= 6)
-		gen3_irq_reset(uncore, GEN6_PM_IRQ_REGS);
-=======
 	gen2_irq_reset(uncore, GT_IRQ_REGS);
 	if (GRAPHICS_VER(gt->i915) >= 6)
 		gen2_irq_reset(uncore, GEN6_PM_IRQ_REGS);
->>>>>>> 82ab75c4
 }
 
 void gen5_gt_irq_postinstall(struct intel_gt *gt)
@@ -561,11 +538,7 @@
 	else
 		gt_irqs |= GT_BLT_USER_INTERRUPT | GT_BSD_USER_INTERRUPT;
 
-<<<<<<< HEAD
-	gen3_irq_init(uncore, GT_IRQ_REGS, gt->gt_imr, gt_irqs);
-=======
 	gen2_irq_init(uncore, GT_IRQ_REGS, gt->gt_imr, gt_irqs);
->>>>>>> 82ab75c4
 
 	if (GRAPHICS_VER(gt->i915) >= 6) {
 		/*
@@ -578,10 +551,6 @@
 		}
 
 		gt->pm_imr = 0xffffffff;
-<<<<<<< HEAD
-		gen3_irq_init(uncore, GEN6_PM_IRQ_REGS, gt->pm_imr, pm_irqs);
-=======
 		gen2_irq_init(uncore, GEN6_PM_IRQ_REGS, gt->pm_imr, pm_irqs);
->>>>>>> 82ab75c4
 	}
 }