--- conflicted
+++ resolved
@@ -88,12 +88,8 @@
 }
 
 #define EXCLUDED_DEFAULT_CELLS_PLATFORMS ( \
-<<<<<<< HEAD
-	IS_ENABLED(CONFIG_SPARC) \
-=======
 	IS_ENABLED(CONFIG_SPARC) || \
 	of_find_compatible_node(NULL, NULL, "coreboot") \
->>>>>>> 6465aad7
 )
 
 int of_bus_n_addr_cells(struct device_node *np)
