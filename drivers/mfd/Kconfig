--- conflicted
+++ resolved
@@ -2396,7 +2396,6 @@
 	  additional drivers must be enabled in order to use the functionality
 	  of the device.
 
-<<<<<<< HEAD
 config MFD_RP1
 	tristate "RP1 MFD driver"
 	depends on PCI
@@ -2407,7 +2406,7 @@
 	  This driver provides support for the Raspberry Pi RP1 peripheral chip.
 	  It is responsible for enabling the Device Tree node once the PCIe endpoint
 	  has been configured, and handling interrupts.
-=======
+
 config MFD_QNAP_MCU
 	tristate "QNAP microcontroller unit core driver"
 	depends on SERIAL_DEV_BUS
@@ -2420,7 +2419,6 @@
 
 	  This driver implements the base serial protocol to talk to the
 	  device and provides functions for the other parts to hook into.
->>>>>>> 2b88851f
 
 config MFD_RSMU_I2C
 	tristate "Renesas Synchronization Management Unit with I2C"
