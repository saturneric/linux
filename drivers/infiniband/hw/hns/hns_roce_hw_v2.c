--- conflicted
+++ resolved
@@ -5623,12 +5623,9 @@
 {
 	struct hns_roce_dip *hr_dip = hr_qp->dip;
 
-<<<<<<< HEAD
-=======
 	if (!hr_dip)
 		return;
 
->>>>>>> 6465aad7
 	xa_lock(&hr_dev->qp_table.dip_xa);
 
 	hr_dip->qp_cnt--;
@@ -6082,43 +6079,6 @@
 	default:
 		ibdev_info(ibdev, "Undefined event %d.\n",
 			   irq_work->event_type);
-<<<<<<< HEAD
-=======
-		break;
-	}
-}
-
-static void hns_roce_irq_work_handle(struct work_struct *work)
-{
-	struct hns_roce_work *irq_work =
-				container_of(work, struct hns_roce_work, work);
-	struct hns_roce_dev *hr_dev = irq_work->hr_dev;
-	int event_type = irq_work->event_type;
-	u32 queue_num = irq_work->queue_num;
-
-	switch (event_type) {
-	case HNS_ROCE_EVENT_TYPE_PATH_MIG:
-	case HNS_ROCE_EVENT_TYPE_PATH_MIG_FAILED:
-	case HNS_ROCE_EVENT_TYPE_COMM_EST:
-	case HNS_ROCE_EVENT_TYPE_SQ_DRAINED:
-	case HNS_ROCE_EVENT_TYPE_WQ_CATAS_ERROR:
-	case HNS_ROCE_EVENT_TYPE_SRQ_LAST_WQE_REACH:
-	case HNS_ROCE_EVENT_TYPE_INV_REQ_LOCAL_WQ_ERROR:
-	case HNS_ROCE_EVENT_TYPE_LOCAL_WQ_ACCESS_ERROR:
-	case HNS_ROCE_EVENT_TYPE_XRCD_VIOLATION:
-	case HNS_ROCE_EVENT_TYPE_INVALID_XRCETH:
-		hns_roce_qp_event(hr_dev, queue_num, event_type);
-		break;
-	case HNS_ROCE_EVENT_TYPE_SRQ_LIMIT_REACH:
-	case HNS_ROCE_EVENT_TYPE_SRQ_CATAS_ERROR:
-		hns_roce_srq_event(hr_dev, queue_num, event_type);
-		break;
-	case HNS_ROCE_EVENT_TYPE_CQ_ACCESS_ERROR:
-	case HNS_ROCE_EVENT_TYPE_CQ_OVERFLOW:
-		hns_roce_cq_event(hr_dev, queue_num, event_type);
-		break;
-	default:
->>>>>>> 6465aad7
 		break;
 	}
 }
@@ -6155,8 +6115,6 @@
 	default:
 		break;
 	}
-
-	dump_aeqe_log(irq_work);
 
 	dump_aeqe_log(irq_work);
 
