// SPDX-License-Identifier: GPL-2.0-or-later
/*
 * Universal Flash Storage Host controller driver Core
 * Copyright (C) 2011-2013 Samsung India Software Operations
 * Copyright (c) 2013-2016, The Linux Foundation. All rights reserved.
 *
 * Authors:
 *	Santosh Yaraganavi <santosh.sy@samsung.com>
 *	Vinayak Holikatti <h.vinayak@samsung.com>
 */

#include <linux/async.h>
#include <linux/devfreq.h>
#include <linux/nls.h>
#include <linux/of.h>
#include <linux/bitfield.h>
#include <linux/blk-pm.h>
#include <linux/blkdev.h>
#include <linux/clk.h>
#include <linux/delay.h>
#include <linux/interrupt.h>
#include <linux/module.h>
#include <linux/pm_opp.h>
#include <linux/regulator/consumer.h>
#include <linux/sched/clock.h>
#include <linux/iopoll.h>
#include <scsi/scsi_cmnd.h>
#include <scsi/scsi_dbg.h>
#include <scsi/scsi_driver.h>
#include <scsi/scsi_eh.h>
#include "ufshcd-priv.h"
#include <ufs/ufs_quirks.h>
#include <ufs/unipro.h>
#include "ufs-sysfs.h"
#include "ufs-debugfs.h"
#include "ufs-fault-injection.h"
#include "ufs_bsg.h"
#include "ufshcd-crypto.h"
#include <asm/unaligned.h>

#define CREATE_TRACE_POINTS
#include "ufs_trace.h"

#define UFSHCD_ENABLE_INTRS	(UTP_TRANSFER_REQ_COMPL |\
				 UTP_TASK_REQ_COMPL |\
				 UFSHCD_ERROR_MASK)

#define UFSHCD_ENABLE_MCQ_INTRS	(UTP_TASK_REQ_COMPL |\
				 UFSHCD_ERROR_MASK |\
				 MCQ_CQ_EVENT_STATUS)


/* UIC command timeout, unit: ms */
enum {
	UIC_CMD_TIMEOUT_DEFAULT	= 500,
	UIC_CMD_TIMEOUT_MAX	= 2000,
};
/* NOP OUT retries waiting for NOP IN response */
#define NOP_OUT_RETRIES    10
/* Timeout after 50 msecs if NOP OUT hangs without response */
#define NOP_OUT_TIMEOUT    50 /* msecs */

/* Query request retries */
#define QUERY_REQ_RETRIES 3
/* Query request timeout */
#define QUERY_REQ_TIMEOUT 1500 /* 1.5 seconds */

/* Advanced RPMB request timeout */
#define ADVANCED_RPMB_REQ_TIMEOUT  3000 /* 3 seconds */

/* Task management command timeout */
#define TM_CMD_TIMEOUT	100 /* msecs */

/* maximum number of retries for a general UIC command  */
#define UFS_UIC_COMMAND_RETRIES 3

/* maximum number of link-startup retries */
#define DME_LINKSTARTUP_RETRIES 3

/* maximum number of reset retries before giving up */
#define MAX_HOST_RESET_RETRIES 5

/* Maximum number of error handler retries before giving up */
#define MAX_ERR_HANDLER_RETRIES 5

/* Expose the flag value from utp_upiu_query.value */
#define MASK_QUERY_UPIU_FLAG_LOC 0xFF

/* Interrupt aggregation default timeout, unit: 40us */
#define INT_AGGR_DEF_TO	0x02

/* default delay of autosuspend: 2000 ms */
#define RPM_AUTOSUSPEND_DELAY_MS 2000

/* Default delay of RPM device flush delayed work */
#define RPM_DEV_FLUSH_RECHECK_WORK_DELAY_MS 5000

/* Default value of wait time before gating device ref clock */
#define UFSHCD_REF_CLK_GATING_WAIT_US 0xFF /* microsecs */

/* Polling time to wait for fDeviceInit */
#define FDEVICEINIT_COMPL_TIMEOUT 1500 /* millisecs */

/* Default RTC update every 10 seconds */
#define UFS_RTC_UPDATE_INTERVAL_MS (10 * MSEC_PER_SEC)

/* bMaxNumOfRTT is equal to two after device manufacturing */
#define DEFAULT_MAX_NUM_RTT 2

/* UFSHC 4.0 compliant HC support this mode. */
static bool use_mcq_mode = true;

static bool is_mcq_supported(struct ufs_hba *hba)
{
	return hba->mcq_sup && use_mcq_mode;
}

module_param(use_mcq_mode, bool, 0644);
MODULE_PARM_DESC(use_mcq_mode, "Control MCQ mode for controllers starting from UFSHCI 4.0. 1 - enable MCQ, 0 - disable MCQ. MCQ is enabled by default");

static unsigned int uic_cmd_timeout = UIC_CMD_TIMEOUT_DEFAULT;

static int uic_cmd_timeout_set(const char *val, const struct kernel_param *kp)
{
	return param_set_uint_minmax(val, kp, UIC_CMD_TIMEOUT_DEFAULT,
				     UIC_CMD_TIMEOUT_MAX);
}

static const struct kernel_param_ops uic_cmd_timeout_ops = {
	.set = uic_cmd_timeout_set,
	.get = param_get_uint,
};

module_param_cb(uic_cmd_timeout, &uic_cmd_timeout_ops, &uic_cmd_timeout, 0644);
MODULE_PARM_DESC(uic_cmd_timeout,
		 "UFS UIC command timeout in milliseconds. Defaults to 500ms. Supported values range from 500ms to 2 seconds inclusively");

#define ufshcd_toggle_vreg(_dev, _vreg, _on)				\
	({                                                              \
		int _ret;                                               \
		if (_on)                                                \
			_ret = ufshcd_enable_vreg(_dev, _vreg);         \
		else                                                    \
			_ret = ufshcd_disable_vreg(_dev, _vreg);        \
		_ret;                                                   \
	})

#define ufshcd_hex_dump(prefix_str, buf, len) do {                       \
	size_t __len = (len);                                            \
	print_hex_dump(KERN_ERR, prefix_str,                             \
		       __len > 4 ? DUMP_PREFIX_OFFSET : DUMP_PREFIX_NONE,\
		       16, 4, buf, __len, false);                        \
} while (0)

int ufshcd_dump_regs(struct ufs_hba *hba, size_t offset, size_t len,
		     const char *prefix)
{
	u32 *regs;
	size_t pos;

	if (offset % 4 != 0 || len % 4 != 0) /* keep readl happy */
		return -EINVAL;

	regs = kzalloc(len, GFP_ATOMIC);
	if (!regs)
		return -ENOMEM;

	for (pos = 0; pos < len; pos += 4) {
		if (offset == 0 &&
		    pos >= REG_UIC_ERROR_CODE_PHY_ADAPTER_LAYER &&
		    pos <= REG_UIC_ERROR_CODE_DME)
			continue;
		regs[pos / 4] = ufshcd_readl(hba, offset + pos);
	}

	ufshcd_hex_dump(prefix, regs, len);
	kfree(regs);

	return 0;
}
EXPORT_SYMBOL_GPL(ufshcd_dump_regs);

enum {
	UFSHCD_MAX_CHANNEL	= 0,
	UFSHCD_MAX_ID		= 1,
};

static const char *const ufshcd_state_name[] = {
	[UFSHCD_STATE_RESET]			= "reset",
	[UFSHCD_STATE_OPERATIONAL]		= "operational",
	[UFSHCD_STATE_ERROR]			= "error",
	[UFSHCD_STATE_EH_SCHEDULED_FATAL]	= "eh_fatal",
	[UFSHCD_STATE_EH_SCHEDULED_NON_FATAL]	= "eh_non_fatal",
};

/* UFSHCD error handling flags */
enum {
	UFSHCD_EH_IN_PROGRESS = (1 << 0),
};

/* UFSHCD UIC layer error flags */
enum {
	UFSHCD_UIC_DL_PA_INIT_ERROR = (1 << 0), /* Data link layer error */
	UFSHCD_UIC_DL_NAC_RECEIVED_ERROR = (1 << 1), /* Data link layer error */
	UFSHCD_UIC_DL_TCx_REPLAY_ERROR = (1 << 2), /* Data link layer error */
	UFSHCD_UIC_NL_ERROR = (1 << 3), /* Network layer error */
	UFSHCD_UIC_TL_ERROR = (1 << 4), /* Transport Layer error */
	UFSHCD_UIC_DME_ERROR = (1 << 5), /* DME error */
	UFSHCD_UIC_PA_GENERIC_ERROR = (1 << 6), /* Generic PA error */
};

#define ufshcd_set_eh_in_progress(h) \
	((h)->eh_flags |= UFSHCD_EH_IN_PROGRESS)
#define ufshcd_eh_in_progress(h) \
	((h)->eh_flags & UFSHCD_EH_IN_PROGRESS)
#define ufshcd_clear_eh_in_progress(h) \
	((h)->eh_flags &= ~UFSHCD_EH_IN_PROGRESS)

const struct ufs_pm_lvl_states ufs_pm_lvl_states[] = {
	[UFS_PM_LVL_0] = {UFS_ACTIVE_PWR_MODE, UIC_LINK_ACTIVE_STATE},
	[UFS_PM_LVL_1] = {UFS_ACTIVE_PWR_MODE, UIC_LINK_HIBERN8_STATE},
	[UFS_PM_LVL_2] = {UFS_SLEEP_PWR_MODE, UIC_LINK_ACTIVE_STATE},
	[UFS_PM_LVL_3] = {UFS_SLEEP_PWR_MODE, UIC_LINK_HIBERN8_STATE},
	[UFS_PM_LVL_4] = {UFS_POWERDOWN_PWR_MODE, UIC_LINK_HIBERN8_STATE},
	[UFS_PM_LVL_5] = {UFS_POWERDOWN_PWR_MODE, UIC_LINK_OFF_STATE},
	/*
	 * For DeepSleep, the link is first put in hibern8 and then off.
	 * Leaving the link in hibern8 is not supported.
	 */
	[UFS_PM_LVL_6] = {UFS_DEEPSLEEP_PWR_MODE, UIC_LINK_OFF_STATE},
};

static inline enum ufs_dev_pwr_mode
ufs_get_pm_lvl_to_dev_pwr_mode(enum ufs_pm_level lvl)
{
	return ufs_pm_lvl_states[lvl].dev_state;
}

static inline enum uic_link_state
ufs_get_pm_lvl_to_link_pwr_state(enum ufs_pm_level lvl)
{
	return ufs_pm_lvl_states[lvl].link_state;
}

static inline enum ufs_pm_level
ufs_get_desired_pm_lvl_for_dev_link_state(enum ufs_dev_pwr_mode dev_state,
					enum uic_link_state link_state)
{
	enum ufs_pm_level lvl;

	for (lvl = UFS_PM_LVL_0; lvl < UFS_PM_LVL_MAX; lvl++) {
		if ((ufs_pm_lvl_states[lvl].dev_state == dev_state) &&
			(ufs_pm_lvl_states[lvl].link_state == link_state))
			return lvl;
	}

	/* if no match found, return the level 0 */
	return UFS_PM_LVL_0;
}

static bool ufshcd_is_ufs_dev_busy(struct ufs_hba *hba)
{
	return (hba->clk_gating.active_reqs || hba->outstanding_reqs || hba->outstanding_tasks ||
		hba->active_uic_cmd || hba->uic_async_done);
}

static const struct ufs_dev_quirk ufs_fixups[] = {
	/* UFS cards deviations table */
	{ .wmanufacturerid = UFS_VENDOR_MICRON,
	  .model = UFS_ANY_MODEL,
	  .quirk = UFS_DEVICE_QUIRK_DELAY_BEFORE_LPM },
	{ .wmanufacturerid = UFS_VENDOR_SAMSUNG,
	  .model = UFS_ANY_MODEL,
	  .quirk = UFS_DEVICE_QUIRK_DELAY_BEFORE_LPM |
		   UFS_DEVICE_QUIRK_HOST_PA_TACTIVATE |
		   UFS_DEVICE_QUIRK_RECOVERY_FROM_DL_NAC_ERRORS },
	{ .wmanufacturerid = UFS_VENDOR_SKHYNIX,
	  .model = UFS_ANY_MODEL,
	  .quirk = UFS_DEVICE_QUIRK_HOST_PA_SAVECONFIGTIME },
	{ .wmanufacturerid = UFS_VENDOR_SKHYNIX,
	  .model = "hB8aL1" /*H28U62301AMR*/,
	  .quirk = UFS_DEVICE_QUIRK_HOST_VS_DEBUGSAVECONFIGTIME },
	{ .wmanufacturerid = UFS_VENDOR_TOSHIBA,
	  .model = UFS_ANY_MODEL,
	  .quirk = UFS_DEVICE_QUIRK_DELAY_BEFORE_LPM },
	{ .wmanufacturerid = UFS_VENDOR_TOSHIBA,
	  .model = "THGLF2G9C8KBADG",
	  .quirk = UFS_DEVICE_QUIRK_PA_TACTIVATE },
	{ .wmanufacturerid = UFS_VENDOR_TOSHIBA,
	  .model = "THGLF2G9D8KBADG",
	  .quirk = UFS_DEVICE_QUIRK_PA_TACTIVATE },
	{}
};

static irqreturn_t ufshcd_tmc_handler(struct ufs_hba *hba);
static void ufshcd_async_scan(void *data, async_cookie_t cookie);
static int ufshcd_reset_and_restore(struct ufs_hba *hba);
static int ufshcd_eh_host_reset_handler(struct scsi_cmnd *cmd);
static int ufshcd_clear_tm_cmd(struct ufs_hba *hba, int tag);
static void ufshcd_hba_exit(struct ufs_hba *hba);
static int ufshcd_device_init(struct ufs_hba *hba, bool init_dev_params);
static int ufshcd_probe_hba(struct ufs_hba *hba, bool init_dev_params);
static int ufshcd_setup_clocks(struct ufs_hba *hba, bool on);
static inline void ufshcd_add_delay_before_dme_cmd(struct ufs_hba *hba);
static int ufshcd_host_reset_and_restore(struct ufs_hba *hba);
static void ufshcd_resume_clkscaling(struct ufs_hba *hba);
static void ufshcd_suspend_clkscaling(struct ufs_hba *hba);
static int ufshcd_scale_clks(struct ufs_hba *hba, unsigned long freq,
			     bool scale_up);
static irqreturn_t ufshcd_intr(int irq, void *__hba);
static int ufshcd_change_power_mode(struct ufs_hba *hba,
			     struct ufs_pa_layer_attr *pwr_mode);
static int ufshcd_setup_hba_vreg(struct ufs_hba *hba, bool on);
static int ufshcd_setup_vreg(struct ufs_hba *hba, bool on);
static inline int ufshcd_config_vreg_hpm(struct ufs_hba *hba,
					 struct ufs_vreg *vreg);
static void ufshcd_wb_toggle_buf_flush_during_h8(struct ufs_hba *hba,
						 bool enable);
static void ufshcd_hba_vreg_set_lpm(struct ufs_hba *hba);
static void ufshcd_hba_vreg_set_hpm(struct ufs_hba *hba);

void ufshcd_enable_irq(struct ufs_hba *hba)
{
	if (!hba->is_irq_enabled) {
		enable_irq(hba->irq);
		hba->is_irq_enabled = true;
	}
}
EXPORT_SYMBOL_GPL(ufshcd_enable_irq);

void ufshcd_disable_irq(struct ufs_hba *hba)
{
	if (hba->is_irq_enabled) {
		disable_irq(hba->irq);
		hba->is_irq_enabled = false;
	}
}
EXPORT_SYMBOL_GPL(ufshcd_disable_irq);

static void ufshcd_configure_wb(struct ufs_hba *hba)
{
	if (!ufshcd_is_wb_allowed(hba))
		return;

	ufshcd_wb_toggle(hba, true);

	ufshcd_wb_toggle_buf_flush_during_h8(hba, true);

	if (ufshcd_is_wb_buf_flush_allowed(hba))
		ufshcd_wb_toggle_buf_flush(hba, true);
}

static void ufshcd_add_cmd_upiu_trace(struct ufs_hba *hba, unsigned int tag,
				      enum ufs_trace_str_t str_t)
{
	struct utp_upiu_req *rq = hba->lrb[tag].ucd_req_ptr;
	struct utp_upiu_header *header;

	if (!trace_ufshcd_upiu_enabled())
		return;

	if (str_t == UFS_CMD_SEND)
		header = &rq->header;
	else
		header = &hba->lrb[tag].ucd_rsp_ptr->header;

	trace_ufshcd_upiu(dev_name(hba->dev), str_t, header, &rq->sc.cdb,
			  UFS_TSF_CDB);
}

static void ufshcd_add_query_upiu_trace(struct ufs_hba *hba,
					enum ufs_trace_str_t str_t,
					struct utp_upiu_req *rq_rsp)
{
	if (!trace_ufshcd_upiu_enabled())
		return;

	trace_ufshcd_upiu(dev_name(hba->dev), str_t, &rq_rsp->header,
			  &rq_rsp->qr, UFS_TSF_OSF);
}

static void ufshcd_add_tm_upiu_trace(struct ufs_hba *hba, unsigned int tag,
				     enum ufs_trace_str_t str_t)
{
	struct utp_task_req_desc *descp = &hba->utmrdl_base_addr[tag];

	if (!trace_ufshcd_upiu_enabled())
		return;

	if (str_t == UFS_TM_SEND)
		trace_ufshcd_upiu(dev_name(hba->dev), str_t,
				  &descp->upiu_req.req_header,
				  &descp->upiu_req.input_param1,
				  UFS_TSF_TM_INPUT);
	else
		trace_ufshcd_upiu(dev_name(hba->dev), str_t,
				  &descp->upiu_rsp.rsp_header,
				  &descp->upiu_rsp.output_param1,
				  UFS_TSF_TM_OUTPUT);
}

static void ufshcd_add_uic_command_trace(struct ufs_hba *hba,
					 const struct uic_command *ucmd,
					 enum ufs_trace_str_t str_t)
{
	u32 cmd;

	if (!trace_ufshcd_uic_command_enabled())
		return;

	if (str_t == UFS_CMD_SEND)
		cmd = ucmd->command;
	else
		cmd = ufshcd_readl(hba, REG_UIC_COMMAND);

	trace_ufshcd_uic_command(dev_name(hba->dev), str_t, cmd,
				 ufshcd_readl(hba, REG_UIC_COMMAND_ARG_1),
				 ufshcd_readl(hba, REG_UIC_COMMAND_ARG_2),
				 ufshcd_readl(hba, REG_UIC_COMMAND_ARG_3));
}

static void ufshcd_add_command_trace(struct ufs_hba *hba, unsigned int tag,
				     enum ufs_trace_str_t str_t)
{
	u64 lba = 0;
	u8 opcode = 0, group_id = 0;
	u32 doorbell = 0;
	u32 intr;
	int hwq_id = -1;
	struct ufshcd_lrb *lrbp = &hba->lrb[tag];
	struct scsi_cmnd *cmd = lrbp->cmd;
	struct request *rq = scsi_cmd_to_rq(cmd);
	int transfer_len = -1;

	if (!cmd)
		return;

	/* trace UPIU also */
	ufshcd_add_cmd_upiu_trace(hba, tag, str_t);
	if (!trace_ufshcd_command_enabled())
		return;

	opcode = cmd->cmnd[0];

	if (opcode == READ_10 || opcode == WRITE_10) {
		/*
		 * Currently we only fully trace read(10) and write(10) commands
		 */
		transfer_len =
		       be32_to_cpu(lrbp->ucd_req_ptr->sc.exp_data_transfer_len);
		lba = scsi_get_lba(cmd);
		if (opcode == WRITE_10)
			group_id = lrbp->cmd->cmnd[6];
	} else if (opcode == UNMAP) {
		/*
		 * The number of Bytes to be unmapped beginning with the lba.
		 */
		transfer_len = blk_rq_bytes(rq);
		lba = scsi_get_lba(cmd);
	}

	intr = ufshcd_readl(hba, REG_INTERRUPT_STATUS);

	if (hba->mcq_enabled) {
		struct ufs_hw_queue *hwq = ufshcd_mcq_req_to_hwq(hba, rq);

		hwq_id = hwq->id;
	} else {
		doorbell = ufshcd_readl(hba, REG_UTP_TRANSFER_REQ_DOOR_BELL);
	}
	trace_ufshcd_command(cmd->device, str_t, tag, doorbell, hwq_id,
			     transfer_len, intr, lba, opcode, group_id);
}

static void ufshcd_print_clk_freqs(struct ufs_hba *hba)
{
	struct ufs_clk_info *clki;
	struct list_head *head = &hba->clk_list_head;

	if (list_empty(head))
		return;

	list_for_each_entry(clki, head, list) {
		if (!IS_ERR_OR_NULL(clki->clk) && clki->min_freq &&
				clki->max_freq)
			dev_err(hba->dev, "clk: %s, rate: %u\n",
					clki->name, clki->curr_freq);
	}
}

static void ufshcd_print_evt(struct ufs_hba *hba, u32 id,
			     const char *err_name)
{
	int i;
	bool found = false;
	const struct ufs_event_hist *e;

	if (id >= UFS_EVT_CNT)
		return;

	e = &hba->ufs_stats.event[id];

	for (i = 0; i < UFS_EVENT_HIST_LENGTH; i++) {
		int p = (i + e->pos) % UFS_EVENT_HIST_LENGTH;

		if (e->tstamp[p] == 0)
			continue;
		dev_err(hba->dev, "%s[%d] = 0x%x at %lld us\n", err_name, p,
			e->val[p], div_u64(e->tstamp[p], 1000));
		found = true;
	}

	if (!found)
		dev_err(hba->dev, "No record of %s\n", err_name);
	else
		dev_err(hba->dev, "%s: total cnt=%llu\n", err_name, e->cnt);
}

static void ufshcd_print_evt_hist(struct ufs_hba *hba)
{
	ufshcd_dump_regs(hba, 0, UFSHCI_REG_SPACE_SIZE, "host_regs: ");

	ufshcd_print_evt(hba, UFS_EVT_PA_ERR, "pa_err");
	ufshcd_print_evt(hba, UFS_EVT_DL_ERR, "dl_err");
	ufshcd_print_evt(hba, UFS_EVT_NL_ERR, "nl_err");
	ufshcd_print_evt(hba, UFS_EVT_TL_ERR, "tl_err");
	ufshcd_print_evt(hba, UFS_EVT_DME_ERR, "dme_err");
	ufshcd_print_evt(hba, UFS_EVT_AUTO_HIBERN8_ERR,
			 "auto_hibern8_err");
	ufshcd_print_evt(hba, UFS_EVT_FATAL_ERR, "fatal_err");
	ufshcd_print_evt(hba, UFS_EVT_LINK_STARTUP_FAIL,
			 "link_startup_fail");
	ufshcd_print_evt(hba, UFS_EVT_RESUME_ERR, "resume_fail");
	ufshcd_print_evt(hba, UFS_EVT_SUSPEND_ERR,
			 "suspend_fail");
	ufshcd_print_evt(hba, UFS_EVT_WL_RES_ERR, "wlun resume_fail");
	ufshcd_print_evt(hba, UFS_EVT_WL_SUSP_ERR,
			 "wlun suspend_fail");
	ufshcd_print_evt(hba, UFS_EVT_DEV_RESET, "dev_reset");
	ufshcd_print_evt(hba, UFS_EVT_HOST_RESET, "host_reset");
	ufshcd_print_evt(hba, UFS_EVT_ABORT, "task_abort");

	ufshcd_vops_dbg_register_dump(hba);
}

static
void ufshcd_print_tr(struct ufs_hba *hba, int tag, bool pr_prdt)
{
	const struct ufshcd_lrb *lrbp;
	int prdt_length;

	lrbp = &hba->lrb[tag];

	dev_err(hba->dev, "UPIU[%d] - issue time %lld us\n",
			tag, div_u64(lrbp->issue_time_stamp_local_clock, 1000));
	dev_err(hba->dev, "UPIU[%d] - complete time %lld us\n",
			tag, div_u64(lrbp->compl_time_stamp_local_clock, 1000));
	dev_err(hba->dev,
		"UPIU[%d] - Transfer Request Descriptor phys@0x%llx\n",
		tag, (u64)lrbp->utrd_dma_addr);

	ufshcd_hex_dump("UPIU TRD: ", lrbp->utr_descriptor_ptr,
			sizeof(struct utp_transfer_req_desc));
	dev_err(hba->dev, "UPIU[%d] - Request UPIU phys@0x%llx\n", tag,
		(u64)lrbp->ucd_req_dma_addr);
	ufshcd_hex_dump("UPIU REQ: ", lrbp->ucd_req_ptr,
			sizeof(struct utp_upiu_req));
	dev_err(hba->dev, "UPIU[%d] - Response UPIU phys@0x%llx\n", tag,
		(u64)lrbp->ucd_rsp_dma_addr);
	ufshcd_hex_dump("UPIU RSP: ", lrbp->ucd_rsp_ptr,
			sizeof(struct utp_upiu_rsp));

	prdt_length = le16_to_cpu(
		lrbp->utr_descriptor_ptr->prd_table_length);
	if (hba->quirks & UFSHCD_QUIRK_PRDT_BYTE_GRAN)
		prdt_length /= ufshcd_sg_entry_size(hba);

	dev_err(hba->dev,
		"UPIU[%d] - PRDT - %d entries  phys@0x%llx\n",
		tag, prdt_length,
		(u64)lrbp->ucd_prdt_dma_addr);

	if (pr_prdt)
		ufshcd_hex_dump("UPIU PRDT: ", lrbp->ucd_prdt_ptr,
			ufshcd_sg_entry_size(hba) * prdt_length);
}

static bool ufshcd_print_tr_iter(struct request *req, void *priv)
{
	struct scsi_device *sdev = req->q->queuedata;
	struct Scsi_Host *shost = sdev->host;
	struct ufs_hba *hba = shost_priv(shost);

	ufshcd_print_tr(hba, req->tag, *(bool *)priv);

	return true;
}

/**
 * ufshcd_print_trs_all - print trs for all started requests.
 * @hba: per-adapter instance.
 * @pr_prdt: need to print prdt or not.
 */
static void ufshcd_print_trs_all(struct ufs_hba *hba, bool pr_prdt)
{
	blk_mq_tagset_busy_iter(&hba->host->tag_set, ufshcd_print_tr_iter, &pr_prdt);
}

static void ufshcd_print_tmrs(struct ufs_hba *hba, unsigned long bitmap)
{
	int tag;

	for_each_set_bit(tag, &bitmap, hba->nutmrs) {
		struct utp_task_req_desc *tmrdp = &hba->utmrdl_base_addr[tag];

		dev_err(hba->dev, "TM[%d] - Task Management Header\n", tag);
		ufshcd_hex_dump("", tmrdp, sizeof(*tmrdp));
	}
}

static void ufshcd_print_host_state(struct ufs_hba *hba)
{
	const struct scsi_device *sdev_ufs = hba->ufs_device_wlun;

	dev_err(hba->dev, "UFS Host state=%d\n", hba->ufshcd_state);
	dev_err(hba->dev, "outstanding reqs=0x%lx tasks=0x%lx\n",
		hba->outstanding_reqs, hba->outstanding_tasks);
	dev_err(hba->dev, "saved_err=0x%x, saved_uic_err=0x%x\n",
		hba->saved_err, hba->saved_uic_err);
	dev_err(hba->dev, "Device power mode=%d, UIC link state=%d\n",
		hba->curr_dev_pwr_mode, hba->uic_link_state);
	dev_err(hba->dev, "PM in progress=%d, sys. suspended=%d\n",
		hba->pm_op_in_progress, hba->is_sys_suspended);
	dev_err(hba->dev, "Auto BKOPS=%d, Host self-block=%d\n",
		hba->auto_bkops_enabled, hba->host->host_self_blocked);
	dev_err(hba->dev, "Clk gate=%d\n", hba->clk_gating.state);
	dev_err(hba->dev,
		"last_hibern8_exit_tstamp at %lld us, hibern8_exit_cnt=%d\n",
		div_u64(hba->ufs_stats.last_hibern8_exit_tstamp, 1000),
		hba->ufs_stats.hibern8_exit_cnt);
	dev_err(hba->dev, "last intr at %lld us, last intr status=0x%x\n",
		div_u64(hba->ufs_stats.last_intr_ts, 1000),
		hba->ufs_stats.last_intr_status);
	dev_err(hba->dev, "error handling flags=0x%x, req. abort count=%d\n",
		hba->eh_flags, hba->req_abort_count);
	dev_err(hba->dev, "hba->ufs_version=0x%x, Host capabilities=0x%x, caps=0x%x\n",
		hba->ufs_version, hba->capabilities, hba->caps);
	dev_err(hba->dev, "quirks=0x%x, dev. quirks=0x%x\n", hba->quirks,
		hba->dev_quirks);
	if (sdev_ufs)
		dev_err(hba->dev, "UFS dev info: %.8s %.16s rev %.4s\n",
			sdev_ufs->vendor, sdev_ufs->model, sdev_ufs->rev);

	ufshcd_print_clk_freqs(hba);
}

/**
 * ufshcd_print_pwr_info - print power params as saved in hba
 * power info
 * @hba: per-adapter instance
 */
static void ufshcd_print_pwr_info(struct ufs_hba *hba)
{
	static const char * const names[] = {
		"INVALID MODE",
		"FAST MODE",
		"SLOW_MODE",
		"INVALID MODE",
		"FASTAUTO_MODE",
		"SLOWAUTO_MODE",
		"INVALID MODE",
	};

	/*
	 * Using dev_dbg to avoid messages during runtime PM to avoid
	 * never-ending cycles of messages written back to storage by user space
	 * causing runtime resume, causing more messages and so on.
	 */
	dev_dbg(hba->dev, "%s:[RX, TX]: gear=[%d, %d], lane[%d, %d], pwr[%s, %s], rate = %d\n",
		 __func__,
		 hba->pwr_info.gear_rx, hba->pwr_info.gear_tx,
		 hba->pwr_info.lane_rx, hba->pwr_info.lane_tx,
		 names[hba->pwr_info.pwr_rx],
		 names[hba->pwr_info.pwr_tx],
		 hba->pwr_info.hs_rate);
}

static void ufshcd_device_reset(struct ufs_hba *hba)
{
	int err;

	err = ufshcd_vops_device_reset(hba);

	if (!err) {
		ufshcd_set_ufs_dev_active(hba);
		if (ufshcd_is_wb_allowed(hba)) {
			hba->dev_info.wb_enabled = false;
			hba->dev_info.wb_buf_flush_enabled = false;
		}
		if (hba->dev_info.rtc_type == UFS_RTC_RELATIVE)
			hba->dev_info.rtc_time_baseline = 0;
	}
	if (err != -EOPNOTSUPP)
		ufshcd_update_evt_hist(hba, UFS_EVT_DEV_RESET, err);
}

void ufshcd_delay_us(unsigned long us, unsigned long tolerance)
{
	if (!us)
		return;

	if (us < 10)
		udelay(us);
	else
		usleep_range(us, us + tolerance);
}
EXPORT_SYMBOL_GPL(ufshcd_delay_us);

/**
 * ufshcd_wait_for_register - wait for register value to change
 * @hba: per-adapter interface
 * @reg: mmio register offset
 * @mask: mask to apply to the read register value
 * @val: value to wait for
 * @interval_us: polling interval in microseconds
 * @timeout_ms: timeout in milliseconds
 *
 * Return: -ETIMEDOUT on error, zero on success.
 */
static int ufshcd_wait_for_register(struct ufs_hba *hba, u32 reg, u32 mask,
				    u32 val, unsigned long interval_us,
				    unsigned long timeout_ms)
{
	u32 v;

	val &= mask; /* ignore bits that we don't intend to wait on */

	return read_poll_timeout(ufshcd_readl, v, (v & mask) == val,
				 interval_us, timeout_ms * 1000, false, hba, reg);
}

/**
 * ufshcd_get_intr_mask - Get the interrupt bit mask
 * @hba: Pointer to adapter instance
 *
 * Return: interrupt bit mask per version
 */
static inline u32 ufshcd_get_intr_mask(struct ufs_hba *hba)
{
	if (hba->ufs_version <= ufshci_version(2, 0))
		return INTERRUPT_MASK_ALL_VER_11;

	return INTERRUPT_MASK_ALL_VER_21;
}

/**
 * ufshcd_get_ufs_version - Get the UFS version supported by the HBA
 * @hba: Pointer to adapter instance
 *
 * Return: UFSHCI version supported by the controller
 */
static inline u32 ufshcd_get_ufs_version(struct ufs_hba *hba)
{
	u32 ufshci_ver;

	if (hba->quirks & UFSHCD_QUIRK_BROKEN_UFS_HCI_VERSION)
		ufshci_ver = ufshcd_vops_get_ufs_hci_version(hba);
	else
		ufshci_ver = ufshcd_readl(hba, REG_UFS_VERSION);

	/*
	 * UFSHCI v1.x uses a different version scheme, in order
	 * to allow the use of comparisons with the ufshci_version
	 * function, we convert it to the same scheme as ufs 2.0+.
	 */
	if (ufshci_ver & 0x00010000)
		return ufshci_version(1, ufshci_ver & 0x00000100);

	return ufshci_ver;
}

/**
 * ufshcd_is_device_present - Check if any device connected to
 *			      the host controller
 * @hba: pointer to adapter instance
 *
 * Return: true if device present, false if no device detected
 */
static inline bool ufshcd_is_device_present(struct ufs_hba *hba)
{
	return ufshcd_readl(hba, REG_CONTROLLER_STATUS) & DEVICE_PRESENT;
}

/**
 * ufshcd_get_tr_ocs - Get the UTRD Overall Command Status
 * @lrbp: pointer to local command reference block
 * @cqe: pointer to the completion queue entry
 *
 * This function is used to get the OCS field from UTRD
 *
 * Return: the OCS field in the UTRD.
 */
static enum utp_ocs ufshcd_get_tr_ocs(struct ufshcd_lrb *lrbp,
				      struct cq_entry *cqe)
{
	if (cqe)
		return le32_to_cpu(cqe->status) & MASK_OCS;

	return lrbp->utr_descriptor_ptr->header.ocs & MASK_OCS;
}

/**
 * ufshcd_utrl_clear() - Clear requests from the controller request list.
 * @hba: per adapter instance
 * @mask: mask with one bit set for each request to be cleared
 */
static inline void ufshcd_utrl_clear(struct ufs_hba *hba, u32 mask)
{
	if (hba->quirks & UFSHCI_QUIRK_BROKEN_REQ_LIST_CLR)
		mask = ~mask;
	/*
	 * From the UFSHCI specification: "UTP Transfer Request List CLear
	 * Register (UTRLCLR): This field is bit significant. Each bit
	 * corresponds to a slot in the UTP Transfer Request List, where bit 0
	 * corresponds to request slot 0. A bit in this field is set to ‘0’
	 * by host software to indicate to the host controller that a transfer
	 * request slot is cleared. The host controller
	 * shall free up any resources associated to the request slot
	 * immediately, and shall set the associated bit in UTRLDBR to ‘0’. The
	 * host software indicates no change to request slots by setting the
	 * associated bits in this field to ‘1’. Bits in this field shall only
	 * be set ‘1’ or ‘0’ by host software when UTRLRSR is set to ‘1’."
	 */
	ufshcd_writel(hba, ~mask, REG_UTP_TRANSFER_REQ_LIST_CLEAR);
}

/**
 * ufshcd_utmrl_clear - Clear a bit in UTMRLCLR register
 * @hba: per adapter instance
 * @pos: position of the bit to be cleared
 */
static inline void ufshcd_utmrl_clear(struct ufs_hba *hba, u32 pos)
{
	if (hba->quirks & UFSHCI_QUIRK_BROKEN_REQ_LIST_CLR)
		ufshcd_writel(hba, (1 << pos), REG_UTP_TASK_REQ_LIST_CLEAR);
	else
		ufshcd_writel(hba, ~(1 << pos), REG_UTP_TASK_REQ_LIST_CLEAR);
}

/**
 * ufshcd_get_lists_status - Check UCRDY, UTRLRDY and UTMRLRDY
 * @reg: Register value of host controller status
 *
 * Return: 0 on success; a positive value if failed.
 */
static inline int ufshcd_get_lists_status(u32 reg)
{
	return !((reg & UFSHCD_STATUS_READY) == UFSHCD_STATUS_READY);
}

/**
 * ufshcd_get_uic_cmd_result - Get the UIC command result
 * @hba: Pointer to adapter instance
 *
 * This function gets the result of UIC command completion
 *
 * Return: 0 on success; non-zero value on error.
 */
static inline int ufshcd_get_uic_cmd_result(struct ufs_hba *hba)
{
	return ufshcd_readl(hba, REG_UIC_COMMAND_ARG_2) &
	       MASK_UIC_COMMAND_RESULT;
}

/**
 * ufshcd_get_dme_attr_val - Get the value of attribute returned by UIC command
 * @hba: Pointer to adapter instance
 *
 * This function gets UIC command argument3
 *
 * Return: 0 on success; non-zero value on error.
 */
static inline u32 ufshcd_get_dme_attr_val(struct ufs_hba *hba)
{
	return ufshcd_readl(hba, REG_UIC_COMMAND_ARG_3);
}

/**
 * ufshcd_get_req_rsp - returns the TR response transaction type
 * @ucd_rsp_ptr: pointer to response UPIU
 *
 * Return: UPIU type.
 */
static inline enum upiu_response_transaction
ufshcd_get_req_rsp(struct utp_upiu_rsp *ucd_rsp_ptr)
{
	return ucd_rsp_ptr->header.transaction_code;
}

/**
 * ufshcd_is_exception_event - Check if the device raised an exception event
 * @ucd_rsp_ptr: pointer to response UPIU
 *
 * The function checks if the device raised an exception event indicated in
 * the Device Information field of response UPIU.
 *
 * Return: true if exception is raised, false otherwise.
 */
static inline bool ufshcd_is_exception_event(struct utp_upiu_rsp *ucd_rsp_ptr)
{
	return ucd_rsp_ptr->header.device_information & 1;
}

/**
 * ufshcd_reset_intr_aggr - Reset interrupt aggregation values.
 * @hba: per adapter instance
 */
static inline void
ufshcd_reset_intr_aggr(struct ufs_hba *hba)
{
	ufshcd_writel(hba, INT_AGGR_ENABLE |
		      INT_AGGR_COUNTER_AND_TIMER_RESET,
		      REG_UTP_TRANSFER_REQ_INT_AGG_CONTROL);
}

/**
 * ufshcd_config_intr_aggr - Configure interrupt aggregation values.
 * @hba: per adapter instance
 * @cnt: Interrupt aggregation counter threshold
 * @tmout: Interrupt aggregation timeout value
 */
static inline void
ufshcd_config_intr_aggr(struct ufs_hba *hba, u8 cnt, u8 tmout)
{
	ufshcd_writel(hba, INT_AGGR_ENABLE | INT_AGGR_PARAM_WRITE |
		      INT_AGGR_COUNTER_THLD_VAL(cnt) |
		      INT_AGGR_TIMEOUT_VAL(tmout),
		      REG_UTP_TRANSFER_REQ_INT_AGG_CONTROL);
}

/**
 * ufshcd_disable_intr_aggr - Disables interrupt aggregation.
 * @hba: per adapter instance
 */
static inline void ufshcd_disable_intr_aggr(struct ufs_hba *hba)
{
	ufshcd_writel(hba, 0, REG_UTP_TRANSFER_REQ_INT_AGG_CONTROL);
}

/**
 * ufshcd_enable_run_stop_reg - Enable run-stop registers,
 *			When run-stop registers are set to 1, it indicates the
 *			host controller that it can process the requests
 * @hba: per adapter instance
 */
static void ufshcd_enable_run_stop_reg(struct ufs_hba *hba)
{
	ufshcd_writel(hba, UTP_TASK_REQ_LIST_RUN_STOP_BIT,
		      REG_UTP_TASK_REQ_LIST_RUN_STOP);
	ufshcd_writel(hba, UTP_TRANSFER_REQ_LIST_RUN_STOP_BIT,
		      REG_UTP_TRANSFER_REQ_LIST_RUN_STOP);
}

/**
 * ufshcd_hba_start - Start controller initialization sequence
 * @hba: per adapter instance
 */
static inline void ufshcd_hba_start(struct ufs_hba *hba)
{
	u32 val = CONTROLLER_ENABLE;

	if (ufshcd_crypto_enable(hba))
		val |= CRYPTO_GENERAL_ENABLE;

	ufshcd_writel(hba, val, REG_CONTROLLER_ENABLE);
}

/**
 * ufshcd_is_hba_active - Get controller state
 * @hba: per adapter instance
 *
 * Return: true if and only if the controller is active.
 */
bool ufshcd_is_hba_active(struct ufs_hba *hba)
{
	return ufshcd_readl(hba, REG_CONTROLLER_ENABLE) & CONTROLLER_ENABLE;
}
EXPORT_SYMBOL_GPL(ufshcd_is_hba_active);

/**
 * ufshcd_pm_qos_init - initialize PM QoS request
 * @hba: per adapter instance
 */
void ufshcd_pm_qos_init(struct ufs_hba *hba)
{

	if (hba->pm_qos_enabled)
		return;

	cpu_latency_qos_add_request(&hba->pm_qos_req, PM_QOS_DEFAULT_VALUE);

	if (cpu_latency_qos_request_active(&hba->pm_qos_req))
		hba->pm_qos_enabled = true;
}

/**
 * ufshcd_pm_qos_exit - remove request from PM QoS
 * @hba: per adapter instance
 */
void ufshcd_pm_qos_exit(struct ufs_hba *hba)
{
	if (!hba->pm_qos_enabled)
		return;

	cpu_latency_qos_remove_request(&hba->pm_qos_req);
	hba->pm_qos_enabled = false;
}

/**
 * ufshcd_pm_qos_update - update PM QoS request
 * @hba: per adapter instance
 * @on: If True, vote for perf PM QoS mode otherwise power save mode
 */
static void ufshcd_pm_qos_update(struct ufs_hba *hba, bool on)
{
	if (!hba->pm_qos_enabled)
		return;

	cpu_latency_qos_update_request(&hba->pm_qos_req, on ? 0 : PM_QOS_DEFAULT_VALUE);
}

/**
 * ufshcd_set_clk_freq - set UFS controller clock frequencies
 * @hba: per adapter instance
 * @scale_up: If True, set max possible frequency othewise set low frequency
 *
 * Return: 0 if successful; < 0 upon failure.
 */
static int ufshcd_set_clk_freq(struct ufs_hba *hba, bool scale_up)
{
	int ret = 0;
	struct ufs_clk_info *clki;
	struct list_head *head = &hba->clk_list_head;

	if (list_empty(head))
		goto out;

	list_for_each_entry(clki, head, list) {
		if (!IS_ERR_OR_NULL(clki->clk)) {
			if (scale_up && clki->max_freq) {
				if (clki->curr_freq == clki->max_freq)
					continue;

				ret = clk_set_rate(clki->clk, clki->max_freq);
				if (ret) {
					dev_err(hba->dev, "%s: %s clk set rate(%dHz) failed, %d\n",
						__func__, clki->name,
						clki->max_freq, ret);
					break;
				}
				trace_ufshcd_clk_scaling(dev_name(hba->dev),
						"scaled up", clki->name,
						clki->curr_freq,
						clki->max_freq);

				clki->curr_freq = clki->max_freq;

			} else if (!scale_up && clki->min_freq) {
				if (clki->curr_freq == clki->min_freq)
					continue;

				ret = clk_set_rate(clki->clk, clki->min_freq);
				if (ret) {
					dev_err(hba->dev, "%s: %s clk set rate(%dHz) failed, %d\n",
						__func__, clki->name,
						clki->min_freq, ret);
					break;
				}
				trace_ufshcd_clk_scaling(dev_name(hba->dev),
						"scaled down", clki->name,
						clki->curr_freq,
						clki->min_freq);
				clki->curr_freq = clki->min_freq;
			}
		}
		dev_dbg(hba->dev, "%s: clk: %s, rate: %lu\n", __func__,
				clki->name, clk_get_rate(clki->clk));
	}

out:
	return ret;
}

int ufshcd_opp_config_clks(struct device *dev, struct opp_table *opp_table,
			   struct dev_pm_opp *opp, void *data,
			   bool scaling_down)
{
	struct ufs_hba *hba = dev_get_drvdata(dev);
	struct list_head *head = &hba->clk_list_head;
	struct ufs_clk_info *clki;
	unsigned long freq;
	u8 idx = 0;
	int ret;

	list_for_each_entry(clki, head, list) {
		if (!IS_ERR_OR_NULL(clki->clk)) {
			freq = dev_pm_opp_get_freq_indexed(opp, idx++);

			/* Do not set rate for clocks having frequency as 0 */
			if (!freq)
				continue;

			ret = clk_set_rate(clki->clk, freq);
			if (ret) {
				dev_err(dev, "%s: %s clk set rate(%ldHz) failed, %d\n",
					__func__, clki->name, freq, ret);
				return ret;
			}

			trace_ufshcd_clk_scaling(dev_name(dev),
				(scaling_down ? "scaled down" : "scaled up"),
				clki->name, hba->clk_scaling.target_freq, freq);
		}
	}

	return 0;
}
EXPORT_SYMBOL_GPL(ufshcd_opp_config_clks);

static int ufshcd_opp_set_rate(struct ufs_hba *hba, unsigned long freq)
{
	struct dev_pm_opp *opp;
	int ret;

	opp = dev_pm_opp_find_freq_floor_indexed(hba->dev,
						 &freq, 0);
	if (IS_ERR(opp))
		return PTR_ERR(opp);

	ret = dev_pm_opp_set_opp(hba->dev, opp);
	dev_pm_opp_put(opp);

	return ret;
}

/**
 * ufshcd_scale_clks - scale up or scale down UFS controller clocks
 * @hba: per adapter instance
 * @freq: frequency to scale
 * @scale_up: True if scaling up and false if scaling down
 *
 * Return: 0 if successful; < 0 upon failure.
 */
static int ufshcd_scale_clks(struct ufs_hba *hba, unsigned long freq,
			     bool scale_up)
{
	int ret = 0;
	ktime_t start = ktime_get();

	ret = ufshcd_vops_clk_scale_notify(hba, scale_up, PRE_CHANGE);
	if (ret)
		goto out;

	if (hba->use_pm_opp)
		ret = ufshcd_opp_set_rate(hba, freq);
	else
		ret = ufshcd_set_clk_freq(hba, scale_up);
	if (ret)
		goto out;

	ret = ufshcd_vops_clk_scale_notify(hba, scale_up, POST_CHANGE);
	if (ret) {
		if (hba->use_pm_opp)
			ufshcd_opp_set_rate(hba,
					    hba->devfreq->previous_freq);
		else
			ufshcd_set_clk_freq(hba, !scale_up);
		goto out;
	}

	ufshcd_pm_qos_update(hba, scale_up);

out:
	trace_ufshcd_profile_clk_scaling(dev_name(hba->dev),
			(scale_up ? "up" : "down"),
			ktime_to_us(ktime_sub(ktime_get(), start)), ret);
	return ret;
}

/**
 * ufshcd_is_devfreq_scaling_required - check if scaling is required or not
 * @hba: per adapter instance
 * @freq: frequency to scale
 * @scale_up: True if scaling up and false if scaling down
 *
 * Return: true if scaling is required, false otherwise.
 */
static bool ufshcd_is_devfreq_scaling_required(struct ufs_hba *hba,
					       unsigned long freq, bool scale_up)
{
	struct ufs_clk_info *clki;
	struct list_head *head = &hba->clk_list_head;

	if (list_empty(head))
		return false;

	if (hba->use_pm_opp)
		return freq != hba->clk_scaling.target_freq;

	list_for_each_entry(clki, head, list) {
		if (!IS_ERR_OR_NULL(clki->clk)) {
			if (scale_up && clki->max_freq) {
				if (clki->curr_freq == clki->max_freq)
					continue;
				return true;
			} else if (!scale_up && clki->min_freq) {
				if (clki->curr_freq == clki->min_freq)
					continue;
				return true;
			}
		}
	}

	return false;
}

/*
 * Determine the number of pending commands by counting the bits in the SCSI
 * device budget maps. This approach has been selected because a bit is set in
 * the budget map before scsi_host_queue_ready() checks the host_self_blocked
 * flag. The host_self_blocked flag can be modified by calling
 * scsi_block_requests() or scsi_unblock_requests().
 */
static u32 ufshcd_pending_cmds(struct ufs_hba *hba)
{
	const struct scsi_device *sdev;
	unsigned long flags;
	u32 pending = 0;

	spin_lock_irqsave(hba->host->host_lock, flags);
	__shost_for_each_device(sdev, hba->host)
		pending += sbitmap_weight(&sdev->budget_map);
	spin_unlock_irqrestore(hba->host->host_lock, flags);

	return pending;
}

/*
 * Wait until all pending SCSI commands and TMFs have finished or the timeout
 * has expired.
 *
 * Return: 0 upon success; -EBUSY upon timeout.
 */
static int ufshcd_wait_for_doorbell_clr(struct ufs_hba *hba,
					u64 wait_timeout_us)
{
	int ret = 0;
	u32 tm_doorbell;
	u32 tr_pending;
	bool timeout = false, do_last_check = false;
	ktime_t start;

	ufshcd_hold(hba);
	/*
	 * Wait for all the outstanding tasks/transfer requests.
	 * Verify by checking the doorbell registers are clear.
	 */
	start = ktime_get();
	do {
		if (hba->ufshcd_state != UFSHCD_STATE_OPERATIONAL) {
			ret = -EBUSY;
			goto out;
		}

		tm_doorbell = ufshcd_readl(hba, REG_UTP_TASK_REQ_DOOR_BELL);
		tr_pending = ufshcd_pending_cmds(hba);
		if (!tm_doorbell && !tr_pending) {
			timeout = false;
			break;
		} else if (do_last_check) {
			break;
		}

		io_schedule_timeout(msecs_to_jiffies(20));
		if (ktime_to_us(ktime_sub(ktime_get(), start)) >
		    wait_timeout_us) {
			timeout = true;
			/*
			 * We might have scheduled out for long time so make
			 * sure to check if doorbells are cleared by this time
			 * or not.
			 */
			do_last_check = true;
		}
	} while (tm_doorbell || tr_pending);

	if (timeout) {
		dev_err(hba->dev,
			"%s: timedout waiting for doorbell to clear (tm=0x%x, tr=0x%x)\n",
			__func__, tm_doorbell, tr_pending);
		ret = -EBUSY;
	}
out:
	ufshcd_release(hba);
	return ret;
}

/**
 * ufshcd_scale_gear - scale up/down UFS gear
 * @hba: per adapter instance
 * @scale_up: True for scaling up gear and false for scaling down
 *
 * Return: 0 for success; -EBUSY if scaling can't happen at this time;
 * non-zero for any other errors.
 */
static int ufshcd_scale_gear(struct ufs_hba *hba, bool scale_up)
{
	int ret = 0;
	struct ufs_pa_layer_attr new_pwr_info;

	if (scale_up) {
		memcpy(&new_pwr_info, &hba->clk_scaling.saved_pwr_info,
		       sizeof(struct ufs_pa_layer_attr));
	} else {
		memcpy(&new_pwr_info, &hba->pwr_info,
		       sizeof(struct ufs_pa_layer_attr));

		if (hba->pwr_info.gear_tx > hba->clk_scaling.min_gear ||
		    hba->pwr_info.gear_rx > hba->clk_scaling.min_gear) {
			/* save the current power mode */
			memcpy(&hba->clk_scaling.saved_pwr_info,
				&hba->pwr_info,
				sizeof(struct ufs_pa_layer_attr));

			/* scale down gear */
			new_pwr_info.gear_tx = hba->clk_scaling.min_gear;
			new_pwr_info.gear_rx = hba->clk_scaling.min_gear;
		}
	}

	/* check if the power mode needs to be changed or not? */
	ret = ufshcd_config_pwr_mode(hba, &new_pwr_info);
	if (ret)
		dev_err(hba->dev, "%s: failed err %d, old gear: (tx %d rx %d), new gear: (tx %d rx %d)",
			__func__, ret,
			hba->pwr_info.gear_tx, hba->pwr_info.gear_rx,
			new_pwr_info.gear_tx, new_pwr_info.gear_rx);

	return ret;
}

/*
 * Wait until all pending SCSI commands and TMFs have finished or the timeout
 * has expired.
 *
 * Return: 0 upon success; -EBUSY upon timeout.
 */
static int ufshcd_clock_scaling_prepare(struct ufs_hba *hba, u64 timeout_us)
{
	int ret = 0;
	/*
	 * make sure that there are no outstanding requests when
	 * clock scaling is in progress
	 */
	blk_mq_quiesce_tagset(&hba->host->tag_set);
	mutex_lock(&hba->wb_mutex);
	down_write(&hba->clk_scaling_lock);

	if (!hba->clk_scaling.is_allowed ||
	    ufshcd_wait_for_doorbell_clr(hba, timeout_us)) {
		ret = -EBUSY;
		up_write(&hba->clk_scaling_lock);
		mutex_unlock(&hba->wb_mutex);
		blk_mq_unquiesce_tagset(&hba->host->tag_set);
		goto out;
	}

	/* let's not get into low power until clock scaling is completed */
	ufshcd_hold(hba);

out:
	return ret;
}

static void ufshcd_clock_scaling_unprepare(struct ufs_hba *hba, int err, bool scale_up)
{
	up_write(&hba->clk_scaling_lock);

	/* Enable Write Booster if we have scaled up else disable it */
	if (ufshcd_enable_wb_if_scaling_up(hba) && !err)
		ufshcd_wb_toggle(hba, scale_up);

	mutex_unlock(&hba->wb_mutex);

	blk_mq_unquiesce_tagset(&hba->host->tag_set);
	ufshcd_release(hba);
}

/**
 * ufshcd_devfreq_scale - scale up/down UFS clocks and gear
 * @hba: per adapter instance
 * @freq: frequency to scale
 * @scale_up: True for scaling up and false for scalin down
 *
 * Return: 0 for success; -EBUSY if scaling can't happen at this time; non-zero
 * for any other errors.
 */
static int ufshcd_devfreq_scale(struct ufs_hba *hba, unsigned long freq,
				bool scale_up)
{
	int ret = 0;

	ret = ufshcd_clock_scaling_prepare(hba, 1 * USEC_PER_SEC);
	if (ret)
		return ret;

	/* scale down the gear before scaling down clocks */
	if (!scale_up) {
		ret = ufshcd_scale_gear(hba, false);
		if (ret)
			goto out_unprepare;
	}

	ret = ufshcd_scale_clks(hba, freq, scale_up);
	if (ret) {
		if (!scale_up)
			ufshcd_scale_gear(hba, true);
		goto out_unprepare;
	}

	/* scale up the gear after scaling up clocks */
	if (scale_up) {
		ret = ufshcd_scale_gear(hba, true);
		if (ret) {
			ufshcd_scale_clks(hba, hba->devfreq->previous_freq,
					  false);
			goto out_unprepare;
		}
	}

out_unprepare:
	ufshcd_clock_scaling_unprepare(hba, ret, scale_up);
	return ret;
}

static void ufshcd_clk_scaling_suspend_work(struct work_struct *work)
{
	struct ufs_hba *hba = container_of(work, struct ufs_hba,
					   clk_scaling.suspend_work);
	unsigned long irq_flags;

	spin_lock_irqsave(hba->host->host_lock, irq_flags);
	if (hba->clk_scaling.active_reqs || hba->clk_scaling.is_suspended) {
		spin_unlock_irqrestore(hba->host->host_lock, irq_flags);
		return;
	}
	hba->clk_scaling.is_suspended = true;
	hba->clk_scaling.window_start_t = 0;
	spin_unlock_irqrestore(hba->host->host_lock, irq_flags);

	devfreq_suspend_device(hba->devfreq);
}

static void ufshcd_clk_scaling_resume_work(struct work_struct *work)
{
	struct ufs_hba *hba = container_of(work, struct ufs_hba,
					   clk_scaling.resume_work);
	unsigned long irq_flags;

	spin_lock_irqsave(hba->host->host_lock, irq_flags);
	if (!hba->clk_scaling.is_suspended) {
		spin_unlock_irqrestore(hba->host->host_lock, irq_flags);
		return;
	}
	hba->clk_scaling.is_suspended = false;
	spin_unlock_irqrestore(hba->host->host_lock, irq_flags);

	devfreq_resume_device(hba->devfreq);
}

static int ufshcd_devfreq_target(struct device *dev,
				unsigned long *freq, u32 flags)
{
	int ret = 0;
	struct ufs_hba *hba = dev_get_drvdata(dev);
	ktime_t start;
	bool scale_up = false, sched_clk_scaling_suspend_work = false;
	struct list_head *clk_list = &hba->clk_list_head;
	struct ufs_clk_info *clki;
	unsigned long irq_flags;

	if (!ufshcd_is_clkscaling_supported(hba))
		return -EINVAL;

	if (hba->use_pm_opp) {
		struct dev_pm_opp *opp;

		/* Get the recommended frequency from OPP framework */
		opp = devfreq_recommended_opp(dev, freq, flags);
		if (IS_ERR(opp))
			return PTR_ERR(opp);

		dev_pm_opp_put(opp);
	} else {
		/* Override with the closest supported frequency */
		clki = list_first_entry(&hba->clk_list_head, struct ufs_clk_info,
					list);
		*freq =	(unsigned long) clk_round_rate(clki->clk, *freq);
	}

	spin_lock_irqsave(hba->host->host_lock, irq_flags);
	if (ufshcd_eh_in_progress(hba)) {
		spin_unlock_irqrestore(hba->host->host_lock, irq_flags);
		return 0;
	}

	/* Skip scaling clock when clock scaling is suspended */
	if (hba->clk_scaling.is_suspended) {
		spin_unlock_irqrestore(hba->host->host_lock, irq_flags);
		dev_warn(hba->dev, "clock scaling is suspended, skip");
		return 0;
	}

	if (!hba->clk_scaling.active_reqs)
		sched_clk_scaling_suspend_work = true;

	if (list_empty(clk_list)) {
		spin_unlock_irqrestore(hba->host->host_lock, irq_flags);
		goto out;
	}

	/* Decide based on the target or rounded-off frequency and update */
	if (hba->use_pm_opp)
		scale_up = *freq > hba->clk_scaling.target_freq;
	else
		scale_up = *freq == clki->max_freq;

	if (!hba->use_pm_opp && !scale_up)
		*freq = clki->min_freq;

	/* Update the frequency */
	if (!ufshcd_is_devfreq_scaling_required(hba, *freq, scale_up)) {
		spin_unlock_irqrestore(hba->host->host_lock, irq_flags);
		ret = 0;
		goto out; /* no state change required */
	}
	spin_unlock_irqrestore(hba->host->host_lock, irq_flags);

	start = ktime_get();
	ret = ufshcd_devfreq_scale(hba, *freq, scale_up);
	if (!ret)
		hba->clk_scaling.target_freq = *freq;

	trace_ufshcd_profile_clk_scaling(dev_name(hba->dev),
		(scale_up ? "up" : "down"),
		ktime_to_us(ktime_sub(ktime_get(), start)), ret);

out:
	if (sched_clk_scaling_suspend_work &&
			(!scale_up || hba->clk_scaling.suspend_on_no_request))
		queue_work(hba->clk_scaling.workq,
			   &hba->clk_scaling.suspend_work);

	return ret;
}

static int ufshcd_devfreq_get_dev_status(struct device *dev,
		struct devfreq_dev_status *stat)
{
	struct ufs_hba *hba = dev_get_drvdata(dev);
	struct ufs_clk_scaling *scaling = &hba->clk_scaling;
	unsigned long flags;
	ktime_t curr_t;

	if (!ufshcd_is_clkscaling_supported(hba))
		return -EINVAL;

	memset(stat, 0, sizeof(*stat));

	spin_lock_irqsave(hba->host->host_lock, flags);
	curr_t = ktime_get();
	if (!scaling->window_start_t)
		goto start_window;

	/*
	 * If current frequency is 0, then the ondemand governor considers
	 * there's no initial frequency set. And it always requests to set
	 * to max. frequency.
	 */
	if (hba->use_pm_opp) {
		stat->current_frequency = hba->clk_scaling.target_freq;
	} else {
		struct list_head *clk_list = &hba->clk_list_head;
		struct ufs_clk_info *clki;

		clki = list_first_entry(clk_list, struct ufs_clk_info, list);
		stat->current_frequency = clki->curr_freq;
	}

	if (scaling->is_busy_started)
		scaling->tot_busy_t += ktime_us_delta(curr_t,
				scaling->busy_start_t);
	stat->total_time = ktime_us_delta(curr_t, scaling->window_start_t);
	stat->busy_time = scaling->tot_busy_t;
start_window:
	scaling->window_start_t = curr_t;
	scaling->tot_busy_t = 0;

	if (scaling->active_reqs) {
		scaling->busy_start_t = curr_t;
		scaling->is_busy_started = true;
	} else {
		scaling->busy_start_t = 0;
		scaling->is_busy_started = false;
	}
	spin_unlock_irqrestore(hba->host->host_lock, flags);
	return 0;
}

static int ufshcd_devfreq_init(struct ufs_hba *hba)
{
	struct list_head *clk_list = &hba->clk_list_head;
	struct ufs_clk_info *clki;
	struct devfreq *devfreq;
	int ret;

	/* Skip devfreq if we don't have any clocks in the list */
	if (list_empty(clk_list))
		return 0;

	if (!hba->use_pm_opp) {
		clki = list_first_entry(clk_list, struct ufs_clk_info, list);
		dev_pm_opp_add(hba->dev, clki->min_freq, 0);
		dev_pm_opp_add(hba->dev, clki->max_freq, 0);
	}

	ufshcd_vops_config_scaling_param(hba, &hba->vps->devfreq_profile,
					 &hba->vps->ondemand_data);
	devfreq = devfreq_add_device(hba->dev,
			&hba->vps->devfreq_profile,
			DEVFREQ_GOV_SIMPLE_ONDEMAND,
			&hba->vps->ondemand_data);
	if (IS_ERR(devfreq)) {
		ret = PTR_ERR(devfreq);
		dev_err(hba->dev, "Unable to register with devfreq %d\n", ret);

		if (!hba->use_pm_opp) {
			dev_pm_opp_remove(hba->dev, clki->min_freq);
			dev_pm_opp_remove(hba->dev, clki->max_freq);
		}
		return ret;
	}

	hba->devfreq = devfreq;

	return 0;
}

static void ufshcd_devfreq_remove(struct ufs_hba *hba)
{
	struct list_head *clk_list = &hba->clk_list_head;

	if (!hba->devfreq)
		return;

	devfreq_remove_device(hba->devfreq);
	hba->devfreq = NULL;

	if (!hba->use_pm_opp) {
		struct ufs_clk_info *clki;

		clki = list_first_entry(clk_list, struct ufs_clk_info, list);
		dev_pm_opp_remove(hba->dev, clki->min_freq);
		dev_pm_opp_remove(hba->dev, clki->max_freq);
	}
}

static void ufshcd_suspend_clkscaling(struct ufs_hba *hba)
{
	unsigned long flags;
	bool suspend = false;

	cancel_work_sync(&hba->clk_scaling.suspend_work);
	cancel_work_sync(&hba->clk_scaling.resume_work);

	spin_lock_irqsave(hba->host->host_lock, flags);
	if (!hba->clk_scaling.is_suspended) {
		suspend = true;
		hba->clk_scaling.is_suspended = true;
		hba->clk_scaling.window_start_t = 0;
	}
	spin_unlock_irqrestore(hba->host->host_lock, flags);

	if (suspend)
		devfreq_suspend_device(hba->devfreq);
}

static void ufshcd_resume_clkscaling(struct ufs_hba *hba)
{
	unsigned long flags;
	bool resume = false;

	spin_lock_irqsave(hba->host->host_lock, flags);
	if (hba->clk_scaling.is_suspended) {
		resume = true;
		hba->clk_scaling.is_suspended = false;
	}
	spin_unlock_irqrestore(hba->host->host_lock, flags);

	if (resume)
		devfreq_resume_device(hba->devfreq);
}

static ssize_t ufshcd_clkscale_enable_show(struct device *dev,
		struct device_attribute *attr, char *buf)
{
	struct ufs_hba *hba = dev_get_drvdata(dev);

	return sysfs_emit(buf, "%d\n", hba->clk_scaling.is_enabled);
}

static ssize_t ufshcd_clkscale_enable_store(struct device *dev,
		struct device_attribute *attr, const char *buf, size_t count)
{
	struct ufs_hba *hba = dev_get_drvdata(dev);
	u32 value;
	int err = 0;

	if (kstrtou32(buf, 0, &value))
		return -EINVAL;

	down(&hba->host_sem);
	if (!ufshcd_is_user_access_allowed(hba)) {
		err = -EBUSY;
		goto out;
	}

	value = !!value;
	if (value == hba->clk_scaling.is_enabled)
		goto out;

	ufshcd_rpm_get_sync(hba);
	ufshcd_hold(hba);

	hba->clk_scaling.is_enabled = value;

	if (value) {
		ufshcd_resume_clkscaling(hba);
	} else {
		ufshcd_suspend_clkscaling(hba);
		err = ufshcd_devfreq_scale(hba, ULONG_MAX, true);
		if (err)
			dev_err(hba->dev, "%s: failed to scale clocks up %d\n",
					__func__, err);
	}

	ufshcd_release(hba);
	ufshcd_rpm_put_sync(hba);
out:
	up(&hba->host_sem);
	return err ? err : count;
}

static void ufshcd_init_clk_scaling_sysfs(struct ufs_hba *hba)
{
	hba->clk_scaling.enable_attr.show = ufshcd_clkscale_enable_show;
	hba->clk_scaling.enable_attr.store = ufshcd_clkscale_enable_store;
	sysfs_attr_init(&hba->clk_scaling.enable_attr.attr);
	hba->clk_scaling.enable_attr.attr.name = "clkscale_enable";
	hba->clk_scaling.enable_attr.attr.mode = 0644;
	if (device_create_file(hba->dev, &hba->clk_scaling.enable_attr))
		dev_err(hba->dev, "Failed to create sysfs for clkscale_enable\n");
}

static void ufshcd_remove_clk_scaling_sysfs(struct ufs_hba *hba)
{
	if (hba->clk_scaling.enable_attr.attr.name)
		device_remove_file(hba->dev, &hba->clk_scaling.enable_attr);
}

static void ufshcd_init_clk_scaling(struct ufs_hba *hba)
{
	if (!ufshcd_is_clkscaling_supported(hba))
		return;

	if (!hba->clk_scaling.min_gear)
		hba->clk_scaling.min_gear = UFS_HS_G1;

	INIT_WORK(&hba->clk_scaling.suspend_work,
		  ufshcd_clk_scaling_suspend_work);
	INIT_WORK(&hba->clk_scaling.resume_work,
		  ufshcd_clk_scaling_resume_work);

	hba->clk_scaling.workq = alloc_ordered_workqueue(
		"ufs_clkscaling_%d", WQ_MEM_RECLAIM, hba->host->host_no);

	hba->clk_scaling.is_initialized = true;
}

static void ufshcd_exit_clk_scaling(struct ufs_hba *hba)
{
	if (!hba->clk_scaling.is_initialized)
		return;

	ufshcd_remove_clk_scaling_sysfs(hba);
	destroy_workqueue(hba->clk_scaling.workq);
	ufshcd_devfreq_remove(hba);
	hba->clk_scaling.is_initialized = false;
}

static void ufshcd_ungate_work(struct work_struct *work)
{
	int ret;
	unsigned long flags;
	struct ufs_hba *hba = container_of(work, struct ufs_hba,
			clk_gating.ungate_work);

	cancel_delayed_work_sync(&hba->clk_gating.gate_work);

	spin_lock_irqsave(hba->host->host_lock, flags);
	if (hba->clk_gating.state == CLKS_ON) {
		spin_unlock_irqrestore(hba->host->host_lock, flags);
		return;
	}

	spin_unlock_irqrestore(hba->host->host_lock, flags);
	ufshcd_hba_vreg_set_hpm(hba);
	ufshcd_setup_clocks(hba, true);

	ufshcd_enable_irq(hba);

	/* Exit from hibern8 */
	if (ufshcd_can_hibern8_during_gating(hba)) {
		/* Prevent gating in this path */
		hba->clk_gating.is_suspended = true;
		if (ufshcd_is_link_hibern8(hba)) {
			ret = ufshcd_uic_hibern8_exit(hba);
			if (ret)
				dev_err(hba->dev, "%s: hibern8 exit failed %d\n",
					__func__, ret);
			else
				ufshcd_set_link_active(hba);
		}
		hba->clk_gating.is_suspended = false;
	}
}

/**
 * ufshcd_hold - Enable clocks that were gated earlier due to ufshcd_release.
 * Also, exit from hibern8 mode and set the link as active.
 * @hba: per adapter instance
 */
void ufshcd_hold(struct ufs_hba *hba)
{
	bool flush_result;
	unsigned long flags;

	if (!ufshcd_is_clkgating_allowed(hba) ||
	    !hba->clk_gating.is_initialized)
		return;
	spin_lock_irqsave(hba->host->host_lock, flags);
	hba->clk_gating.active_reqs++;

start:
	switch (hba->clk_gating.state) {
	case CLKS_ON:
		/*
		 * Wait for the ungate work to complete if in progress.
		 * Though the clocks may be in ON state, the link could
		 * still be in hibner8 state if hibern8 is allowed
		 * during clock gating.
		 * Make sure we exit hibern8 state also in addition to
		 * clocks being ON.
		 */
		if (ufshcd_can_hibern8_during_gating(hba) &&
		    ufshcd_is_link_hibern8(hba)) {
			spin_unlock_irqrestore(hba->host->host_lock, flags);
			flush_result = flush_work(&hba->clk_gating.ungate_work);
			if (hba->clk_gating.is_suspended && !flush_result)
				return;
			spin_lock_irqsave(hba->host->host_lock, flags);
			goto start;
		}
		break;
	case REQ_CLKS_OFF:
		if (cancel_delayed_work(&hba->clk_gating.gate_work)) {
			hba->clk_gating.state = CLKS_ON;
			trace_ufshcd_clk_gating(dev_name(hba->dev),
						hba->clk_gating.state);
			break;
		}
		/*
		 * If we are here, it means gating work is either done or
		 * currently running. Hence, fall through to cancel gating
		 * work and to enable clocks.
		 */
		fallthrough;
	case CLKS_OFF:
		hba->clk_gating.state = REQ_CLKS_ON;
		trace_ufshcd_clk_gating(dev_name(hba->dev),
					hba->clk_gating.state);
		queue_work(hba->clk_gating.clk_gating_workq,
			   &hba->clk_gating.ungate_work);
		/*
		 * fall through to check if we should wait for this
		 * work to be done or not.
		 */
		fallthrough;
	case REQ_CLKS_ON:
		spin_unlock_irqrestore(hba->host->host_lock, flags);
		flush_work(&hba->clk_gating.ungate_work);
		/* Make sure state is CLKS_ON before returning */
		spin_lock_irqsave(hba->host->host_lock, flags);
		goto start;
	default:
		dev_err(hba->dev, "%s: clk gating is in invalid state %d\n",
				__func__, hba->clk_gating.state);
		break;
	}
	spin_unlock_irqrestore(hba->host->host_lock, flags);
}
EXPORT_SYMBOL_GPL(ufshcd_hold);

static void ufshcd_gate_work(struct work_struct *work)
{
	struct ufs_hba *hba = container_of(work, struct ufs_hba,
			clk_gating.gate_work.work);
	unsigned long flags;
	int ret;

	spin_lock_irqsave(hba->host->host_lock, flags);
	/*
	 * In case you are here to cancel this work the gating state
	 * would be marked as REQ_CLKS_ON. In this case save time by
	 * skipping the gating work and exit after changing the clock
	 * state to CLKS_ON.
	 */
	if (hba->clk_gating.is_suspended ||
		(hba->clk_gating.state != REQ_CLKS_OFF)) {
		hba->clk_gating.state = CLKS_ON;
		trace_ufshcd_clk_gating(dev_name(hba->dev),
					hba->clk_gating.state);
		goto rel_lock;
	}

	if (ufshcd_is_ufs_dev_busy(hba) || hba->ufshcd_state != UFSHCD_STATE_OPERATIONAL)
		goto rel_lock;

	spin_unlock_irqrestore(hba->host->host_lock, flags);

	/* put the link into hibern8 mode before turning off clocks */
	if (ufshcd_can_hibern8_during_gating(hba)) {
		ret = ufshcd_uic_hibern8_enter(hba);
		if (ret) {
			hba->clk_gating.state = CLKS_ON;
			dev_err(hba->dev, "%s: hibern8 enter failed %d\n",
					__func__, ret);
			trace_ufshcd_clk_gating(dev_name(hba->dev),
						hba->clk_gating.state);
			goto out;
		}
		ufshcd_set_link_hibern8(hba);
	}

	ufshcd_disable_irq(hba);

	ufshcd_setup_clocks(hba, false);

	/* Put the host controller in low power mode if possible */
	ufshcd_hba_vreg_set_lpm(hba);
	/*
	 * In case you are here to cancel this work the gating state
	 * would be marked as REQ_CLKS_ON. In this case keep the state
	 * as REQ_CLKS_ON which would anyway imply that clocks are off
	 * and a request to turn them on is pending. By doing this way,
	 * we keep the state machine in tact and this would ultimately
	 * prevent from doing cancel work multiple times when there are
	 * new requests arriving before the current cancel work is done.
	 */
	spin_lock_irqsave(hba->host->host_lock, flags);
	if (hba->clk_gating.state == REQ_CLKS_OFF) {
		hba->clk_gating.state = CLKS_OFF;
		trace_ufshcd_clk_gating(dev_name(hba->dev),
					hba->clk_gating.state);
	}
rel_lock:
	spin_unlock_irqrestore(hba->host->host_lock, flags);
out:
	return;
}

/* host lock must be held before calling this variant */
static void __ufshcd_release(struct ufs_hba *hba)
{
	if (!ufshcd_is_clkgating_allowed(hba))
		return;

	hba->clk_gating.active_reqs--;

	if (hba->clk_gating.active_reqs || hba->clk_gating.is_suspended ||
	    hba->ufshcd_state != UFSHCD_STATE_OPERATIONAL ||
	    hba->outstanding_tasks || !hba->clk_gating.is_initialized ||
	    hba->active_uic_cmd || hba->uic_async_done ||
	    hba->clk_gating.state == CLKS_OFF)
		return;

	hba->clk_gating.state = REQ_CLKS_OFF;
	trace_ufshcd_clk_gating(dev_name(hba->dev), hba->clk_gating.state);
	queue_delayed_work(hba->clk_gating.clk_gating_workq,
			   &hba->clk_gating.gate_work,
			   msecs_to_jiffies(hba->clk_gating.delay_ms));
}

void ufshcd_release(struct ufs_hba *hba)
{
	unsigned long flags;

	spin_lock_irqsave(hba->host->host_lock, flags);
	__ufshcd_release(hba);
	spin_unlock_irqrestore(hba->host->host_lock, flags);
}
EXPORT_SYMBOL_GPL(ufshcd_release);

static ssize_t ufshcd_clkgate_delay_show(struct device *dev,
		struct device_attribute *attr, char *buf)
{
	struct ufs_hba *hba = dev_get_drvdata(dev);

	return sysfs_emit(buf, "%lu\n", hba->clk_gating.delay_ms);
}

void ufshcd_clkgate_delay_set(struct device *dev, unsigned long value)
{
	struct ufs_hba *hba = dev_get_drvdata(dev);
	unsigned long flags;

	spin_lock_irqsave(hba->host->host_lock, flags);
	hba->clk_gating.delay_ms = value;
	spin_unlock_irqrestore(hba->host->host_lock, flags);
}
EXPORT_SYMBOL_GPL(ufshcd_clkgate_delay_set);

static ssize_t ufshcd_clkgate_delay_store(struct device *dev,
		struct device_attribute *attr, const char *buf, size_t count)
{
	unsigned long value;

	if (kstrtoul(buf, 0, &value))
		return -EINVAL;

	ufshcd_clkgate_delay_set(dev, value);
	return count;
}

static ssize_t ufshcd_clkgate_enable_show(struct device *dev,
		struct device_attribute *attr, char *buf)
{
	struct ufs_hba *hba = dev_get_drvdata(dev);

	return sysfs_emit(buf, "%d\n", hba->clk_gating.is_enabled);
}

static ssize_t ufshcd_clkgate_enable_store(struct device *dev,
		struct device_attribute *attr, const char *buf, size_t count)
{
	struct ufs_hba *hba = dev_get_drvdata(dev);
	unsigned long flags;
	u32 value;

	if (kstrtou32(buf, 0, &value))
		return -EINVAL;

	value = !!value;

	spin_lock_irqsave(hba->host->host_lock, flags);
	if (value == hba->clk_gating.is_enabled)
		goto out;

	if (value)
		__ufshcd_release(hba);
	else
		hba->clk_gating.active_reqs++;

	hba->clk_gating.is_enabled = value;
out:
	spin_unlock_irqrestore(hba->host->host_lock, flags);
	return count;
}

static void ufshcd_init_clk_gating_sysfs(struct ufs_hba *hba)
{
	hba->clk_gating.delay_attr.show = ufshcd_clkgate_delay_show;
	hba->clk_gating.delay_attr.store = ufshcd_clkgate_delay_store;
	sysfs_attr_init(&hba->clk_gating.delay_attr.attr);
	hba->clk_gating.delay_attr.attr.name = "clkgate_delay_ms";
	hba->clk_gating.delay_attr.attr.mode = 0644;
	if (device_create_file(hba->dev, &hba->clk_gating.delay_attr))
		dev_err(hba->dev, "Failed to create sysfs for clkgate_delay\n");

	hba->clk_gating.enable_attr.show = ufshcd_clkgate_enable_show;
	hba->clk_gating.enable_attr.store = ufshcd_clkgate_enable_store;
	sysfs_attr_init(&hba->clk_gating.enable_attr.attr);
	hba->clk_gating.enable_attr.attr.name = "clkgate_enable";
	hba->clk_gating.enable_attr.attr.mode = 0644;
	if (device_create_file(hba->dev, &hba->clk_gating.enable_attr))
		dev_err(hba->dev, "Failed to create sysfs for clkgate_enable\n");
}

static void ufshcd_remove_clk_gating_sysfs(struct ufs_hba *hba)
{
	if (hba->clk_gating.delay_attr.attr.name)
		device_remove_file(hba->dev, &hba->clk_gating.delay_attr);
	if (hba->clk_gating.enable_attr.attr.name)
		device_remove_file(hba->dev, &hba->clk_gating.enable_attr);
}

static void ufshcd_init_clk_gating(struct ufs_hba *hba)
{
	if (!ufshcd_is_clkgating_allowed(hba))
		return;

	hba->clk_gating.state = CLKS_ON;

	hba->clk_gating.delay_ms = 150;
	INIT_DELAYED_WORK(&hba->clk_gating.gate_work, ufshcd_gate_work);
	INIT_WORK(&hba->clk_gating.ungate_work, ufshcd_ungate_work);

	hba->clk_gating.clk_gating_workq = alloc_ordered_workqueue(
		"ufs_clk_gating_%d", WQ_MEM_RECLAIM | WQ_HIGHPRI,
		hba->host->host_no);

	ufshcd_init_clk_gating_sysfs(hba);

	hba->clk_gating.is_enabled = true;
	hba->clk_gating.is_initialized = true;
}

static void ufshcd_exit_clk_gating(struct ufs_hba *hba)
{
	if (!hba->clk_gating.is_initialized)
		return;

	ufshcd_remove_clk_gating_sysfs(hba);

	/* Ungate the clock if necessary. */
	ufshcd_hold(hba);
	hba->clk_gating.is_initialized = false;
	ufshcd_release(hba);

	destroy_workqueue(hba->clk_gating.clk_gating_workq);
}

static void ufshcd_clk_scaling_start_busy(struct ufs_hba *hba)
{
	bool queue_resume_work = false;
	ktime_t curr_t = ktime_get();
	unsigned long flags;

	if (!ufshcd_is_clkscaling_supported(hba))
		return;

	spin_lock_irqsave(hba->host->host_lock, flags);
	if (!hba->clk_scaling.active_reqs++)
		queue_resume_work = true;

	if (!hba->clk_scaling.is_enabled || hba->pm_op_in_progress) {
		spin_unlock_irqrestore(hba->host->host_lock, flags);
		return;
	}

	if (queue_resume_work)
		queue_work(hba->clk_scaling.workq,
			   &hba->clk_scaling.resume_work);

	if (!hba->clk_scaling.window_start_t) {
		hba->clk_scaling.window_start_t = curr_t;
		hba->clk_scaling.tot_busy_t = 0;
		hba->clk_scaling.is_busy_started = false;
	}

	if (!hba->clk_scaling.is_busy_started) {
		hba->clk_scaling.busy_start_t = curr_t;
		hba->clk_scaling.is_busy_started = true;
	}
	spin_unlock_irqrestore(hba->host->host_lock, flags);
}

static void ufshcd_clk_scaling_update_busy(struct ufs_hba *hba)
{
	struct ufs_clk_scaling *scaling = &hba->clk_scaling;
	unsigned long flags;

	if (!ufshcd_is_clkscaling_supported(hba))
		return;

	spin_lock_irqsave(hba->host->host_lock, flags);
	hba->clk_scaling.active_reqs--;
	if (!scaling->active_reqs && scaling->is_busy_started) {
		scaling->tot_busy_t += ktime_to_us(ktime_sub(ktime_get(),
					scaling->busy_start_t));
		scaling->busy_start_t = 0;
		scaling->is_busy_started = false;
	}
	spin_unlock_irqrestore(hba->host->host_lock, flags);
}

static inline int ufshcd_monitor_opcode2dir(u8 opcode)
{
	if (opcode == READ_6 || opcode == READ_10 || opcode == READ_16)
		return READ;
	else if (opcode == WRITE_6 || opcode == WRITE_10 || opcode == WRITE_16)
		return WRITE;
	else
		return -EINVAL;
}

static inline bool ufshcd_should_inform_monitor(struct ufs_hba *hba,
						struct ufshcd_lrb *lrbp)
{
	const struct ufs_hba_monitor *m = &hba->monitor;

	return (m->enabled && lrbp && lrbp->cmd &&
		(!m->chunk_size || m->chunk_size == lrbp->cmd->sdb.length) &&
		ktime_before(hba->monitor.enabled_ts, lrbp->issue_time_stamp));
}

static void ufshcd_start_monitor(struct ufs_hba *hba,
				 const struct ufshcd_lrb *lrbp)
{
	int dir = ufshcd_monitor_opcode2dir(*lrbp->cmd->cmnd);
	unsigned long flags;

	spin_lock_irqsave(hba->host->host_lock, flags);
	if (dir >= 0 && hba->monitor.nr_queued[dir]++ == 0)
		hba->monitor.busy_start_ts[dir] = ktime_get();
	spin_unlock_irqrestore(hba->host->host_lock, flags);
}

static void ufshcd_update_monitor(struct ufs_hba *hba, const struct ufshcd_lrb *lrbp)
{
	int dir = ufshcd_monitor_opcode2dir(*lrbp->cmd->cmnd);
	unsigned long flags;

	spin_lock_irqsave(hba->host->host_lock, flags);
	if (dir >= 0 && hba->monitor.nr_queued[dir] > 0) {
		const struct request *req = scsi_cmd_to_rq(lrbp->cmd);
		struct ufs_hba_monitor *m = &hba->monitor;
		ktime_t now, inc, lat;

		now = lrbp->compl_time_stamp;
		inc = ktime_sub(now, m->busy_start_ts[dir]);
		m->total_busy[dir] = ktime_add(m->total_busy[dir], inc);
		m->nr_sec_rw[dir] += blk_rq_sectors(req);

		/* Update latencies */
		m->nr_req[dir]++;
		lat = ktime_sub(now, lrbp->issue_time_stamp);
		m->lat_sum[dir] += lat;
		if (m->lat_max[dir] < lat || !m->lat_max[dir])
			m->lat_max[dir] = lat;
		if (m->lat_min[dir] > lat || !m->lat_min[dir])
			m->lat_min[dir] = lat;

		m->nr_queued[dir]--;
		/* Push forward the busy start of monitor */
		m->busy_start_ts[dir] = now;
	}
	spin_unlock_irqrestore(hba->host->host_lock, flags);
}

/**
 * ufshcd_send_command - Send SCSI or device management commands
 * @hba: per adapter instance
 * @task_tag: Task tag of the command
 * @hwq: pointer to hardware queue instance
 */
static inline
void ufshcd_send_command(struct ufs_hba *hba, unsigned int task_tag,
			 struct ufs_hw_queue *hwq)
{
	struct ufshcd_lrb *lrbp = &hba->lrb[task_tag];
	unsigned long flags;

	lrbp->issue_time_stamp = ktime_get();
	lrbp->issue_time_stamp_local_clock = local_clock();
	lrbp->compl_time_stamp = ktime_set(0, 0);
	lrbp->compl_time_stamp_local_clock = 0;
	ufshcd_add_command_trace(hba, task_tag, UFS_CMD_SEND);
	if (lrbp->cmd)
		ufshcd_clk_scaling_start_busy(hba);
	if (unlikely(ufshcd_should_inform_monitor(hba, lrbp)))
		ufshcd_start_monitor(hba, lrbp);

	if (hba->mcq_enabled) {
		int utrd_size = sizeof(struct utp_transfer_req_desc);
		struct utp_transfer_req_desc *src = lrbp->utr_descriptor_ptr;
		struct utp_transfer_req_desc *dest;

		spin_lock(&hwq->sq_lock);
		dest = hwq->sqe_base_addr + hwq->sq_tail_slot;
		memcpy(dest, src, utrd_size);
		ufshcd_inc_sq_tail(hwq);
		spin_unlock(&hwq->sq_lock);
	} else {
		spin_lock_irqsave(&hba->outstanding_lock, flags);
		if (hba->vops && hba->vops->setup_xfer_req)
			hba->vops->setup_xfer_req(hba, lrbp->task_tag,
						  !!lrbp->cmd);
		__set_bit(lrbp->task_tag, &hba->outstanding_reqs);
		ufshcd_writel(hba, 1 << lrbp->task_tag,
			      REG_UTP_TRANSFER_REQ_DOOR_BELL);
		spin_unlock_irqrestore(&hba->outstanding_lock, flags);
	}
}

/**
 * ufshcd_copy_sense_data - Copy sense data in case of check condition
 * @lrbp: pointer to local reference block
 */
static inline void ufshcd_copy_sense_data(struct ufshcd_lrb *lrbp)
{
	u8 *const sense_buffer = lrbp->cmd->sense_buffer;
	u16 resp_len;
	int len;

	resp_len = be16_to_cpu(lrbp->ucd_rsp_ptr->header.data_segment_length);
	if (sense_buffer && resp_len) {
		int len_to_copy;

		len = be16_to_cpu(lrbp->ucd_rsp_ptr->sr.sense_data_len);
		len_to_copy = min_t(int, UFS_SENSE_SIZE, len);

		memcpy(sense_buffer, lrbp->ucd_rsp_ptr->sr.sense_data,
		       len_to_copy);
	}
}

/**
 * ufshcd_copy_query_response() - Copy the Query Response and the data
 * descriptor
 * @hba: per adapter instance
 * @lrbp: pointer to local reference block
 *
 * Return: 0 upon success; < 0 upon failure.
 */
static
int ufshcd_copy_query_response(struct ufs_hba *hba, struct ufshcd_lrb *lrbp)
{
	struct ufs_query_res *query_res = &hba->dev_cmd.query.response;

	memcpy(&query_res->upiu_res, &lrbp->ucd_rsp_ptr->qr, QUERY_OSF_SIZE);

	/* Get the descriptor */
	if (hba->dev_cmd.query.descriptor &&
	    lrbp->ucd_rsp_ptr->qr.opcode == UPIU_QUERY_OPCODE_READ_DESC) {
		u8 *descp = (u8 *)lrbp->ucd_rsp_ptr +
				GENERAL_UPIU_REQUEST_SIZE;
		u16 resp_len;
		u16 buf_len;

		/* data segment length */
		resp_len = be16_to_cpu(lrbp->ucd_rsp_ptr->header
				       .data_segment_length);
		buf_len = be16_to_cpu(
				hba->dev_cmd.query.request.upiu_req.length);
		if (likely(buf_len >= resp_len)) {
			memcpy(hba->dev_cmd.query.descriptor, descp, resp_len);
		} else {
			dev_warn(hba->dev,
				 "%s: rsp size %d is bigger than buffer size %d",
				 __func__, resp_len, buf_len);
			return -EINVAL;
		}
	}

	return 0;
}

/**
 * ufshcd_hba_capabilities - Read controller capabilities
 * @hba: per adapter instance
 *
 * Return: 0 on success, negative on error.
 */
static inline int ufshcd_hba_capabilities(struct ufs_hba *hba)
{
	int err;

	hba->capabilities = ufshcd_readl(hba, REG_CONTROLLER_CAPABILITIES);

	/* nutrs and nutmrs are 0 based values */
	hba->nutrs = (hba->capabilities & MASK_TRANSFER_REQUESTS_SLOTS_SDB) + 1;
	hba->nutmrs =
	((hba->capabilities & MASK_TASK_MANAGEMENT_REQUEST_SLOTS) >> 16) + 1;
	hba->reserved_slot = hba->nutrs - 1;

	hba->nortt = FIELD_GET(MASK_NUMBER_OUTSTANDING_RTT, hba->capabilities) + 1;

	/* Read crypto capabilities */
	err = ufshcd_hba_init_crypto_capabilities(hba);
	if (err) {
		dev_err(hba->dev, "crypto setup failed\n");
		return err;
	}

	/*
	 * The UFSHCI 3.0 specification does not define MCQ_SUPPORT and
	 * LSDB_SUPPORT, but [31:29] as reserved bits with reset value 0s, which
	 * means we can simply read values regardless of version.
	 */
	hba->mcq_sup = FIELD_GET(MASK_MCQ_SUPPORT, hba->capabilities);
	/*
	 * 0h: legacy single doorbell support is available
	 * 1h: indicate that legacy single doorbell support has been removed
	 */
	if (!(hba->quirks & UFSHCD_QUIRK_BROKEN_LSDBS_CAP))
		hba->lsdb_sup = !FIELD_GET(MASK_LSDB_SUPPORT, hba->capabilities);
	else
		hba->lsdb_sup = true;

	if (!hba->mcq_sup)
		return 0;

	hba->mcq_capabilities = ufshcd_readl(hba, REG_MCQCAP);
	hba->ext_iid_sup = FIELD_GET(MASK_EXT_IID_SUPPORT,
				     hba->mcq_capabilities);

	return 0;
}

/**
 * ufshcd_ready_for_uic_cmd - Check if controller is ready
 *                            to accept UIC commands
 * @hba: per adapter instance
 *
 * Return: true on success, else false.
 */
static inline bool ufshcd_ready_for_uic_cmd(struct ufs_hba *hba)
{
	u32 val;
	int ret = read_poll_timeout(ufshcd_readl, val, val & UIC_COMMAND_READY,
				    500, uic_cmd_timeout * 1000, false, hba,
				    REG_CONTROLLER_STATUS);
	return ret == 0;
}

/**
 * ufshcd_get_upmcrs - Get the power mode change request status
 * @hba: Pointer to adapter instance
 *
 * This function gets the UPMCRS field of HCS register
 *
 * Return: value of UPMCRS field.
 */
static inline u8 ufshcd_get_upmcrs(struct ufs_hba *hba)
{
	return (ufshcd_readl(hba, REG_CONTROLLER_STATUS) >> 8) & 0x7;
}

/**
 * ufshcd_dispatch_uic_cmd - Dispatch an UIC command to the Unipro layer
 * @hba: per adapter instance
 * @uic_cmd: UIC command
 */
static inline void
ufshcd_dispatch_uic_cmd(struct ufs_hba *hba, struct uic_command *uic_cmd)
{
	lockdep_assert_held(&hba->uic_cmd_mutex);

	WARN_ON(hba->active_uic_cmd);

	hba->active_uic_cmd = uic_cmd;

	/* Write Args */
	ufshcd_writel(hba, uic_cmd->argument1, REG_UIC_COMMAND_ARG_1);
	ufshcd_writel(hba, uic_cmd->argument2, REG_UIC_COMMAND_ARG_2);
	ufshcd_writel(hba, uic_cmd->argument3, REG_UIC_COMMAND_ARG_3);

	ufshcd_add_uic_command_trace(hba, uic_cmd, UFS_CMD_SEND);

	/* Write UIC Cmd */
	ufshcd_writel(hba, uic_cmd->command & COMMAND_OPCODE_MASK,
		      REG_UIC_COMMAND);
}

/**
 * ufshcd_wait_for_uic_cmd - Wait for completion of an UIC command
 * @hba: per adapter instance
 * @uic_cmd: UIC command
 *
 * Return: 0 only if success.
 */
static int
ufshcd_wait_for_uic_cmd(struct ufs_hba *hba, struct uic_command *uic_cmd)
{
	int ret;
	unsigned long flags;

	lockdep_assert_held(&hba->uic_cmd_mutex);

	if (wait_for_completion_timeout(&uic_cmd->done,
					msecs_to_jiffies(uic_cmd_timeout))) {
		ret = uic_cmd->argument2 & MASK_UIC_COMMAND_RESULT;
	} else {
		ret = -ETIMEDOUT;
		dev_err(hba->dev,
			"uic cmd 0x%x with arg3 0x%x completion timeout\n",
			uic_cmd->command, uic_cmd->argument3);

		if (!uic_cmd->cmd_active) {
			dev_err(hba->dev, "%s: UIC cmd has been completed, return the result\n",
				__func__);
			ret = uic_cmd->argument2 & MASK_UIC_COMMAND_RESULT;
		}
	}

	spin_lock_irqsave(hba->host->host_lock, flags);
	hba->active_uic_cmd = NULL;
	spin_unlock_irqrestore(hba->host->host_lock, flags);

	return ret;
}

/**
 * __ufshcd_send_uic_cmd - Send UIC commands and retrieve the result
 * @hba: per adapter instance
 * @uic_cmd: UIC command
 *
 * Return: 0 only if success.
 */
static int
__ufshcd_send_uic_cmd(struct ufs_hba *hba, struct uic_command *uic_cmd)
{
	lockdep_assert_held(&hba->uic_cmd_mutex);

	if (!ufshcd_ready_for_uic_cmd(hba)) {
		dev_err(hba->dev,
			"Controller not ready to accept UIC commands\n");
		return -EIO;
	}

	init_completion(&uic_cmd->done);

	uic_cmd->cmd_active = 1;
	ufshcd_dispatch_uic_cmd(hba, uic_cmd);

	return 0;
}

/**
 * ufshcd_send_uic_cmd - Send UIC commands and retrieve the result
 * @hba: per adapter instance
 * @uic_cmd: UIC command
 *
 * Return: 0 only if success.
 */
int ufshcd_send_uic_cmd(struct ufs_hba *hba, struct uic_command *uic_cmd)
{
	int ret;

	if (hba->quirks & UFSHCD_QUIRK_BROKEN_UIC_CMD)
		return 0;

	ufshcd_hold(hba);
	mutex_lock(&hba->uic_cmd_mutex);
	ufshcd_add_delay_before_dme_cmd(hba);

	ret = __ufshcd_send_uic_cmd(hba, uic_cmd);
	if (!ret)
		ret = ufshcd_wait_for_uic_cmd(hba, uic_cmd);

	mutex_unlock(&hba->uic_cmd_mutex);

	ufshcd_release(hba);
	return ret;
}

/**
 * ufshcd_sgl_to_prdt - SG list to PRTD (Physical Region Description Table, 4DW format)
 * @hba:	per-adapter instance
 * @lrbp:	pointer to local reference block
 * @sg_entries:	The number of sg lists actually used
 * @sg_list:	Pointer to SG list
 */
static void ufshcd_sgl_to_prdt(struct ufs_hba *hba, struct ufshcd_lrb *lrbp, int sg_entries,
			       struct scatterlist *sg_list)
{
	struct ufshcd_sg_entry *prd;
	struct scatterlist *sg;
	int i;

	if (sg_entries) {

		if (hba->quirks & UFSHCD_QUIRK_PRDT_BYTE_GRAN)
			lrbp->utr_descriptor_ptr->prd_table_length =
				cpu_to_le16(sg_entries * ufshcd_sg_entry_size(hba));
		else
			lrbp->utr_descriptor_ptr->prd_table_length = cpu_to_le16(sg_entries);

		prd = lrbp->ucd_prdt_ptr;

		for_each_sg(sg_list, sg, sg_entries, i) {
			const unsigned int len = sg_dma_len(sg);

			/*
			 * From the UFSHCI spec: "Data Byte Count (DBC): A '0'
			 * based value that indicates the length, in bytes, of
			 * the data block. A maximum of length of 256KB may
			 * exist for any entry. Bits 1:0 of this field shall be
			 * 11b to indicate Dword granularity. A value of '3'
			 * indicates 4 bytes, '7' indicates 8 bytes, etc."
			 */
			WARN_ONCE(len > SZ_256K, "len = %#x\n", len);
			prd->size = cpu_to_le32(len - 1);
			prd->addr = cpu_to_le64(sg->dma_address);
			prd->reserved = 0;
			prd = (void *)prd + ufshcd_sg_entry_size(hba);
		}
	} else {
		lrbp->utr_descriptor_ptr->prd_table_length = 0;
	}
}

/**
 * ufshcd_map_sg - Map scatter-gather list to prdt
 * @hba: per adapter instance
 * @lrbp: pointer to local reference block
 *
 * Return: 0 in case of success, non-zero value in case of failure.
 */
static int ufshcd_map_sg(struct ufs_hba *hba, struct ufshcd_lrb *lrbp)
{
	struct scsi_cmnd *cmd = lrbp->cmd;
	int sg_segments = scsi_dma_map(cmd);

	if (sg_segments < 0)
		return sg_segments;

	ufshcd_sgl_to_prdt(hba, lrbp, sg_segments, scsi_sglist(cmd));

	return ufshcd_crypto_fill_prdt(hba, lrbp);
}

/**
 * ufshcd_enable_intr - enable interrupts
 * @hba: per adapter instance
 * @intrs: interrupt bits
 */
static void ufshcd_enable_intr(struct ufs_hba *hba, u32 intrs)
{
	u32 set = ufshcd_readl(hba, REG_INTERRUPT_ENABLE);

	set |= intrs;
	ufshcd_writel(hba, set, REG_INTERRUPT_ENABLE);
}

/**
 * ufshcd_disable_intr - disable interrupts
 * @hba: per adapter instance
 * @intrs: interrupt bits
 */
static void ufshcd_disable_intr(struct ufs_hba *hba, u32 intrs)
{
	u32 set = ufshcd_readl(hba, REG_INTERRUPT_ENABLE);

	set &= ~intrs;
	ufshcd_writel(hba, set, REG_INTERRUPT_ENABLE);
}

/**
 * ufshcd_prepare_req_desc_hdr - Fill UTP Transfer request descriptor header according to request
 * descriptor according to request
 * @hba: per adapter instance
 * @lrbp: pointer to local reference block
 * @upiu_flags: flags required in the header
 * @cmd_dir: requests data direction
 * @ehs_length: Total EHS Length (in 32‐bytes units of all Extra Header Segments)
 */
static void
ufshcd_prepare_req_desc_hdr(struct ufs_hba *hba, struct ufshcd_lrb *lrbp,
			    u8 *upiu_flags, enum dma_data_direction cmd_dir,
			    int ehs_length)
{
	struct utp_transfer_req_desc *req_desc = lrbp->utr_descriptor_ptr;
	struct request_desc_header *h = &req_desc->header;
	enum utp_data_direction data_direction;

	lrbp->command_type = UTP_CMD_TYPE_UFS_STORAGE;

	*h = (typeof(*h)){ };

	if (cmd_dir == DMA_FROM_DEVICE) {
		data_direction = UTP_DEVICE_TO_HOST;
		*upiu_flags = UPIU_CMD_FLAGS_READ;
	} else if (cmd_dir == DMA_TO_DEVICE) {
		data_direction = UTP_HOST_TO_DEVICE;
		*upiu_flags = UPIU_CMD_FLAGS_WRITE;
	} else {
		data_direction = UTP_NO_DATA_TRANSFER;
		*upiu_flags = UPIU_CMD_FLAGS_NONE;
	}

	h->command_type = lrbp->command_type;
	h->data_direction = data_direction;
	h->ehs_length = ehs_length;

	if (lrbp->intr_cmd)
		h->interrupt = 1;

	/* Prepare crypto related dwords */
	ufshcd_prepare_req_desc_hdr_crypto(lrbp, h);

	/*
	 * assigning invalid value for command status. Controller
	 * updates OCS on command completion, with the command
	 * status
	 */
	h->ocs = OCS_INVALID_COMMAND_STATUS;

	req_desc->prd_table_length = 0;
}

/**
 * ufshcd_prepare_utp_scsi_cmd_upiu() - fills the utp_transfer_req_desc,
 * for scsi commands
 * @lrbp: local reference block pointer
 * @upiu_flags: flags
 */
static
void ufshcd_prepare_utp_scsi_cmd_upiu(struct ufshcd_lrb *lrbp, u8 upiu_flags)
{
	struct scsi_cmnd *cmd = lrbp->cmd;
	struct utp_upiu_req *ucd_req_ptr = lrbp->ucd_req_ptr;
	unsigned short cdb_len;

	ucd_req_ptr->header = (struct utp_upiu_header){
		.transaction_code = UPIU_TRANSACTION_COMMAND,
		.flags = upiu_flags,
		.lun = lrbp->lun,
		.task_tag = lrbp->task_tag,
		.command_set_type = UPIU_COMMAND_SET_TYPE_SCSI,
	};

	WARN_ON_ONCE(ucd_req_ptr->header.task_tag != lrbp->task_tag);

	ucd_req_ptr->sc.exp_data_transfer_len = cpu_to_be32(cmd->sdb.length);

	cdb_len = min_t(unsigned short, cmd->cmd_len, UFS_CDB_SIZE);
	memcpy(ucd_req_ptr->sc.cdb, cmd->cmnd, cdb_len);

	memset(lrbp->ucd_rsp_ptr, 0, sizeof(struct utp_upiu_rsp));
}

/**
 * ufshcd_prepare_utp_query_req_upiu() - fill the utp_transfer_req_desc for query request
 * @hba: UFS hba
 * @lrbp: local reference block pointer
 * @upiu_flags: flags
 */
static void ufshcd_prepare_utp_query_req_upiu(struct ufs_hba *hba,
				struct ufshcd_lrb *lrbp, u8 upiu_flags)
{
	struct utp_upiu_req *ucd_req_ptr = lrbp->ucd_req_ptr;
	struct ufs_query *query = &hba->dev_cmd.query;
	u16 len = be16_to_cpu(query->request.upiu_req.length);

	/* Query request header */
	ucd_req_ptr->header = (struct utp_upiu_header){
		.transaction_code = UPIU_TRANSACTION_QUERY_REQ,
		.flags = upiu_flags,
		.lun = lrbp->lun,
		.task_tag = lrbp->task_tag,
		.query_function = query->request.query_func,
		/* Data segment length only need for WRITE_DESC */
		.data_segment_length =
			query->request.upiu_req.opcode ==
					UPIU_QUERY_OPCODE_WRITE_DESC ?
				cpu_to_be16(len) :
				0,
	};

	/* Copy the Query Request buffer as is */
	memcpy(&ucd_req_ptr->qr, &query->request.upiu_req,
			QUERY_OSF_SIZE);

	/* Copy the Descriptor */
	if (query->request.upiu_req.opcode == UPIU_QUERY_OPCODE_WRITE_DESC)
		memcpy(ucd_req_ptr + 1, query->descriptor, len);

	memset(lrbp->ucd_rsp_ptr, 0, sizeof(struct utp_upiu_rsp));
}

static inline void ufshcd_prepare_utp_nop_upiu(struct ufshcd_lrb *lrbp)
{
	struct utp_upiu_req *ucd_req_ptr = lrbp->ucd_req_ptr;

	memset(ucd_req_ptr, 0, sizeof(struct utp_upiu_req));

	ucd_req_ptr->header = (struct utp_upiu_header){
		.transaction_code = UPIU_TRANSACTION_NOP_OUT,
		.task_tag = lrbp->task_tag,
	};

	memset(lrbp->ucd_rsp_ptr, 0, sizeof(struct utp_upiu_rsp));
}

/**
 * ufshcd_compose_devman_upiu - UFS Protocol Information Unit(UPIU)
 *			     for Device Management Purposes
 * @hba: per adapter instance
 * @lrbp: pointer to local reference block
 *
 * Return: 0 upon success; < 0 upon failure.
 */
static int ufshcd_compose_devman_upiu(struct ufs_hba *hba,
				      struct ufshcd_lrb *lrbp)
{
	u8 upiu_flags;
	int ret = 0;

	ufshcd_prepare_req_desc_hdr(hba, lrbp, &upiu_flags, DMA_NONE, 0);

	if (hba->dev_cmd.type == DEV_CMD_TYPE_QUERY)
		ufshcd_prepare_utp_query_req_upiu(hba, lrbp, upiu_flags);
	else if (hba->dev_cmd.type == DEV_CMD_TYPE_NOP)
		ufshcd_prepare_utp_nop_upiu(lrbp);
	else
		ret = -EINVAL;

	return ret;
}

/**
 * ufshcd_comp_scsi_upiu - UFS Protocol Information Unit(UPIU)
 *			   for SCSI Purposes
 * @hba: per adapter instance
 * @lrbp: pointer to local reference block
 */
static void ufshcd_comp_scsi_upiu(struct ufs_hba *hba, struct ufshcd_lrb *lrbp)
{
	struct request *rq = scsi_cmd_to_rq(lrbp->cmd);
	unsigned int ioprio_class = IOPRIO_PRIO_CLASS(req_get_ioprio(rq));
	u8 upiu_flags;

	ufshcd_prepare_req_desc_hdr(hba, lrbp, &upiu_flags, lrbp->cmd->sc_data_direction, 0);
	if (ioprio_class == IOPRIO_CLASS_RT)
		upiu_flags |= UPIU_CMD_FLAGS_CP;
	ufshcd_prepare_utp_scsi_cmd_upiu(lrbp, upiu_flags);
}

static void __ufshcd_setup_cmd(struct ufshcd_lrb *lrbp, struct scsi_cmnd *cmd, u8 lun, int tag)
{
	memset(lrbp->ucd_req_ptr, 0, sizeof(*lrbp->ucd_req_ptr));

	lrbp->cmd = cmd;
	lrbp->task_tag = tag;
	lrbp->lun = lun;
	ufshcd_prepare_lrbp_crypto(cmd ? scsi_cmd_to_rq(cmd) : NULL, lrbp);
}

static void ufshcd_setup_scsi_cmd(struct ufs_hba *hba, struct ufshcd_lrb *lrbp,
				  struct scsi_cmnd *cmd, u8 lun, int tag)
{
	__ufshcd_setup_cmd(lrbp, cmd, lun, tag);
	lrbp->intr_cmd = !ufshcd_is_intr_aggr_allowed(hba);
	lrbp->req_abort_skip = false;

	ufshcd_comp_scsi_upiu(hba, lrbp);
}

/**
 * ufshcd_upiu_wlun_to_scsi_wlun - maps UPIU W-LUN id to SCSI W-LUN ID
 * @upiu_wlun_id: UPIU W-LUN id
 *
 * Return: SCSI W-LUN id.
 */
static inline u16 ufshcd_upiu_wlun_to_scsi_wlun(u8 upiu_wlun_id)
{
	return (upiu_wlun_id & ~UFS_UPIU_WLUN_ID) | SCSI_W_LUN_BASE;
}

static inline bool is_device_wlun(struct scsi_device *sdev)
{
	return sdev->lun ==
		ufshcd_upiu_wlun_to_scsi_wlun(UFS_UPIU_UFS_DEVICE_WLUN);
}

/*
 * Associate the UFS controller queue with the default and poll HCTX types.
 * Initialize the mq_map[] arrays.
 */
static void ufshcd_map_queues(struct Scsi_Host *shost)
{
	struct ufs_hba *hba = shost_priv(shost);
	int i, queue_offset = 0;

	if (!is_mcq_supported(hba)) {
		hba->nr_queues[HCTX_TYPE_DEFAULT] = 1;
		hba->nr_queues[HCTX_TYPE_READ] = 0;
		hba->nr_queues[HCTX_TYPE_POLL] = 1;
		hba->nr_hw_queues = 1;
	}

	for (i = 0; i < shost->nr_maps; i++) {
		struct blk_mq_queue_map *map = &shost->tag_set.map[i];

		map->nr_queues = hba->nr_queues[i];
		if (!map->nr_queues)
			continue;
		map->queue_offset = queue_offset;
		if (i == HCTX_TYPE_POLL && !is_mcq_supported(hba))
			map->queue_offset = 0;

		blk_mq_map_queues(map);
		queue_offset += map->nr_queues;
	}
}

static void ufshcd_init_lrb(struct ufs_hba *hba, struct ufshcd_lrb *lrb, int i)
{
	struct utp_transfer_cmd_desc *cmd_descp = (void *)hba->ucdl_base_addr +
		i * ufshcd_get_ucd_size(hba);
	struct utp_transfer_req_desc *utrdlp = hba->utrdl_base_addr;
	dma_addr_t cmd_desc_element_addr = hba->ucdl_dma_addr +
		i * ufshcd_get_ucd_size(hba);
	u16 response_offset = le16_to_cpu(utrdlp[i].response_upiu_offset);
	u16 prdt_offset = le16_to_cpu(utrdlp[i].prd_table_offset);

	lrb->utr_descriptor_ptr = utrdlp + i;
	lrb->utrd_dma_addr = hba->utrdl_dma_addr +
		i * sizeof(struct utp_transfer_req_desc);
	lrb->ucd_req_ptr = (struct utp_upiu_req *)cmd_descp->command_upiu;
	lrb->ucd_req_dma_addr = cmd_desc_element_addr;
	lrb->ucd_rsp_ptr = (struct utp_upiu_rsp *)cmd_descp->response_upiu;
	lrb->ucd_rsp_dma_addr = cmd_desc_element_addr + response_offset;
	lrb->ucd_prdt_ptr = (struct ufshcd_sg_entry *)cmd_descp->prd_table;
	lrb->ucd_prdt_dma_addr = cmd_desc_element_addr + prdt_offset;
}

/**
 * ufshcd_queuecommand - main entry point for SCSI requests
 * @host: SCSI host pointer
 * @cmd: command from SCSI Midlayer
 *
 * Return: 0 for success, non-zero in case of failure.
 */
static int ufshcd_queuecommand(struct Scsi_Host *host, struct scsi_cmnd *cmd)
{
	struct ufs_hba *hba = shost_priv(host);
	int tag = scsi_cmd_to_rq(cmd)->tag;
	struct ufshcd_lrb *lrbp;
	int err = 0;
	struct ufs_hw_queue *hwq = NULL;

	switch (hba->ufshcd_state) {
	case UFSHCD_STATE_OPERATIONAL:
		break;
	case UFSHCD_STATE_EH_SCHEDULED_NON_FATAL:
		/*
		 * SCSI error handler can call ->queuecommand() while UFS error
		 * handler is in progress. Error interrupts could change the
		 * state from UFSHCD_STATE_RESET to
		 * UFSHCD_STATE_EH_SCHEDULED_NON_FATAL. Prevent requests
		 * being issued in that case.
		 */
		if (ufshcd_eh_in_progress(hba)) {
			err = SCSI_MLQUEUE_HOST_BUSY;
			goto out;
		}
		break;
	case UFSHCD_STATE_EH_SCHEDULED_FATAL:
		/*
		 * pm_runtime_get_sync() is used at error handling preparation
		 * stage. If a scsi cmd, e.g. the SSU cmd, is sent from hba's
		 * PM ops, it can never be finished if we let SCSI layer keep
		 * retrying it, which gets err handler stuck forever. Neither
		 * can we let the scsi cmd pass through, because UFS is in bad
		 * state, the scsi cmd may eventually time out, which will get
		 * err handler blocked for too long. So, just fail the scsi cmd
		 * sent from PM ops, err handler can recover PM error anyways.
		 */
		if (hba->pm_op_in_progress) {
			hba->force_reset = true;
			set_host_byte(cmd, DID_BAD_TARGET);
			scsi_done(cmd);
			goto out;
		}
		fallthrough;
	case UFSHCD_STATE_RESET:
		err = SCSI_MLQUEUE_HOST_BUSY;
		goto out;
	case UFSHCD_STATE_ERROR:
		set_host_byte(cmd, DID_ERROR);
		scsi_done(cmd);
		goto out;
	}

	hba->req_abort_count = 0;

	ufshcd_hold(hba);

	lrbp = &hba->lrb[tag];

	ufshcd_setup_scsi_cmd(hba, lrbp, cmd, ufshcd_scsi_to_upiu_lun(cmd->device->lun), tag);

	err = ufshcd_map_sg(hba, lrbp);
	if (err) {
		ufshcd_release(hba);
		goto out;
	}

	if (hba->mcq_enabled)
		hwq = ufshcd_mcq_req_to_hwq(hba, scsi_cmd_to_rq(cmd));

	ufshcd_send_command(hba, tag, hwq);

out:
	if (ufs_trigger_eh(hba)) {
		unsigned long flags;

		spin_lock_irqsave(hba->host->host_lock, flags);
		ufshcd_schedule_eh_work(hba);
		spin_unlock_irqrestore(hba->host->host_lock, flags);
	}

	return err;
}

static void ufshcd_setup_dev_cmd(struct ufs_hba *hba, struct ufshcd_lrb *lrbp,
			     enum dev_cmd_type cmd_type, u8 lun, int tag)
{
	__ufshcd_setup_cmd(lrbp, NULL, lun, tag);
	lrbp->intr_cmd = true; /* No interrupt aggregation */
	hba->dev_cmd.type = cmd_type;
}

static int ufshcd_compose_dev_cmd(struct ufs_hba *hba,
		struct ufshcd_lrb *lrbp, enum dev_cmd_type cmd_type, int tag)
{
	ufshcd_setup_dev_cmd(hba, lrbp, cmd_type, 0, tag);

	return ufshcd_compose_devman_upiu(hba, lrbp);
}

/*
 * Check with the block layer if the command is inflight
 * @cmd: command to check.
 *
 * Return: true if command is inflight; false if not.
 */
bool ufshcd_cmd_inflight(struct scsi_cmnd *cmd)
{
	return cmd && blk_mq_rq_state(scsi_cmd_to_rq(cmd)) == MQ_RQ_IN_FLIGHT;
}

/*
 * Clear the pending command in the controller and wait until
 * the controller confirms that the command has been cleared.
 * @hba: per adapter instance
 * @task_tag: The tag number of the command to be cleared.
 */
static int ufshcd_clear_cmd(struct ufs_hba *hba, u32 task_tag)
{
	u32 mask;
	int err;

	if (hba->mcq_enabled) {
		/*
		 * MCQ mode. Clean up the MCQ resources similar to
		 * what the ufshcd_utrl_clear() does for SDB mode.
		 */
		err = ufshcd_mcq_sq_cleanup(hba, task_tag);
		if (err) {
			dev_err(hba->dev, "%s: failed tag=%d. err=%d\n",
				__func__, task_tag, err);
			return err;
		}
		return 0;
	}

	mask = 1U << task_tag;

	/* clear outstanding transaction before retry */
	ufshcd_utrl_clear(hba, mask);

	/*
	 * wait for h/w to clear corresponding bit in door-bell.
	 * max. wait is 1 sec.
	 */
	return ufshcd_wait_for_register(hba, REG_UTP_TRANSFER_REQ_DOOR_BELL,
					mask, ~mask, 1000, 1000);
}

/**
 * ufshcd_dev_cmd_completion() - handles device management command responses
 * @hba: per adapter instance
 * @lrbp: pointer to local reference block
 *
 * Return: 0 upon success; < 0 upon failure.
 */
static int
ufshcd_dev_cmd_completion(struct ufs_hba *hba, struct ufshcd_lrb *lrbp)
{
	enum upiu_response_transaction resp;
	int err = 0;

	hba->ufs_stats.last_hibern8_exit_tstamp = ktime_set(0, 0);
	resp = ufshcd_get_req_rsp(lrbp->ucd_rsp_ptr);

	switch (resp) {
	case UPIU_TRANSACTION_NOP_IN:
		if (hba->dev_cmd.type != DEV_CMD_TYPE_NOP) {
			err = -EINVAL;
			dev_err(hba->dev, "%s: unexpected response %x\n",
					__func__, resp);
		}
		break;
	case UPIU_TRANSACTION_QUERY_RSP: {
		u8 response = lrbp->ucd_rsp_ptr->header.response;

		if (response == 0)
			err = ufshcd_copy_query_response(hba, lrbp);
		break;
	}
	case UPIU_TRANSACTION_REJECT_UPIU:
		/* TODO: handle Reject UPIU Response */
		err = -EPERM;
		dev_err(hba->dev, "%s: Reject UPIU not fully implemented\n",
				__func__);
		break;
	case UPIU_TRANSACTION_RESPONSE:
		if (hba->dev_cmd.type != DEV_CMD_TYPE_RPMB) {
			err = -EINVAL;
			dev_err(hba->dev, "%s: unexpected response %x\n", __func__, resp);
		}
		break;
	default:
		err = -EINVAL;
		dev_err(hba->dev, "%s: Invalid device management cmd response: %x\n",
				__func__, resp);
		break;
	}

	return err;
}

static int ufshcd_wait_for_dev_cmd(struct ufs_hba *hba,
		struct ufshcd_lrb *lrbp, int max_timeout)
{
	unsigned long time_left = msecs_to_jiffies(max_timeout);
	unsigned long flags;
	bool pending;
	int err;

retry:
	time_left = wait_for_completion_timeout(hba->dev_cmd.complete,
						time_left);

	if (likely(time_left)) {
		/*
		 * The completion handler called complete() and the caller of
		 * this function still owns the @lrbp tag so the code below does
		 * not trigger any race conditions.
		 */
		hba->dev_cmd.complete = NULL;
		err = ufshcd_get_tr_ocs(lrbp, NULL);
		if (!err)
			err = ufshcd_dev_cmd_completion(hba, lrbp);
	} else {
		err = -ETIMEDOUT;
		dev_dbg(hba->dev, "%s: dev_cmd request timedout, tag %d\n",
			__func__, lrbp->task_tag);

		/* MCQ mode */
		if (hba->mcq_enabled) {
			/* successfully cleared the command, retry if needed */
			if (ufshcd_clear_cmd(hba, lrbp->task_tag) == 0)
				err = -EAGAIN;
			hba->dev_cmd.complete = NULL;
			return err;
		}

		/* SDB mode */
		if (ufshcd_clear_cmd(hba, lrbp->task_tag) == 0) {
			/* successfully cleared the command, retry if needed */
			err = -EAGAIN;
			/*
			 * Since clearing the command succeeded we also need to
			 * clear the task tag bit from the outstanding_reqs
			 * variable.
			 */
			spin_lock_irqsave(&hba->outstanding_lock, flags);
			pending = test_bit(lrbp->task_tag,
					   &hba->outstanding_reqs);
			if (pending) {
				hba->dev_cmd.complete = NULL;
				__clear_bit(lrbp->task_tag,
					    &hba->outstanding_reqs);
			}
			spin_unlock_irqrestore(&hba->outstanding_lock, flags);

			if (!pending) {
				/*
				 * The completion handler ran while we tried to
				 * clear the command.
				 */
				time_left = 1;
				goto retry;
			}
		} else {
			dev_err(hba->dev, "%s: failed to clear tag %d\n",
				__func__, lrbp->task_tag);

			spin_lock_irqsave(&hba->outstanding_lock, flags);
			pending = test_bit(lrbp->task_tag,
					   &hba->outstanding_reqs);
			if (pending)
				hba->dev_cmd.complete = NULL;
			spin_unlock_irqrestore(&hba->outstanding_lock, flags);

			if (!pending) {
				/*
				 * The completion handler ran while we tried to
				 * clear the command.
				 */
				time_left = 1;
				goto retry;
			}
		}
	}

	return err;
}

static void ufshcd_dev_man_lock(struct ufs_hba *hba)
{
	ufshcd_hold(hba);
	mutex_lock(&hba->dev_cmd.lock);
	down_read(&hba->clk_scaling_lock);
}

static void ufshcd_dev_man_unlock(struct ufs_hba *hba)
{
	up_read(&hba->clk_scaling_lock);
	mutex_unlock(&hba->dev_cmd.lock);
	ufshcd_release(hba);
}

static int ufshcd_issue_dev_cmd(struct ufs_hba *hba, struct ufshcd_lrb *lrbp,
			  const u32 tag, int timeout)
{
	DECLARE_COMPLETION_ONSTACK(wait);
	int err;

	hba->dev_cmd.complete = &wait;

	ufshcd_add_query_upiu_trace(hba, UFS_QUERY_SEND, lrbp->ucd_req_ptr);

	ufshcd_send_command(hba, tag, hba->dev_cmd_queue);
	err = ufshcd_wait_for_dev_cmd(hba, lrbp, timeout);

	ufshcd_add_query_upiu_trace(hba, err ? UFS_QUERY_ERR : UFS_QUERY_COMP,
				    (struct utp_upiu_req *)lrbp->ucd_rsp_ptr);

	return err;
}

/**
 * ufshcd_exec_dev_cmd - API for sending device management requests
 * @hba: UFS hba
 * @cmd_type: specifies the type (NOP, Query...)
 * @timeout: timeout in milliseconds
 *
 * Return: 0 upon success; < 0 upon failure.
 *
 * NOTE: Since there is only one available tag for device management commands,
 * it is expected you hold the hba->dev_cmd.lock mutex.
 */
static int ufshcd_exec_dev_cmd(struct ufs_hba *hba,
		enum dev_cmd_type cmd_type, int timeout)
{
	const u32 tag = hba->reserved_slot;
	struct ufshcd_lrb *lrbp = &hba->lrb[tag];
	int err;

	/* Protects use of hba->reserved_slot. */
	lockdep_assert_held(&hba->dev_cmd.lock);

	err = ufshcd_compose_dev_cmd(hba, lrbp, cmd_type, tag);
	if (unlikely(err))
		return err;

	return ufshcd_issue_dev_cmd(hba, lrbp, tag, timeout);
}

/**
 * ufshcd_init_query() - init the query response and request parameters
 * @hba: per-adapter instance
 * @request: address of the request pointer to be initialized
 * @response: address of the response pointer to be initialized
 * @opcode: operation to perform
 * @idn: flag idn to access
 * @index: LU number to access
 * @selector: query/flag/descriptor further identification
 */
static inline void ufshcd_init_query(struct ufs_hba *hba,
		struct ufs_query_req **request, struct ufs_query_res **response,
		enum query_opcode opcode, u8 idn, u8 index, u8 selector)
{
	*request = &hba->dev_cmd.query.request;
	*response = &hba->dev_cmd.query.response;
	memset(*request, 0, sizeof(struct ufs_query_req));
	memset(*response, 0, sizeof(struct ufs_query_res));
	(*request)->upiu_req.opcode = opcode;
	(*request)->upiu_req.idn = idn;
	(*request)->upiu_req.index = index;
	(*request)->upiu_req.selector = selector;
}

static int ufshcd_query_flag_retry(struct ufs_hba *hba,
	enum query_opcode opcode, enum flag_idn idn, u8 index, bool *flag_res)
{
	int ret;
	int retries;

	for (retries = 0; retries < QUERY_REQ_RETRIES; retries++) {
		ret = ufshcd_query_flag(hba, opcode, idn, index, flag_res);
		if (ret)
			dev_dbg(hba->dev,
				"%s: failed with error %d, retries %d\n",
				__func__, ret, retries);
		else
			break;
	}

	if (ret)
		dev_err(hba->dev,
			"%s: query flag, opcode %d, idn %d, failed with error %d after %d retries\n",
			__func__, opcode, idn, ret, retries);
	return ret;
}

/**
 * ufshcd_query_flag() - API function for sending flag query requests
 * @hba: per-adapter instance
 * @opcode: flag query to perform
 * @idn: flag idn to access
 * @index: flag index to access
 * @flag_res: the flag value after the query request completes
 *
 * Return: 0 for success, non-zero in case of failure.
 */
int ufshcd_query_flag(struct ufs_hba *hba, enum query_opcode opcode,
			enum flag_idn idn, u8 index, bool *flag_res)
{
	struct ufs_query_req *request = NULL;
	struct ufs_query_res *response = NULL;
	int err, selector = 0;
	int timeout = QUERY_REQ_TIMEOUT;

	BUG_ON(!hba);

	ufshcd_dev_man_lock(hba);

	ufshcd_init_query(hba, &request, &response, opcode, idn, index,
			selector);

	switch (opcode) {
	case UPIU_QUERY_OPCODE_SET_FLAG:
	case UPIU_QUERY_OPCODE_CLEAR_FLAG:
	case UPIU_QUERY_OPCODE_TOGGLE_FLAG:
		request->query_func = UPIU_QUERY_FUNC_STANDARD_WRITE_REQUEST;
		break;
	case UPIU_QUERY_OPCODE_READ_FLAG:
		request->query_func = UPIU_QUERY_FUNC_STANDARD_READ_REQUEST;
		if (!flag_res) {
			/* No dummy reads */
			dev_err(hba->dev, "%s: Invalid argument for read request\n",
					__func__);
			err = -EINVAL;
			goto out_unlock;
		}
		break;
	default:
		dev_err(hba->dev,
			"%s: Expected query flag opcode but got = %d\n",
			__func__, opcode);
		err = -EINVAL;
		goto out_unlock;
	}

	err = ufshcd_exec_dev_cmd(hba, DEV_CMD_TYPE_QUERY, timeout);

	if (err) {
		dev_err(hba->dev,
			"%s: Sending flag query for idn %d failed, err = %d\n",
			__func__, idn, err);
		goto out_unlock;
	}

	if (flag_res)
		*flag_res = (be32_to_cpu(response->upiu_res.value) &
				MASK_QUERY_UPIU_FLAG_LOC) & 0x1;

out_unlock:
	ufshcd_dev_man_unlock(hba);
	return err;
}

/**
 * ufshcd_query_attr - API function for sending attribute requests
 * @hba: per-adapter instance
 * @opcode: attribute opcode
 * @idn: attribute idn to access
 * @index: index field
 * @selector: selector field
 * @attr_val: the attribute value after the query request completes
 *
 * Return: 0 for success, non-zero in case of failure.
*/
int ufshcd_query_attr(struct ufs_hba *hba, enum query_opcode opcode,
		      enum attr_idn idn, u8 index, u8 selector, u32 *attr_val)
{
	struct ufs_query_req *request = NULL;
	struct ufs_query_res *response = NULL;
	int err;

	BUG_ON(!hba);

	if (!attr_val) {
		dev_err(hba->dev, "%s: attribute value required for opcode 0x%x\n",
				__func__, opcode);
		return -EINVAL;
	}

	ufshcd_dev_man_lock(hba);

	ufshcd_init_query(hba, &request, &response, opcode, idn, index,
			selector);

	switch (opcode) {
	case UPIU_QUERY_OPCODE_WRITE_ATTR:
		request->query_func = UPIU_QUERY_FUNC_STANDARD_WRITE_REQUEST;
		request->upiu_req.value = cpu_to_be32(*attr_val);
		break;
	case UPIU_QUERY_OPCODE_READ_ATTR:
		request->query_func = UPIU_QUERY_FUNC_STANDARD_READ_REQUEST;
		break;
	default:
		dev_err(hba->dev, "%s: Expected query attr opcode but got = 0x%.2x\n",
				__func__, opcode);
		err = -EINVAL;
		goto out_unlock;
	}

	err = ufshcd_exec_dev_cmd(hba, DEV_CMD_TYPE_QUERY, QUERY_REQ_TIMEOUT);

	if (err) {
		dev_err(hba->dev, "%s: opcode 0x%.2x for idn %d failed, index %d, err = %d\n",
				__func__, opcode, idn, index, err);
		goto out_unlock;
	}

	*attr_val = be32_to_cpu(response->upiu_res.value);

out_unlock:
	ufshcd_dev_man_unlock(hba);
	return err;
}

/**
 * ufshcd_query_attr_retry() - API function for sending query
 * attribute with retries
 * @hba: per-adapter instance
 * @opcode: attribute opcode
 * @idn: attribute idn to access
 * @index: index field
 * @selector: selector field
 * @attr_val: the attribute value after the query request
 * completes
 *
 * Return: 0 for success, non-zero in case of failure.
*/
int ufshcd_query_attr_retry(struct ufs_hba *hba,
	enum query_opcode opcode, enum attr_idn idn, u8 index, u8 selector,
	u32 *attr_val)
{
	int ret = 0;
	u32 retries;

	for (retries = QUERY_REQ_RETRIES; retries > 0; retries--) {
		ret = ufshcd_query_attr(hba, opcode, idn, index,
						selector, attr_val);
		if (ret)
			dev_dbg(hba->dev, "%s: failed with error %d, retries %d\n",
				__func__, ret, retries);
		else
			break;
	}

	if (ret)
		dev_err(hba->dev,
			"%s: query attribute, idn %d, failed with error %d after %d retries\n",
			__func__, idn, ret, QUERY_REQ_RETRIES);
	return ret;
}

static int __ufshcd_query_descriptor(struct ufs_hba *hba,
			enum query_opcode opcode, enum desc_idn idn, u8 index,
			u8 selector, u8 *desc_buf, int *buf_len)
{
	struct ufs_query_req *request = NULL;
	struct ufs_query_res *response = NULL;
	int err;

	BUG_ON(!hba);

	if (!desc_buf) {
		dev_err(hba->dev, "%s: descriptor buffer required for opcode 0x%x\n",
				__func__, opcode);
		return -EINVAL;
	}

	if (*buf_len < QUERY_DESC_MIN_SIZE || *buf_len > QUERY_DESC_MAX_SIZE) {
		dev_err(hba->dev, "%s: descriptor buffer size (%d) is out of range\n",
				__func__, *buf_len);
		return -EINVAL;
	}

	ufshcd_dev_man_lock(hba);

	ufshcd_init_query(hba, &request, &response, opcode, idn, index,
			selector);
	hba->dev_cmd.query.descriptor = desc_buf;
	request->upiu_req.length = cpu_to_be16(*buf_len);

	switch (opcode) {
	case UPIU_QUERY_OPCODE_WRITE_DESC:
		request->query_func = UPIU_QUERY_FUNC_STANDARD_WRITE_REQUEST;
		break;
	case UPIU_QUERY_OPCODE_READ_DESC:
		request->query_func = UPIU_QUERY_FUNC_STANDARD_READ_REQUEST;
		break;
	default:
		dev_err(hba->dev,
				"%s: Expected query descriptor opcode but got = 0x%.2x\n",
				__func__, opcode);
		err = -EINVAL;
		goto out_unlock;
	}

	err = ufshcd_exec_dev_cmd(hba, DEV_CMD_TYPE_QUERY, QUERY_REQ_TIMEOUT);

	if (err) {
		dev_err(hba->dev, "%s: opcode 0x%.2x for idn %d failed, index %d, err = %d\n",
				__func__, opcode, idn, index, err);
		goto out_unlock;
	}

	*buf_len = be16_to_cpu(response->upiu_res.length);

out_unlock:
	hba->dev_cmd.query.descriptor = NULL;
	ufshcd_dev_man_unlock(hba);
	return err;
}

/**
 * ufshcd_query_descriptor_retry - API function for sending descriptor requests
 * @hba: per-adapter instance
 * @opcode: attribute opcode
 * @idn: attribute idn to access
 * @index: index field
 * @selector: selector field
 * @desc_buf: the buffer that contains the descriptor
 * @buf_len: length parameter passed to the device
 *
 * The buf_len parameter will contain, on return, the length parameter
 * received on the response.
 *
 * Return: 0 for success, non-zero in case of failure.
 */
int ufshcd_query_descriptor_retry(struct ufs_hba *hba,
				  enum query_opcode opcode,
				  enum desc_idn idn, u8 index,
				  u8 selector,
				  u8 *desc_buf, int *buf_len)
{
	int err;
	int retries;

	for (retries = QUERY_REQ_RETRIES; retries > 0; retries--) {
		err = __ufshcd_query_descriptor(hba, opcode, idn, index,
						selector, desc_buf, buf_len);
		if (!err || err == -EINVAL)
			break;
	}

	return err;
}

/**
 * ufshcd_read_desc_param - read the specified descriptor parameter
 * @hba: Pointer to adapter instance
 * @desc_id: descriptor idn value
 * @desc_index: descriptor index
 * @param_offset: offset of the parameter to read
 * @param_read_buf: pointer to buffer where parameter would be read
 * @param_size: sizeof(param_read_buf)
 *
 * Return: 0 in case of success, non-zero otherwise.
 */
int ufshcd_read_desc_param(struct ufs_hba *hba,
			   enum desc_idn desc_id,
			   int desc_index,
			   u8 param_offset,
			   u8 *param_read_buf,
			   u8 param_size)
{
	int ret;
	u8 *desc_buf;
	int buff_len = QUERY_DESC_MAX_SIZE;
	bool is_kmalloc = true;

	/* Safety check */
	if (desc_id >= QUERY_DESC_IDN_MAX || !param_size)
		return -EINVAL;

	/* Check whether we need temp memory */
	if (param_offset != 0 || param_size < buff_len) {
		desc_buf = kzalloc(buff_len, GFP_KERNEL);
		if (!desc_buf)
			return -ENOMEM;
	} else {
		desc_buf = param_read_buf;
		is_kmalloc = false;
	}

	/* Request for full descriptor */
	ret = ufshcd_query_descriptor_retry(hba, UPIU_QUERY_OPCODE_READ_DESC,
					    desc_id, desc_index, 0,
					    desc_buf, &buff_len);
	if (ret) {
		dev_err(hba->dev, "%s: Failed reading descriptor. desc_id %d, desc_index %d, param_offset %d, ret %d\n",
			__func__, desc_id, desc_index, param_offset, ret);
		goto out;
	}

	/* Update descriptor length */
	buff_len = desc_buf[QUERY_DESC_LENGTH_OFFSET];

	if (param_offset >= buff_len) {
		dev_err(hba->dev, "%s: Invalid offset 0x%x in descriptor IDN 0x%x, length 0x%x\n",
			__func__, param_offset, desc_id, buff_len);
		ret = -EINVAL;
		goto out;
	}

	/* Sanity check */
	if (desc_buf[QUERY_DESC_DESC_TYPE_OFFSET] != desc_id) {
		dev_err(hba->dev, "%s: invalid desc_id %d in descriptor header\n",
			__func__, desc_buf[QUERY_DESC_DESC_TYPE_OFFSET]);
		ret = -EINVAL;
		goto out;
	}

	if (is_kmalloc) {
		/* Make sure we don't copy more data than available */
		if (param_offset >= buff_len)
			ret = -EINVAL;
		else
			memcpy(param_read_buf, &desc_buf[param_offset],
			       min_t(u32, param_size, buff_len - param_offset));
	}
out:
	if (is_kmalloc)
		kfree(desc_buf);
	return ret;
}

/**
 * struct uc_string_id - unicode string
 *
 * @len: size of this descriptor inclusive
 * @type: descriptor type
 * @uc: unicode string character
 */
struct uc_string_id {
	u8 len;
	u8 type;
	wchar_t uc[];
} __packed;

/* replace non-printable or non-ASCII characters with spaces */
static inline char ufshcd_remove_non_printable(u8 ch)
{
	return (ch >= 0x20 && ch <= 0x7e) ? ch : ' ';
}

/**
 * ufshcd_read_string_desc - read string descriptor
 * @hba: pointer to adapter instance
 * @desc_index: descriptor index
 * @buf: pointer to buffer where descriptor would be read,
 *       the caller should free the memory.
 * @ascii: if true convert from unicode to ascii characters
 *         null terminated string.
 *
 * Return:
 * *      string size on success.
 * *      -ENOMEM: on allocation failure
 * *      -EINVAL: on a wrong parameter
 */
int ufshcd_read_string_desc(struct ufs_hba *hba, u8 desc_index,
			    u8 **buf, bool ascii)
{
	struct uc_string_id *uc_str;
	u8 *str;
	int ret;

	if (!buf)
		return -EINVAL;

	uc_str = kzalloc(QUERY_DESC_MAX_SIZE, GFP_KERNEL);
	if (!uc_str)
		return -ENOMEM;

	ret = ufshcd_read_desc_param(hba, QUERY_DESC_IDN_STRING, desc_index, 0,
				     (u8 *)uc_str, QUERY_DESC_MAX_SIZE);
	if (ret < 0) {
		dev_err(hba->dev, "Reading String Desc failed after %d retries. err = %d\n",
			QUERY_REQ_RETRIES, ret);
		str = NULL;
		goto out;
	}

	if (uc_str->len <= QUERY_DESC_HDR_SIZE) {
		dev_dbg(hba->dev, "String Desc is of zero length\n");
		str = NULL;
		ret = 0;
		goto out;
	}

	if (ascii) {
		ssize_t ascii_len;
		int i;
		/* remove header and divide by 2 to move from UTF16 to UTF8 */
		ascii_len = (uc_str->len - QUERY_DESC_HDR_SIZE) / 2 + 1;
		str = kzalloc(ascii_len, GFP_KERNEL);
		if (!str) {
			ret = -ENOMEM;
			goto out;
		}

		/*
		 * the descriptor contains string in UTF16 format
		 * we need to convert to utf-8 so it can be displayed
		 */
		ret = utf16s_to_utf8s(uc_str->uc,
				      uc_str->len - QUERY_DESC_HDR_SIZE,
				      UTF16_BIG_ENDIAN, str, ascii_len - 1);

		/* replace non-printable or non-ASCII characters with spaces */
		for (i = 0; i < ret; i++)
			str[i] = ufshcd_remove_non_printable(str[i]);

		str[ret++] = '\0';

	} else {
		str = kmemdup(uc_str, uc_str->len, GFP_KERNEL);
		if (!str) {
			ret = -ENOMEM;
			goto out;
		}
		ret = uc_str->len;
	}
out:
	*buf = str;
	kfree(uc_str);
	return ret;
}

/**
 * ufshcd_read_unit_desc_param - read the specified unit descriptor parameter
 * @hba: Pointer to adapter instance
 * @lun: lun id
 * @param_offset: offset of the parameter to read
 * @param_read_buf: pointer to buffer where parameter would be read
 * @param_size: sizeof(param_read_buf)
 *
 * Return: 0 in case of success, non-zero otherwise.
 */
static inline int ufshcd_read_unit_desc_param(struct ufs_hba *hba,
					      int lun,
					      enum unit_desc_param param_offset,
					      u8 *param_read_buf,
					      u32 param_size)
{
	/*
	 * Unit descriptors are only available for general purpose LUs (LUN id
	 * from 0 to 7) and RPMB Well known LU.
	 */
	if (!ufs_is_valid_unit_desc_lun(&hba->dev_info, lun))
		return -EOPNOTSUPP;

	return ufshcd_read_desc_param(hba, QUERY_DESC_IDN_UNIT, lun,
				      param_offset, param_read_buf, param_size);
}

static int ufshcd_get_ref_clk_gating_wait(struct ufs_hba *hba)
{
	int err = 0;
	u32 gating_wait = UFSHCD_REF_CLK_GATING_WAIT_US;

	if (hba->dev_info.wspecversion >= 0x300) {
		err = ufshcd_query_attr_retry(hba, UPIU_QUERY_OPCODE_READ_ATTR,
				QUERY_ATTR_IDN_REF_CLK_GATING_WAIT_TIME, 0, 0,
				&gating_wait);
		if (err)
			dev_err(hba->dev, "Failed reading bRefClkGatingWait. err = %d, use default %uus\n",
					 err, gating_wait);

		if (gating_wait == 0) {
			gating_wait = UFSHCD_REF_CLK_GATING_WAIT_US;
			dev_err(hba->dev, "Undefined ref clk gating wait time, use default %uus\n",
					 gating_wait);
		}

		hba->dev_info.clk_gating_wait_us = gating_wait;
	}

	return err;
}

/**
 * ufshcd_memory_alloc - allocate memory for host memory space data structures
 * @hba: per adapter instance
 *
 * 1. Allocate DMA memory for Command Descriptor array
 *	Each command descriptor consist of Command UPIU, Response UPIU and PRDT
 * 2. Allocate DMA memory for UTP Transfer Request Descriptor List (UTRDL).
 * 3. Allocate DMA memory for UTP Task Management Request Descriptor List
 *	(UTMRDL)
 * 4. Allocate memory for local reference block(lrb).
 *
 * Return: 0 for success, non-zero in case of failure.
 */
static int ufshcd_memory_alloc(struct ufs_hba *hba)
{
	size_t utmrdl_size, utrdl_size, ucdl_size;

	/* Allocate memory for UTP command descriptors */
	ucdl_size = ufshcd_get_ucd_size(hba) * hba->nutrs;
	hba->ucdl_base_addr = dmam_alloc_coherent(hba->dev,
						  ucdl_size,
						  &hba->ucdl_dma_addr,
						  GFP_KERNEL);

	/*
	 * UFSHCI requires UTP command descriptor to be 128 byte aligned.
	 */
	if (!hba->ucdl_base_addr ||
	    WARN_ON(hba->ucdl_dma_addr & (128 - 1))) {
		dev_err(hba->dev,
			"Command Descriptor Memory allocation failed\n");
		goto out;
	}

	/*
	 * Allocate memory for UTP Transfer descriptors
	 * UFSHCI requires 1KB alignment of UTRD
	 */
	utrdl_size = (sizeof(struct utp_transfer_req_desc) * hba->nutrs);
	hba->utrdl_base_addr = dmam_alloc_coherent(hba->dev,
						   utrdl_size,
						   &hba->utrdl_dma_addr,
						   GFP_KERNEL);
	if (!hba->utrdl_base_addr ||
	    WARN_ON(hba->utrdl_dma_addr & (SZ_1K - 1))) {
		dev_err(hba->dev,
			"Transfer Descriptor Memory allocation failed\n");
		goto out;
	}

	/*
	 * Skip utmrdl allocation; it may have been
	 * allocated during first pass and not released during
	 * MCQ memory allocation.
	 * See ufshcd_release_sdb_queue() and ufshcd_config_mcq()
	 */
	if (hba->utmrdl_base_addr)
		goto skip_utmrdl;
	/*
	 * Allocate memory for UTP Task Management descriptors
	 * UFSHCI requires 1KB alignment of UTMRD
	 */
	utmrdl_size = sizeof(struct utp_task_req_desc) * hba->nutmrs;
	hba->utmrdl_base_addr = dmam_alloc_coherent(hba->dev,
						    utmrdl_size,
						    &hba->utmrdl_dma_addr,
						    GFP_KERNEL);
	if (!hba->utmrdl_base_addr ||
	    WARN_ON(hba->utmrdl_dma_addr & (SZ_1K - 1))) {
		dev_err(hba->dev,
		"Task Management Descriptor Memory allocation failed\n");
		goto out;
	}

skip_utmrdl:
	/* Allocate memory for local reference block */
	hba->lrb = devm_kcalloc(hba->dev,
				hba->nutrs, sizeof(struct ufshcd_lrb),
				GFP_KERNEL);
	if (!hba->lrb) {
		dev_err(hba->dev, "LRB Memory allocation failed\n");
		goto out;
	}
	return 0;
out:
	return -ENOMEM;
}

/**
 * ufshcd_host_memory_configure - configure local reference block with
 *				memory offsets
 * @hba: per adapter instance
 *
 * Configure Host memory space
 * 1. Update Corresponding UTRD.UCDBA and UTRD.UCDBAU with UCD DMA
 * address.
 * 2. Update each UTRD with Response UPIU offset, Response UPIU length
 * and PRDT offset.
 * 3. Save the corresponding addresses of UTRD, UCD.CMD, UCD.RSP and UCD.PRDT
 * into local reference block.
 */
static void ufshcd_host_memory_configure(struct ufs_hba *hba)
{
	struct utp_transfer_req_desc *utrdlp;
	dma_addr_t cmd_desc_dma_addr;
	dma_addr_t cmd_desc_element_addr;
	u16 response_offset;
	u16 prdt_offset;
	int cmd_desc_size;
	int i;

	utrdlp = hba->utrdl_base_addr;

	response_offset =
		offsetof(struct utp_transfer_cmd_desc, response_upiu);
	prdt_offset =
		offsetof(struct utp_transfer_cmd_desc, prd_table);

	cmd_desc_size = ufshcd_get_ucd_size(hba);
	cmd_desc_dma_addr = hba->ucdl_dma_addr;

	for (i = 0; i < hba->nutrs; i++) {
		/* Configure UTRD with command descriptor base address */
		cmd_desc_element_addr =
				(cmd_desc_dma_addr + (cmd_desc_size * i));
		utrdlp[i].command_desc_base_addr =
				cpu_to_le64(cmd_desc_element_addr);

		/* Response upiu and prdt offset should be in double words */
		if (hba->quirks & UFSHCD_QUIRK_PRDT_BYTE_GRAN) {
			utrdlp[i].response_upiu_offset =
				cpu_to_le16(response_offset);
			utrdlp[i].prd_table_offset =
				cpu_to_le16(prdt_offset);
			utrdlp[i].response_upiu_length =
				cpu_to_le16(ALIGNED_UPIU_SIZE);
		} else {
			utrdlp[i].response_upiu_offset =
				cpu_to_le16(response_offset >> 2);
			utrdlp[i].prd_table_offset =
				cpu_to_le16(prdt_offset >> 2);
			utrdlp[i].response_upiu_length =
				cpu_to_le16(ALIGNED_UPIU_SIZE >> 2);
		}

		ufshcd_init_lrb(hba, &hba->lrb[i], i);
	}
}

/**
 * ufshcd_dme_link_startup - Notify Unipro to perform link startup
 * @hba: per adapter instance
 *
 * UIC_CMD_DME_LINK_STARTUP command must be issued to Unipro layer,
 * in order to initialize the Unipro link startup procedure.
 * Once the Unipro links are up, the device connected to the controller
 * is detected.
 *
 * Return: 0 on success, non-zero value on failure.
 */
static int ufshcd_dme_link_startup(struct ufs_hba *hba)
{
	struct uic_command uic_cmd = {
		.command = UIC_CMD_DME_LINK_STARTUP,
	};
	int ret;

	ret = ufshcd_send_uic_cmd(hba, &uic_cmd);
	if (ret)
		dev_dbg(hba->dev,
			"dme-link-startup: error code %d\n", ret);
	return ret;
}
/**
 * ufshcd_dme_reset - UIC command for DME_RESET
 * @hba: per adapter instance
 *
 * DME_RESET command is issued in order to reset UniPro stack.
 * This function now deals with cold reset.
 *
 * Return: 0 on success, non-zero value on failure.
 */
static int ufshcd_dme_reset(struct ufs_hba *hba)
{
	struct uic_command uic_cmd = {
		.command = UIC_CMD_DME_RESET,
	};
	int ret;

	ret = ufshcd_send_uic_cmd(hba, &uic_cmd);
	if (ret)
		dev_err(hba->dev,
			"dme-reset: error code %d\n", ret);

	return ret;
}

int ufshcd_dme_configure_adapt(struct ufs_hba *hba,
			       int agreed_gear,
			       int adapt_val)
{
	int ret;

	if (agreed_gear < UFS_HS_G4)
		adapt_val = PA_NO_ADAPT;

	ret = ufshcd_dme_set(hba,
			     UIC_ARG_MIB(PA_TXHSADAPTTYPE),
			     adapt_val);
	return ret;
}
EXPORT_SYMBOL_GPL(ufshcd_dme_configure_adapt);

/**
 * ufshcd_dme_enable - UIC command for DME_ENABLE
 * @hba: per adapter instance
 *
 * DME_ENABLE command is issued in order to enable UniPro stack.
 *
 * Return: 0 on success, non-zero value on failure.
 */
static int ufshcd_dme_enable(struct ufs_hba *hba)
{
	struct uic_command uic_cmd = {
		.command = UIC_CMD_DME_ENABLE,
	};
	int ret;

	ret = ufshcd_send_uic_cmd(hba, &uic_cmd);
	if (ret)
		dev_err(hba->dev,
			"dme-enable: error code %d\n", ret);

	return ret;
}

static inline void ufshcd_add_delay_before_dme_cmd(struct ufs_hba *hba)
{
	#define MIN_DELAY_BEFORE_DME_CMDS_US	1000
	unsigned long min_sleep_time_us;

	if (!(hba->quirks & UFSHCD_QUIRK_DELAY_BEFORE_DME_CMDS))
		return;

	/*
	 * last_dme_cmd_tstamp will be 0 only for 1st call to
	 * this function
	 */
	if (unlikely(!ktime_to_us(hba->last_dme_cmd_tstamp))) {
		min_sleep_time_us = MIN_DELAY_BEFORE_DME_CMDS_US;
	} else {
		unsigned long delta =
			(unsigned long) ktime_to_us(
				ktime_sub(ktime_get(),
				hba->last_dme_cmd_tstamp));

		if (delta < MIN_DELAY_BEFORE_DME_CMDS_US)
			min_sleep_time_us =
				MIN_DELAY_BEFORE_DME_CMDS_US - delta;
		else
			min_sleep_time_us = 0; /* no more delay required */
	}

	if (min_sleep_time_us > 0) {
		/* allow sleep for extra 50us if needed */
		usleep_range(min_sleep_time_us, min_sleep_time_us + 50);
	}

	/* update the last_dme_cmd_tstamp */
	hba->last_dme_cmd_tstamp = ktime_get();
}

/**
 * ufshcd_dme_set_attr - UIC command for DME_SET, DME_PEER_SET
 * @hba: per adapter instance
 * @attr_sel: uic command argument1
 * @attr_set: attribute set type as uic command argument2
 * @mib_val: setting value as uic command argument3
 * @peer: indicate whether peer or local
 *
 * Return: 0 on success, non-zero value on failure.
 */
int ufshcd_dme_set_attr(struct ufs_hba *hba, u32 attr_sel,
			u8 attr_set, u32 mib_val, u8 peer)
{
	struct uic_command uic_cmd = {
		.command = peer ? UIC_CMD_DME_PEER_SET : UIC_CMD_DME_SET,
		.argument1 = attr_sel,
		.argument2 = UIC_ARG_ATTR_TYPE(attr_set),
		.argument3 = mib_val,
	};
	static const char *const action[] = {
		"dme-set",
		"dme-peer-set"
	};
	const char *set = action[!!peer];
	int ret;
	int retries = UFS_UIC_COMMAND_RETRIES;

	do {
		/* for peer attributes we retry upon failure */
		ret = ufshcd_send_uic_cmd(hba, &uic_cmd);
		if (ret)
			dev_dbg(hba->dev, "%s: attr-id 0x%x val 0x%x error code %d\n",
				set, UIC_GET_ATTR_ID(attr_sel), mib_val, ret);
	} while (ret && peer && --retries);

	if (ret)
		dev_err(hba->dev, "%s: attr-id 0x%x val 0x%x failed %d retries\n",
			set, UIC_GET_ATTR_ID(attr_sel), mib_val,
			UFS_UIC_COMMAND_RETRIES - retries);

	return ret;
}
EXPORT_SYMBOL_GPL(ufshcd_dme_set_attr);

/**
 * ufshcd_dme_get_attr - UIC command for DME_GET, DME_PEER_GET
 * @hba: per adapter instance
 * @attr_sel: uic command argument1
 * @mib_val: the value of the attribute as returned by the UIC command
 * @peer: indicate whether peer or local
 *
 * Return: 0 on success, non-zero value on failure.
 */
int ufshcd_dme_get_attr(struct ufs_hba *hba, u32 attr_sel,
			u32 *mib_val, u8 peer)
{
	struct uic_command uic_cmd = {
		.command = peer ? UIC_CMD_DME_PEER_GET : UIC_CMD_DME_GET,
		.argument1 = attr_sel,
	};
	static const char *const action[] = {
		"dme-get",
		"dme-peer-get"
	};
	const char *get = action[!!peer];
	int ret;
	int retries = UFS_UIC_COMMAND_RETRIES;
	struct ufs_pa_layer_attr orig_pwr_info;
	struct ufs_pa_layer_attr temp_pwr_info;
	bool pwr_mode_change = false;

	if (peer && (hba->quirks & UFSHCD_QUIRK_DME_PEER_ACCESS_AUTO_MODE)) {
		orig_pwr_info = hba->pwr_info;
		temp_pwr_info = orig_pwr_info;

		if (orig_pwr_info.pwr_tx == FAST_MODE ||
		    orig_pwr_info.pwr_rx == FAST_MODE) {
			temp_pwr_info.pwr_tx = FASTAUTO_MODE;
			temp_pwr_info.pwr_rx = FASTAUTO_MODE;
			pwr_mode_change = true;
		} else if (orig_pwr_info.pwr_tx == SLOW_MODE ||
		    orig_pwr_info.pwr_rx == SLOW_MODE) {
			temp_pwr_info.pwr_tx = SLOWAUTO_MODE;
			temp_pwr_info.pwr_rx = SLOWAUTO_MODE;
			pwr_mode_change = true;
		}
		if (pwr_mode_change) {
			ret = ufshcd_change_power_mode(hba, &temp_pwr_info);
			if (ret)
				goto out;
		}
	}

	do {
		/* for peer attributes we retry upon failure */
		ret = ufshcd_send_uic_cmd(hba, &uic_cmd);
		if (ret)
			dev_dbg(hba->dev, "%s: attr-id 0x%x error code %d\n",
				get, UIC_GET_ATTR_ID(attr_sel), ret);
	} while (ret && peer && --retries);

	if (ret)
		dev_err(hba->dev, "%s: attr-id 0x%x failed %d retries\n",
			get, UIC_GET_ATTR_ID(attr_sel),
			UFS_UIC_COMMAND_RETRIES - retries);

	if (mib_val && !ret)
		*mib_val = uic_cmd.argument3;

	if (peer && (hba->quirks & UFSHCD_QUIRK_DME_PEER_ACCESS_AUTO_MODE)
	    && pwr_mode_change)
		ufshcd_change_power_mode(hba, &orig_pwr_info);
out:
	return ret;
}
EXPORT_SYMBOL_GPL(ufshcd_dme_get_attr);

/**
 * ufshcd_uic_pwr_ctrl - executes UIC commands (which affects the link power
 * state) and waits for it to take effect.
 *
 * @hba: per adapter instance
 * @cmd: UIC command to execute
 *
 * DME operations like DME_SET(PA_PWRMODE), DME_HIBERNATE_ENTER &
 * DME_HIBERNATE_EXIT commands take some time to take its effect on both host
 * and device UniPro link and hence it's final completion would be indicated by
 * dedicated status bits in Interrupt Status register (UPMS, UHES, UHXS) in
 * addition to normal UIC command completion Status (UCCS). This function only
 * returns after the relevant status bits indicate the completion.
 *
 * Return: 0 on success, non-zero value on failure.
 */
static int ufshcd_uic_pwr_ctrl(struct ufs_hba *hba, struct uic_command *cmd)
{
	DECLARE_COMPLETION_ONSTACK(uic_async_done);
	unsigned long flags;
	u8 status;
	int ret;
	bool reenable_intr = false;

	mutex_lock(&hba->uic_cmd_mutex);
	ufshcd_add_delay_before_dme_cmd(hba);

	spin_lock_irqsave(hba->host->host_lock, flags);
	if (ufshcd_is_link_broken(hba)) {
		ret = -ENOLINK;
		goto out_unlock;
	}
	hba->uic_async_done = &uic_async_done;
	if (ufshcd_readl(hba, REG_INTERRUPT_ENABLE) & UIC_COMMAND_COMPL) {
		ufshcd_disable_intr(hba, UIC_COMMAND_COMPL);
		/*
		 * Make sure UIC command completion interrupt is disabled before
		 * issuing UIC command.
		 */
		ufshcd_readl(hba, REG_INTERRUPT_ENABLE);
		reenable_intr = true;
	}
	spin_unlock_irqrestore(hba->host->host_lock, flags);
	ret = __ufshcd_send_uic_cmd(hba, cmd);
	if (ret) {
		dev_err(hba->dev,
			"pwr ctrl cmd 0x%x with mode 0x%x uic error %d\n",
			cmd->command, cmd->argument3, ret);
		goto out;
	}

	if (!wait_for_completion_timeout(hba->uic_async_done,
					 msecs_to_jiffies(uic_cmd_timeout))) {
		dev_err(hba->dev,
			"pwr ctrl cmd 0x%x with mode 0x%x completion timeout\n",
			cmd->command, cmd->argument3);

		if (!cmd->cmd_active) {
			dev_err(hba->dev, "%s: Power Mode Change operation has been completed, go check UPMCRS\n",
				__func__);
			goto check_upmcrs;
		}

		ret = -ETIMEDOUT;
		goto out;
	}

check_upmcrs:
	status = ufshcd_get_upmcrs(hba);
	if (status != PWR_LOCAL) {
		dev_err(hba->dev,
			"pwr ctrl cmd 0x%x failed, host upmcrs:0x%x\n",
			cmd->command, status);
		ret = (status != PWR_OK) ? status : -1;
	}
out:
	if (ret) {
		ufshcd_print_host_state(hba);
		ufshcd_print_pwr_info(hba);
		ufshcd_print_evt_hist(hba);
	}

	spin_lock_irqsave(hba->host->host_lock, flags);
	hba->active_uic_cmd = NULL;
	hba->uic_async_done = NULL;
	if (reenable_intr)
		ufshcd_enable_intr(hba, UIC_COMMAND_COMPL);
	if (ret) {
		ufshcd_set_link_broken(hba);
		ufshcd_schedule_eh_work(hba);
	}
out_unlock:
	spin_unlock_irqrestore(hba->host->host_lock, flags);
	mutex_unlock(&hba->uic_cmd_mutex);

	return ret;
}

/**
 * ufshcd_uic_change_pwr_mode - Perform the UIC power mode chage
 *				using DME_SET primitives.
 * @hba: per adapter instance
 * @mode: powr mode value
 *
 * Return: 0 on success, non-zero value on failure.
 */
int ufshcd_uic_change_pwr_mode(struct ufs_hba *hba, u8 mode)
{
	struct uic_command uic_cmd = {
		.command = UIC_CMD_DME_SET,
		.argument1 = UIC_ARG_MIB(PA_PWRMODE),
		.argument3 = mode,
	};
	int ret;

	if (hba->quirks & UFSHCD_QUIRK_BROKEN_PA_RXHSUNTERMCAP) {
		ret = ufshcd_dme_set(hba,
				UIC_ARG_MIB_SEL(PA_RXHSUNTERMCAP, 0), 1);
		if (ret) {
			dev_err(hba->dev, "%s: failed to enable PA_RXHSUNTERMCAP ret %d\n",
						__func__, ret);
			goto out;
		}
	}

	ufshcd_hold(hba);
	ret = ufshcd_uic_pwr_ctrl(hba, &uic_cmd);
	ufshcd_release(hba);

out:
	return ret;
}
EXPORT_SYMBOL_GPL(ufshcd_uic_change_pwr_mode);

int ufshcd_link_recovery(struct ufs_hba *hba)
{
	int ret;
	unsigned long flags;

	spin_lock_irqsave(hba->host->host_lock, flags);
	hba->ufshcd_state = UFSHCD_STATE_RESET;
	ufshcd_set_eh_in_progress(hba);
	spin_unlock_irqrestore(hba->host->host_lock, flags);

	/* Reset the attached device */
	ufshcd_device_reset(hba);

	ret = ufshcd_host_reset_and_restore(hba);

	spin_lock_irqsave(hba->host->host_lock, flags);
	if (ret)
		hba->ufshcd_state = UFSHCD_STATE_ERROR;
	ufshcd_clear_eh_in_progress(hba);
	spin_unlock_irqrestore(hba->host->host_lock, flags);

	if (ret)
		dev_err(hba->dev, "%s: link recovery failed, err %d",
			__func__, ret);

	return ret;
}
EXPORT_SYMBOL_GPL(ufshcd_link_recovery);

int ufshcd_uic_hibern8_enter(struct ufs_hba *hba)
{
	struct uic_command uic_cmd = {
		.command = UIC_CMD_DME_HIBER_ENTER,
	};
	ktime_t start = ktime_get();
	int ret;

	ufshcd_vops_hibern8_notify(hba, UIC_CMD_DME_HIBER_ENTER, PRE_CHANGE);

	ret = ufshcd_uic_pwr_ctrl(hba, &uic_cmd);
	trace_ufshcd_profile_hibern8(dev_name(hba->dev), "enter",
			     ktime_to_us(ktime_sub(ktime_get(), start)), ret);

	if (ret)
		dev_err(hba->dev, "%s: hibern8 enter failed. ret = %d\n",
			__func__, ret);
	else
		ufshcd_vops_hibern8_notify(hba, UIC_CMD_DME_HIBER_ENTER,
								POST_CHANGE);

	return ret;
}
EXPORT_SYMBOL_GPL(ufshcd_uic_hibern8_enter);

int ufshcd_uic_hibern8_exit(struct ufs_hba *hba)
{
	struct uic_command uic_cmd = {
		.command = UIC_CMD_DME_HIBER_EXIT,
	};
	int ret;
	ktime_t start = ktime_get();

	ufshcd_vops_hibern8_notify(hba, UIC_CMD_DME_HIBER_EXIT, PRE_CHANGE);

	ret = ufshcd_uic_pwr_ctrl(hba, &uic_cmd);
	trace_ufshcd_profile_hibern8(dev_name(hba->dev), "exit",
			     ktime_to_us(ktime_sub(ktime_get(), start)), ret);

	if (ret) {
		dev_err(hba->dev, "%s: hibern8 exit failed. ret = %d\n",
			__func__, ret);
	} else {
		ufshcd_vops_hibern8_notify(hba, UIC_CMD_DME_HIBER_EXIT,
								POST_CHANGE);
		hba->ufs_stats.last_hibern8_exit_tstamp = local_clock();
		hba->ufs_stats.hibern8_exit_cnt++;
	}

	return ret;
}
EXPORT_SYMBOL_GPL(ufshcd_uic_hibern8_exit);

static void ufshcd_configure_auto_hibern8(struct ufs_hba *hba)
{
	if (!ufshcd_is_auto_hibern8_supported(hba))
		return;

	ufshcd_writel(hba, hba->ahit, REG_AUTO_HIBERNATE_IDLE_TIMER);
}

void ufshcd_auto_hibern8_update(struct ufs_hba *hba, u32 ahit)
{
	const u32 cur_ahit = READ_ONCE(hba->ahit);

	if (!ufshcd_is_auto_hibern8_supported(hba) || cur_ahit == ahit)
		return;

	WRITE_ONCE(hba->ahit, ahit);
	if (!pm_runtime_suspended(&hba->ufs_device_wlun->sdev_gendev)) {
		ufshcd_rpm_get_sync(hba);
		ufshcd_hold(hba);
		ufshcd_configure_auto_hibern8(hba);
		ufshcd_release(hba);
		ufshcd_rpm_put_sync(hba);
	}
}
EXPORT_SYMBOL_GPL(ufshcd_auto_hibern8_update);

 /**
 * ufshcd_init_pwr_info - setting the POR (power on reset)
 * values in hba power info
 * @hba: per-adapter instance
 */
static void ufshcd_init_pwr_info(struct ufs_hba *hba)
{
	hba->pwr_info.gear_rx = UFS_PWM_G1;
	hba->pwr_info.gear_tx = UFS_PWM_G1;
	hba->pwr_info.lane_rx = UFS_LANE_1;
	hba->pwr_info.lane_tx = UFS_LANE_1;
	hba->pwr_info.pwr_rx = SLOWAUTO_MODE;
	hba->pwr_info.pwr_tx = SLOWAUTO_MODE;
	hba->pwr_info.hs_rate = 0;
}

/**
 * ufshcd_get_max_pwr_mode - reads the max power mode negotiated with device
 * @hba: per-adapter instance
 *
 * Return: 0 upon success; < 0 upon failure.
 */
static int ufshcd_get_max_pwr_mode(struct ufs_hba *hba)
{
	struct ufs_pa_layer_attr *pwr_info = &hba->max_pwr_info.info;

	if (hba->max_pwr_info.is_valid)
		return 0;

	if (hba->quirks & UFSHCD_QUIRK_HIBERN_FASTAUTO) {
		pwr_info->pwr_tx = FASTAUTO_MODE;
		pwr_info->pwr_rx = FASTAUTO_MODE;
	} else {
		pwr_info->pwr_tx = FAST_MODE;
		pwr_info->pwr_rx = FAST_MODE;
	}
	pwr_info->hs_rate = PA_HS_MODE_B;

	/* Get the connected lane count */
	ufshcd_dme_get(hba, UIC_ARG_MIB(PA_CONNECTEDRXDATALANES),
			&pwr_info->lane_rx);
	ufshcd_dme_get(hba, UIC_ARG_MIB(PA_CONNECTEDTXDATALANES),
			&pwr_info->lane_tx);

	if (!pwr_info->lane_rx || !pwr_info->lane_tx) {
		dev_err(hba->dev, "%s: invalid connected lanes value. rx=%d, tx=%d\n",
				__func__,
				pwr_info->lane_rx,
				pwr_info->lane_tx);
		return -EINVAL;
	}

	if (pwr_info->lane_rx != pwr_info->lane_tx) {
		dev_err(hba->dev, "%s: asymmetric connected lanes. rx=%d, tx=%d\n",
			__func__,
				pwr_info->lane_rx,
				pwr_info->lane_tx);
		return -EINVAL;
	}

	/*
	 * First, get the maximum gears of HS speed.
	 * If a zero value, it means there is no HSGEAR capability.
	 * Then, get the maximum gears of PWM speed.
	 */
	ufshcd_dme_get(hba, UIC_ARG_MIB(PA_MAXRXHSGEAR), &pwr_info->gear_rx);
	if (!pwr_info->gear_rx) {
		ufshcd_dme_get(hba, UIC_ARG_MIB(PA_MAXRXPWMGEAR),
				&pwr_info->gear_rx);
		if (!pwr_info->gear_rx) {
			dev_err(hba->dev, "%s: invalid max pwm rx gear read = %d\n",
				__func__, pwr_info->gear_rx);
			return -EINVAL;
		}
		pwr_info->pwr_rx = SLOW_MODE;
	}

	ufshcd_dme_peer_get(hba, UIC_ARG_MIB(PA_MAXRXHSGEAR),
			&pwr_info->gear_tx);
	if (!pwr_info->gear_tx) {
		ufshcd_dme_peer_get(hba, UIC_ARG_MIB(PA_MAXRXPWMGEAR),
				&pwr_info->gear_tx);
		if (!pwr_info->gear_tx) {
			dev_err(hba->dev, "%s: invalid max pwm tx gear read = %d\n",
				__func__, pwr_info->gear_tx);
			return -EINVAL;
		}
		pwr_info->pwr_tx = SLOW_MODE;
	}

	hba->max_pwr_info.is_valid = true;
	return 0;
}

static int ufshcd_change_power_mode(struct ufs_hba *hba,
			     struct ufs_pa_layer_attr *pwr_mode)
{
	int ret;

	/* if already configured to the requested pwr_mode */
	if (!hba->force_pmc &&
	    pwr_mode->gear_rx == hba->pwr_info.gear_rx &&
	    pwr_mode->gear_tx == hba->pwr_info.gear_tx &&
	    pwr_mode->lane_rx == hba->pwr_info.lane_rx &&
	    pwr_mode->lane_tx == hba->pwr_info.lane_tx &&
	    pwr_mode->pwr_rx == hba->pwr_info.pwr_rx &&
	    pwr_mode->pwr_tx == hba->pwr_info.pwr_tx &&
	    pwr_mode->hs_rate == hba->pwr_info.hs_rate) {
		dev_dbg(hba->dev, "%s: power already configured\n", __func__);
		return 0;
	}

	/*
	 * Configure attributes for power mode change with below.
	 * - PA_RXGEAR, PA_ACTIVERXDATALANES, PA_RXTERMINATION,
	 * - PA_TXGEAR, PA_ACTIVETXDATALANES, PA_TXTERMINATION,
	 * - PA_HSSERIES
	 */
	ufshcd_dme_set(hba, UIC_ARG_MIB(PA_RXGEAR), pwr_mode->gear_rx);
	ufshcd_dme_set(hba, UIC_ARG_MIB(PA_ACTIVERXDATALANES),
			pwr_mode->lane_rx);
	if (pwr_mode->pwr_rx == FASTAUTO_MODE ||
			pwr_mode->pwr_rx == FAST_MODE)
		ufshcd_dme_set(hba, UIC_ARG_MIB(PA_RXTERMINATION), true);
	else
		ufshcd_dme_set(hba, UIC_ARG_MIB(PA_RXTERMINATION), false);

	ufshcd_dme_set(hba, UIC_ARG_MIB(PA_TXGEAR), pwr_mode->gear_tx);
	ufshcd_dme_set(hba, UIC_ARG_MIB(PA_ACTIVETXDATALANES),
			pwr_mode->lane_tx);
	if (pwr_mode->pwr_tx == FASTAUTO_MODE ||
			pwr_mode->pwr_tx == FAST_MODE)
		ufshcd_dme_set(hba, UIC_ARG_MIB(PA_TXTERMINATION), true);
	else
		ufshcd_dme_set(hba, UIC_ARG_MIB(PA_TXTERMINATION), false);

	if (pwr_mode->pwr_rx == FASTAUTO_MODE ||
	    pwr_mode->pwr_tx == FASTAUTO_MODE ||
	    pwr_mode->pwr_rx == FAST_MODE ||
	    pwr_mode->pwr_tx == FAST_MODE)
		ufshcd_dme_set(hba, UIC_ARG_MIB(PA_HSSERIES),
						pwr_mode->hs_rate);

	if (!(hba->quirks & UFSHCD_QUIRK_SKIP_DEF_UNIPRO_TIMEOUT_SETTING)) {
		ufshcd_dme_set(hba, UIC_ARG_MIB(PA_PWRMODEUSERDATA0),
				DL_FC0ProtectionTimeOutVal_Default);
		ufshcd_dme_set(hba, UIC_ARG_MIB(PA_PWRMODEUSERDATA1),
				DL_TC0ReplayTimeOutVal_Default);
		ufshcd_dme_set(hba, UIC_ARG_MIB(PA_PWRMODEUSERDATA2),
				DL_AFC0ReqTimeOutVal_Default);
		ufshcd_dme_set(hba, UIC_ARG_MIB(PA_PWRMODEUSERDATA3),
				DL_FC1ProtectionTimeOutVal_Default);
		ufshcd_dme_set(hba, UIC_ARG_MIB(PA_PWRMODEUSERDATA4),
				DL_TC1ReplayTimeOutVal_Default);
		ufshcd_dme_set(hba, UIC_ARG_MIB(PA_PWRMODEUSERDATA5),
				DL_AFC1ReqTimeOutVal_Default);

		ufshcd_dme_set(hba, UIC_ARG_MIB(DME_LocalFC0ProtectionTimeOutVal),
				DL_FC0ProtectionTimeOutVal_Default);
		ufshcd_dme_set(hba, UIC_ARG_MIB(DME_LocalTC0ReplayTimeOutVal),
				DL_TC0ReplayTimeOutVal_Default);
		ufshcd_dme_set(hba, UIC_ARG_MIB(DME_LocalAFC0ReqTimeOutVal),
				DL_AFC0ReqTimeOutVal_Default);
	}

	ret = ufshcd_uic_change_pwr_mode(hba, pwr_mode->pwr_rx << 4
			| pwr_mode->pwr_tx);

	if (ret) {
		dev_err(hba->dev,
			"%s: power mode change failed %d\n", __func__, ret);
	} else {
		ufshcd_vops_pwr_change_notify(hba, POST_CHANGE, NULL,
								pwr_mode);

		memcpy(&hba->pwr_info, pwr_mode,
			sizeof(struct ufs_pa_layer_attr));
	}

	return ret;
}

/**
 * ufshcd_config_pwr_mode - configure a new power mode
 * @hba: per-adapter instance
 * @desired_pwr_mode: desired power configuration
 *
 * Return: 0 upon success; < 0 upon failure.
 */
int ufshcd_config_pwr_mode(struct ufs_hba *hba,
		struct ufs_pa_layer_attr *desired_pwr_mode)
{
	struct ufs_pa_layer_attr final_params = { 0 };
	int ret;

	ret = ufshcd_vops_pwr_change_notify(hba, PRE_CHANGE,
					desired_pwr_mode, &final_params);

	if (ret)
		memcpy(&final_params, desired_pwr_mode, sizeof(final_params));

	ret = ufshcd_change_power_mode(hba, &final_params);

	return ret;
}
EXPORT_SYMBOL_GPL(ufshcd_config_pwr_mode);

/**
 * ufshcd_complete_dev_init() - checks device readiness
 * @hba: per-adapter instance
 *
 * Set fDeviceInit flag and poll until device toggles it.
 *
 * Return: 0 upon success; < 0 upon failure.
 */
static int ufshcd_complete_dev_init(struct ufs_hba *hba)
{
	int err;
	bool flag_res = true;
	ktime_t timeout;

	err = ufshcd_query_flag_retry(hba, UPIU_QUERY_OPCODE_SET_FLAG,
		QUERY_FLAG_IDN_FDEVICEINIT, 0, NULL);
	if (err) {
		dev_err(hba->dev,
			"%s: setting fDeviceInit flag failed with error %d\n",
			__func__, err);
		goto out;
	}

	/* Poll fDeviceInit flag to be cleared */
	timeout = ktime_add_ms(ktime_get(), FDEVICEINIT_COMPL_TIMEOUT);
	do {
		err = ufshcd_query_flag(hba, UPIU_QUERY_OPCODE_READ_FLAG,
					QUERY_FLAG_IDN_FDEVICEINIT, 0, &flag_res);
		if (!flag_res)
			break;
		usleep_range(500, 1000);
	} while (ktime_before(ktime_get(), timeout));

	if (err) {
		dev_err(hba->dev,
				"%s: reading fDeviceInit flag failed with error %d\n",
				__func__, err);
	} else if (flag_res) {
		dev_err(hba->dev,
				"%s: fDeviceInit was not cleared by the device\n",
				__func__);
		err = -EBUSY;
	}
out:
	return err;
}

/**
 * ufshcd_make_hba_operational - Make UFS controller operational
 * @hba: per adapter instance
 *
 * To bring UFS host controller to operational state,
 * 1. Enable required interrupts
 * 2. Configure interrupt aggregation
 * 3. Program UTRL and UTMRL base address
 * 4. Configure run-stop-registers
 *
 * Return: 0 on success, non-zero value on failure.
 */
int ufshcd_make_hba_operational(struct ufs_hba *hba)
{
	int err = 0;
	u32 reg;

	/* Enable required interrupts */
	ufshcd_enable_intr(hba, UFSHCD_ENABLE_INTRS);

	/* Configure interrupt aggregation */
	if (ufshcd_is_intr_aggr_allowed(hba))
		ufshcd_config_intr_aggr(hba, hba->nutrs - 1, INT_AGGR_DEF_TO);
	else
		ufshcd_disable_intr_aggr(hba);

	/* Configure UTRL and UTMRL base address registers */
	ufshcd_writel(hba, lower_32_bits(hba->utrdl_dma_addr),
			REG_UTP_TRANSFER_REQ_LIST_BASE_L);
	ufshcd_writel(hba, upper_32_bits(hba->utrdl_dma_addr),
			REG_UTP_TRANSFER_REQ_LIST_BASE_H);
	ufshcd_writel(hba, lower_32_bits(hba->utmrdl_dma_addr),
			REG_UTP_TASK_REQ_LIST_BASE_L);
	ufshcd_writel(hba, upper_32_bits(hba->utmrdl_dma_addr),
			REG_UTP_TASK_REQ_LIST_BASE_H);

	/*
	 * UCRDY, UTMRLDY and UTRLRDY bits must be 1
	 */
	reg = ufshcd_readl(hba, REG_CONTROLLER_STATUS);
	if (!(ufshcd_get_lists_status(reg))) {
		ufshcd_enable_run_stop_reg(hba);
	} else {
		dev_err(hba->dev,
			"Host controller not ready to process requests");
		err = -EIO;
	}

	return err;
}
EXPORT_SYMBOL_GPL(ufshcd_make_hba_operational);

/**
 * ufshcd_hba_stop - Send controller to reset state
 * @hba: per adapter instance
 */
void ufshcd_hba_stop(struct ufs_hba *hba)
{
	unsigned long flags;
	int err;

	/*
	 * Obtain the host lock to prevent that the controller is disabled
	 * while the UFS interrupt handler is active on another CPU.
	 */
	spin_lock_irqsave(hba->host->host_lock, flags);
	ufshcd_writel(hba, CONTROLLER_DISABLE,  REG_CONTROLLER_ENABLE);
	spin_unlock_irqrestore(hba->host->host_lock, flags);

	err = ufshcd_wait_for_register(hba, REG_CONTROLLER_ENABLE,
					CONTROLLER_ENABLE, CONTROLLER_DISABLE,
					10, 1);
	if (err)
		dev_err(hba->dev, "%s: Controller disable failed\n", __func__);
}
EXPORT_SYMBOL_GPL(ufshcd_hba_stop);

/**
 * ufshcd_hba_execute_hce - initialize the controller
 * @hba: per adapter instance
 *
 * The controller resets itself and controller firmware initialization
 * sequence kicks off. When controller is ready it will set
 * the Host Controller Enable bit to 1.
 *
 * Return: 0 on success, non-zero value on failure.
 */
static int ufshcd_hba_execute_hce(struct ufs_hba *hba)
{
	int retry;

	for (retry = 3; retry > 0; retry--) {
		if (ufshcd_is_hba_active(hba))
			/* change controller state to "reset state" */
			ufshcd_hba_stop(hba);

		/* UniPro link is disabled at this point */
		ufshcd_set_link_off(hba);

		ufshcd_vops_hce_enable_notify(hba, PRE_CHANGE);

		/* start controller initialization sequence */
		ufshcd_hba_start(hba);

		/*
		 * To initialize a UFS host controller HCE bit must be set to 1.
		 * During initialization the HCE bit value changes from 1->0->1.
		 * When the host controller completes initialization sequence
		 * it sets the value of HCE bit to 1. The same HCE bit is read back
		 * to check if the controller has completed initialization sequence.
		 * So without this delay the value HCE = 1, set in the previous
		 * instruction might be read back.
		 * This delay can be changed based on the controller.
		 */
		ufshcd_delay_us(hba->vps->hba_enable_delay_us, 100);

		/* wait for the host controller to complete initialization */
		if (!ufshcd_wait_for_register(hba, REG_CONTROLLER_ENABLE, CONTROLLER_ENABLE,
					      CONTROLLER_ENABLE, 1000, 50))
			break;

		dev_err(hba->dev, "Enabling the controller failed\n");
	}

	if (!retry)
		return -EIO;

	/* enable UIC related interrupts */
	ufshcd_enable_intr(hba, UFSHCD_UIC_MASK);

	ufshcd_vops_hce_enable_notify(hba, POST_CHANGE);

	return 0;
}

int ufshcd_hba_enable(struct ufs_hba *hba)
{
	int ret;

	if (hba->quirks & UFSHCI_QUIRK_BROKEN_HCE) {
		ufshcd_set_link_off(hba);
		ufshcd_vops_hce_enable_notify(hba, PRE_CHANGE);

		/* enable UIC related interrupts */
		ufshcd_enable_intr(hba, UFSHCD_UIC_MASK);
		ret = ufshcd_dme_reset(hba);
		if (ret) {
			dev_err(hba->dev, "DME_RESET failed\n");
			return ret;
		}

		ret = ufshcd_dme_enable(hba);
		if (ret) {
			dev_err(hba->dev, "Enabling DME failed\n");
			return ret;
		}

		ufshcd_vops_hce_enable_notify(hba, POST_CHANGE);
	} else {
		ret = ufshcd_hba_execute_hce(hba);
	}

	return ret;
}
EXPORT_SYMBOL_GPL(ufshcd_hba_enable);

static int ufshcd_disable_tx_lcc(struct ufs_hba *hba, bool peer)
{
	int tx_lanes = 0, i, err = 0;

	if (!peer)
		ufshcd_dme_get(hba, UIC_ARG_MIB(PA_CONNECTEDTXDATALANES),
			       &tx_lanes);
	else
		ufshcd_dme_peer_get(hba, UIC_ARG_MIB(PA_CONNECTEDTXDATALANES),
				    &tx_lanes);
	for (i = 0; i < tx_lanes; i++) {
		if (!peer)
			err = ufshcd_dme_set(hba,
				UIC_ARG_MIB_SEL(TX_LCC_ENABLE,
					UIC_ARG_MPHY_TX_GEN_SEL_INDEX(i)),
					0);
		else
			err = ufshcd_dme_peer_set(hba,
				UIC_ARG_MIB_SEL(TX_LCC_ENABLE,
					UIC_ARG_MPHY_TX_GEN_SEL_INDEX(i)),
					0);
		if (err) {
			dev_err(hba->dev, "%s: TX LCC Disable failed, peer = %d, lane = %d, err = %d",
				__func__, peer, i, err);
			break;
		}
	}

	return err;
}

static inline int ufshcd_disable_device_tx_lcc(struct ufs_hba *hba)
{
	return ufshcd_disable_tx_lcc(hba, true);
}

void ufshcd_update_evt_hist(struct ufs_hba *hba, u32 id, u32 val)
{
	struct ufs_event_hist *e;

	if (id >= UFS_EVT_CNT)
		return;

	e = &hba->ufs_stats.event[id];
	e->val[e->pos] = val;
	e->tstamp[e->pos] = local_clock();
	e->cnt += 1;
	e->pos = (e->pos + 1) % UFS_EVENT_HIST_LENGTH;

	ufshcd_vops_event_notify(hba, id, &val);
}
EXPORT_SYMBOL_GPL(ufshcd_update_evt_hist);

/**
 * ufshcd_link_startup - Initialize unipro link startup
 * @hba: per adapter instance
 *
 * Return: 0 for success, non-zero in case of failure.
 */
static int ufshcd_link_startup(struct ufs_hba *hba)
{
	int ret;
	int retries = DME_LINKSTARTUP_RETRIES;
	bool link_startup_again = false;

	/*
	 * If UFS device isn't active then we will have to issue link startup
	 * 2 times to make sure the device state move to active.
	 */
	if (!ufshcd_is_ufs_dev_active(hba))
		link_startup_again = true;

link_startup:
	do {
		ufshcd_vops_link_startup_notify(hba, PRE_CHANGE);

		ret = ufshcd_dme_link_startup(hba);

		/* check if device is detected by inter-connect layer */
		if (!ret && !ufshcd_is_device_present(hba)) {
			ufshcd_update_evt_hist(hba,
					       UFS_EVT_LINK_STARTUP_FAIL,
					       0);
			dev_err(hba->dev, "%s: Device not present\n", __func__);
			ret = -ENXIO;
			goto out;
		}

		/*
		 * DME link lost indication is only received when link is up,
		 * but we can't be sure if the link is up until link startup
		 * succeeds. So reset the local Uni-Pro and try again.
		 */
		if (ret && retries && ufshcd_hba_enable(hba)) {
			ufshcd_update_evt_hist(hba,
					       UFS_EVT_LINK_STARTUP_FAIL,
					       (u32)ret);
			goto out;
		}
	} while (ret && retries--);

	if (ret) {
		/* failed to get the link up... retire */
		ufshcd_update_evt_hist(hba,
				       UFS_EVT_LINK_STARTUP_FAIL,
				       (u32)ret);
		goto out;
	}

	if (link_startup_again) {
		link_startup_again = false;
		retries = DME_LINKSTARTUP_RETRIES;
		goto link_startup;
	}

	/* Mark that link is up in PWM-G1, 1-lane, SLOW-AUTO mode */
	ufshcd_init_pwr_info(hba);
	ufshcd_print_pwr_info(hba);

	if (hba->quirks & UFSHCD_QUIRK_BROKEN_LCC) {
		ret = ufshcd_disable_device_tx_lcc(hba);
		if (ret)
			goto out;
	}

	/* Include any host controller configuration via UIC commands */
	ret = ufshcd_vops_link_startup_notify(hba, POST_CHANGE);
	if (ret)
		goto out;

	/* Clear UECPA once due to LINERESET has happened during LINK_STARTUP */
	ufshcd_readl(hba, REG_UIC_ERROR_CODE_PHY_ADAPTER_LAYER);
	ret = ufshcd_make_hba_operational(hba);
out:
	if (ret) {
		dev_err(hba->dev, "link startup failed %d\n", ret);
		ufshcd_print_host_state(hba);
		ufshcd_print_pwr_info(hba);
		ufshcd_print_evt_hist(hba);
	}
	return ret;
}

/**
 * ufshcd_verify_dev_init() - Verify device initialization
 * @hba: per-adapter instance
 *
 * Send NOP OUT UPIU and wait for NOP IN response to check whether the
 * device Transport Protocol (UTP) layer is ready after a reset.
 * If the UTP layer at the device side is not initialized, it may
 * not respond with NOP IN UPIU within timeout of %NOP_OUT_TIMEOUT
 * and we retry sending NOP OUT for %NOP_OUT_RETRIES iterations.
 *
 * Return: 0 upon success; < 0 upon failure.
 */
static int ufshcd_verify_dev_init(struct ufs_hba *hba)
{
	int err = 0;
	int retries;

	ufshcd_dev_man_lock(hba);

	for (retries = NOP_OUT_RETRIES; retries > 0; retries--) {
		err = ufshcd_exec_dev_cmd(hba, DEV_CMD_TYPE_NOP,
					  hba->nop_out_timeout);

		if (!err || err == -ETIMEDOUT)
			break;

		dev_dbg(hba->dev, "%s: error %d retrying\n", __func__, err);
	}

	ufshcd_dev_man_unlock(hba);

	if (err)
		dev_err(hba->dev, "%s: NOP OUT failed %d\n", __func__, err);
	return err;
}

/**
 * ufshcd_setup_links - associate link b/w device wlun and other luns
 * @sdev: pointer to SCSI device
 * @hba: pointer to ufs hba
 */
static void ufshcd_setup_links(struct ufs_hba *hba, struct scsi_device *sdev)
{
	struct device_link *link;

	/*
	 * Device wlun is the supplier & rest of the luns are consumers.
	 * This ensures that device wlun suspends after all other luns.
	 */
	if (hba->ufs_device_wlun) {
		link = device_link_add(&sdev->sdev_gendev,
				       &hba->ufs_device_wlun->sdev_gendev,
				       DL_FLAG_PM_RUNTIME | DL_FLAG_RPM_ACTIVE);
		if (!link) {
			dev_err(&sdev->sdev_gendev, "Failed establishing link - %s\n",
				dev_name(&hba->ufs_device_wlun->sdev_gendev));
			return;
		}
		hba->luns_avail--;
		/* Ignore REPORT_LUN wlun probing */
		if (hba->luns_avail == 1) {
			ufshcd_rpm_put(hba);
			return;
		}
	} else {
		/*
		 * Device wlun is probed. The assumption is that WLUNs are
		 * scanned before other LUNs.
		 */
		hba->luns_avail--;
	}
}

/**
 * ufshcd_lu_init - Initialize the relevant parameters of the LU
 * @hba: per-adapter instance
 * @sdev: pointer to SCSI device
 */
static void ufshcd_lu_init(struct ufs_hba *hba, struct scsi_device *sdev)
{
	int len = QUERY_DESC_MAX_SIZE;
	u8 lun = ufshcd_scsi_to_upiu_lun(sdev->lun);
	u8 lun_qdepth = hba->nutrs;
	u8 *desc_buf;
	int ret;

	desc_buf = kzalloc(len, GFP_KERNEL);
	if (!desc_buf)
		goto set_qdepth;

	ret = ufshcd_read_unit_desc_param(hba, lun, 0, desc_buf, len);
	if (ret < 0) {
		if (ret == -EOPNOTSUPP)
			/* If LU doesn't support unit descriptor, its queue depth is set to 1 */
			lun_qdepth = 1;
		kfree(desc_buf);
		goto set_qdepth;
	}

	if (desc_buf[UNIT_DESC_PARAM_LU_Q_DEPTH]) {
		/*
		 * In per-LU queueing architecture, bLUQueueDepth will not be 0, then we will
		 * use the smaller between UFSHCI CAP.NUTRS and UFS LU bLUQueueDepth
		 */
		lun_qdepth = min_t(int, desc_buf[UNIT_DESC_PARAM_LU_Q_DEPTH], hba->nutrs);
	}
	/*
	 * According to UFS device specification, the write protection mode is only supported by
	 * normal LU, not supported by WLUN.
	 */
	if (hba->dev_info.f_power_on_wp_en && lun < hba->dev_info.max_lu_supported &&
	    !hba->dev_info.is_lu_power_on_wp &&
	    desc_buf[UNIT_DESC_PARAM_LU_WR_PROTECT] == UFS_LU_POWER_ON_WP)
		hba->dev_info.is_lu_power_on_wp = true;

	/* In case of RPMB LU, check if advanced RPMB mode is enabled */
	if (desc_buf[UNIT_DESC_PARAM_UNIT_INDEX] == UFS_UPIU_RPMB_WLUN &&
	    desc_buf[RPMB_UNIT_DESC_PARAM_REGION_EN] & BIT(4))
		hba->dev_info.b_advanced_rpmb_en = true;


	kfree(desc_buf);
set_qdepth:
	/*
	 * For WLUNs that don't support unit descriptor, queue depth is set to 1. For LUs whose
	 * bLUQueueDepth == 0, the queue depth is set to a maximum value that host can queue.
	 */
	dev_dbg(hba->dev, "Set LU %x queue depth %d\n", lun, lun_qdepth);
	scsi_change_queue_depth(sdev, lun_qdepth);
}

/**
 * ufshcd_slave_alloc - handle initial SCSI device configurations
 * @sdev: pointer to SCSI device
 *
 * Return: success.
 */
static int ufshcd_slave_alloc(struct scsi_device *sdev)
{
	struct ufs_hba *hba;

	hba = shost_priv(sdev->host);

	/* Mode sense(6) is not supported by UFS, so use Mode sense(10) */
	sdev->use_10_for_ms = 1;

	/* DBD field should be set to 1 in mode sense(10) */
	sdev->set_dbd_for_ms = 1;

	/* allow SCSI layer to restart the device in case of errors */
	sdev->allow_restart = 1;

	/* REPORT SUPPORTED OPERATION CODES is not supported */
	sdev->no_report_opcodes = 1;

	/* WRITE_SAME command is not supported */
	sdev->no_write_same = 1;

	ufshcd_lu_init(hba, sdev);

	ufshcd_setup_links(hba, sdev);

	return 0;
}

/**
 * ufshcd_change_queue_depth - change queue depth
 * @sdev: pointer to SCSI device
 * @depth: required depth to set
 *
 * Change queue depth and make sure the max. limits are not crossed.
 *
 * Return: new queue depth.
 */
static int ufshcd_change_queue_depth(struct scsi_device *sdev, int depth)
{
	return scsi_change_queue_depth(sdev, min(depth, sdev->host->can_queue));
}

/**
 * ufshcd_device_configure - adjust SCSI device configurations
 * @sdev: pointer to SCSI device
 * @lim: queue limits
 *
 * Return: 0 (success).
 */
static int ufshcd_device_configure(struct scsi_device *sdev,
		struct queue_limits *lim)
{
	struct ufs_hba *hba = shost_priv(sdev->host);
	struct request_queue *q = sdev->request_queue;

	lim->dma_pad_mask = PRDT_DATA_BYTE_COUNT_PAD - 1;

	/*
	 * Block runtime-pm until all consumers are added.
	 * Refer ufshcd_setup_links().
	 */
	if (is_device_wlun(sdev))
		pm_runtime_get_noresume(&sdev->sdev_gendev);
	else if (ufshcd_is_rpm_autosuspend_allowed(hba))
		sdev->rpm_autosuspend = 1;
	/*
	 * Do not print messages during runtime PM to avoid never-ending cycles
	 * of messages written back to storage by user space causing runtime
	 * resume, causing more messages and so on.
	 */
	sdev->silence_suspend = 1;

	if (hba->vops && hba->vops->config_scsi_dev)
		hba->vops->config_scsi_dev(sdev);

	ufshcd_crypto_register(hba, q);

	return 0;
}

/**
 * ufshcd_slave_destroy - remove SCSI device configurations
 * @sdev: pointer to SCSI device
 */
static void ufshcd_slave_destroy(struct scsi_device *sdev)
{
	struct ufs_hba *hba;
	unsigned long flags;

	hba = shost_priv(sdev->host);

	/* Drop the reference as it won't be needed anymore */
	if (ufshcd_scsi_to_upiu_lun(sdev->lun) == UFS_UPIU_UFS_DEVICE_WLUN) {
		spin_lock_irqsave(hba->host->host_lock, flags);
		hba->ufs_device_wlun = NULL;
		spin_unlock_irqrestore(hba->host->host_lock, flags);
	} else if (hba->ufs_device_wlun) {
		struct device *supplier = NULL;

		/* Ensure UFS Device WLUN exists and does not disappear */
		spin_lock_irqsave(hba->host->host_lock, flags);
		if (hba->ufs_device_wlun) {
			supplier = &hba->ufs_device_wlun->sdev_gendev;
			get_device(supplier);
		}
		spin_unlock_irqrestore(hba->host->host_lock, flags);

		if (supplier) {
			/*
			 * If a LUN fails to probe (e.g. absent BOOT WLUN), the
			 * device will not have been registered but can still
			 * have a device link holding a reference to the device.
			 */
			device_link_remove(&sdev->sdev_gendev, supplier);
			put_device(supplier);
		}
	}
}

/**
 * ufshcd_scsi_cmd_status - Update SCSI command result based on SCSI status
 * @lrbp: pointer to local reference block of completed command
 * @scsi_status: SCSI command status
 *
 * Return: value base on SCSI command status.
 */
static inline int
ufshcd_scsi_cmd_status(struct ufshcd_lrb *lrbp, int scsi_status)
{
	int result = 0;

	switch (scsi_status) {
	case SAM_STAT_CHECK_CONDITION:
		ufshcd_copy_sense_data(lrbp);
		fallthrough;
	case SAM_STAT_GOOD:
		result |= DID_OK << 16 | scsi_status;
		break;
	case SAM_STAT_TASK_SET_FULL:
	case SAM_STAT_BUSY:
	case SAM_STAT_TASK_ABORTED:
		ufshcd_copy_sense_data(lrbp);
		result |= scsi_status;
		break;
	default:
		result |= DID_ERROR << 16;
		break;
	} /* end of switch */

	return result;
}

/**
 * ufshcd_transfer_rsp_status - Get overall status of the response
 * @hba: per adapter instance
 * @lrbp: pointer to local reference block of completed command
 * @cqe: pointer to the completion queue entry
 *
 * Return: result of the command to notify SCSI midlayer.
 */
static inline int
ufshcd_transfer_rsp_status(struct ufs_hba *hba, struct ufshcd_lrb *lrbp,
			   struct cq_entry *cqe)
{
	int result = 0;
	int scsi_status;
	enum utp_ocs ocs;
	u8 upiu_flags;
	u32 resid;

	upiu_flags = lrbp->ucd_rsp_ptr->header.flags;
	resid = be32_to_cpu(lrbp->ucd_rsp_ptr->sr.residual_transfer_count);
	/*
	 * Test !overflow instead of underflow to support UFS devices that do
	 * not set either flag.
	 */
	if (resid && !(upiu_flags & UPIU_RSP_FLAG_OVERFLOW))
		scsi_set_resid(lrbp->cmd, resid);

	/* overall command status of utrd */
	ocs = ufshcd_get_tr_ocs(lrbp, cqe);

	if (hba->quirks & UFSHCD_QUIRK_BROKEN_OCS_FATAL_ERROR) {
		if (lrbp->ucd_rsp_ptr->header.response ||
		    lrbp->ucd_rsp_ptr->header.status)
			ocs = OCS_SUCCESS;
	}

	switch (ocs) {
	case OCS_SUCCESS:
		hba->ufs_stats.last_hibern8_exit_tstamp = ktime_set(0, 0);
		switch (ufshcd_get_req_rsp(lrbp->ucd_rsp_ptr)) {
		case UPIU_TRANSACTION_RESPONSE:
			/*
			 * get the result based on SCSI status response
			 * to notify the SCSI midlayer of the command status
			 */
			scsi_status = lrbp->ucd_rsp_ptr->header.status;
			result = ufshcd_scsi_cmd_status(lrbp, scsi_status);

			/*
			 * Currently we are only supporting BKOPs exception
			 * events hence we can ignore BKOPs exception event
			 * during power management callbacks. BKOPs exception
			 * event is not expected to be raised in runtime suspend
			 * callback as it allows the urgent bkops.
			 * During system suspend, we are anyway forcefully
			 * disabling the bkops and if urgent bkops is needed
			 * it will be enabled on system resume. Long term
			 * solution could be to abort the system suspend if
			 * UFS device needs urgent BKOPs.
			 */
			if (!hba->pm_op_in_progress &&
			    !ufshcd_eh_in_progress(hba) &&
			    ufshcd_is_exception_event(lrbp->ucd_rsp_ptr))
				/* Flushed in suspend */
				schedule_work(&hba->eeh_work);
			break;
		case UPIU_TRANSACTION_REJECT_UPIU:
			/* TODO: handle Reject UPIU Response */
			result = DID_ERROR << 16;
			dev_err(hba->dev,
				"Reject UPIU not fully implemented\n");
			break;
		default:
			dev_err(hba->dev,
				"Unexpected request response code = %x\n",
				result);
			result = DID_ERROR << 16;
			break;
		}
		break;
	case OCS_ABORTED:
	case OCS_INVALID_COMMAND_STATUS:
		result |= DID_REQUEUE << 16;
		dev_warn(hba->dev,
				"OCS %s from controller for tag %d\n",
				(ocs == OCS_ABORTED ? "aborted" : "invalid"),
				lrbp->task_tag);
		break;
	case OCS_INVALID_CMD_TABLE_ATTR:
	case OCS_INVALID_PRDT_ATTR:
	case OCS_MISMATCH_DATA_BUF_SIZE:
	case OCS_MISMATCH_RESP_UPIU_SIZE:
	case OCS_PEER_COMM_FAILURE:
	case OCS_FATAL_ERROR:
	case OCS_DEVICE_FATAL_ERROR:
	case OCS_INVALID_CRYPTO_CONFIG:
	case OCS_GENERAL_CRYPTO_ERROR:
	default:
		result |= DID_ERROR << 16;
		dev_err(hba->dev,
				"OCS error from controller = %x for tag %d\n",
				ocs, lrbp->task_tag);
		ufshcd_print_evt_hist(hba);
		ufshcd_print_host_state(hba);
		break;
	} /* end of switch */

	if ((host_byte(result) != DID_OK) &&
	    (host_byte(result) != DID_REQUEUE) && !hba->silence_err_logs)
		ufshcd_print_tr(hba, lrbp->task_tag, true);
	return result;
}

static bool ufshcd_is_auto_hibern8_error(struct ufs_hba *hba,
					 u32 intr_mask)
{
	if (!ufshcd_is_auto_hibern8_supported(hba) ||
	    !ufshcd_is_auto_hibern8_enabled(hba))
		return false;

	if (!(intr_mask & UFSHCD_UIC_HIBERN8_MASK))
		return false;

	if (hba->active_uic_cmd &&
	    (hba->active_uic_cmd->command == UIC_CMD_DME_HIBER_ENTER ||
	    hba->active_uic_cmd->command == UIC_CMD_DME_HIBER_EXIT))
		return false;

	return true;
}

/**
 * ufshcd_uic_cmd_compl - handle completion of uic command
 * @hba: per adapter instance
 * @intr_status: interrupt status generated by the controller
 *
 * Return:
 *  IRQ_HANDLED - If interrupt is valid
 *  IRQ_NONE    - If invalid interrupt
 */
static irqreturn_t ufshcd_uic_cmd_compl(struct ufs_hba *hba, u32 intr_status)
{
	irqreturn_t retval = IRQ_NONE;
	struct uic_command *cmd;

	spin_lock(hba->host->host_lock);
	cmd = hba->active_uic_cmd;
	if (WARN_ON_ONCE(!cmd))
		goto unlock;

	if (ufshcd_is_auto_hibern8_error(hba, intr_status))
		hba->errors |= (UFSHCD_UIC_HIBERN8_MASK & intr_status);

	if (intr_status & UIC_COMMAND_COMPL) {
		cmd->argument2 |= ufshcd_get_uic_cmd_result(hba);
		cmd->argument3 = ufshcd_get_dme_attr_val(hba);
		if (!hba->uic_async_done)
			cmd->cmd_active = 0;
		complete(&cmd->done);
		retval = IRQ_HANDLED;
	}

	if (intr_status & UFSHCD_UIC_PWR_MASK && hba->uic_async_done) {
		cmd->cmd_active = 0;
		complete(hba->uic_async_done);
		retval = IRQ_HANDLED;
	}

	if (retval == IRQ_HANDLED)
		ufshcd_add_uic_command_trace(hba, cmd, UFS_CMD_COMP);

unlock:
	spin_unlock(hba->host->host_lock);

	return retval;
}

/* Release the resources allocated for processing a SCSI command. */
void ufshcd_release_scsi_cmd(struct ufs_hba *hba,
			     struct ufshcd_lrb *lrbp)
{
	struct scsi_cmnd *cmd = lrbp->cmd;

	scsi_dma_unmap(cmd);
	ufshcd_crypto_clear_prdt(hba, lrbp);
	ufshcd_release(hba);
	ufshcd_clk_scaling_update_busy(hba);
}

/**
 * ufshcd_compl_one_cqe - handle a completion queue entry
 * @hba: per adapter instance
 * @task_tag: the task tag of the request to be completed
 * @cqe: pointer to the completion queue entry
 */
void ufshcd_compl_one_cqe(struct ufs_hba *hba, int task_tag,
			  struct cq_entry *cqe)
{
	struct ufshcd_lrb *lrbp;
	struct scsi_cmnd *cmd;
	enum utp_ocs ocs;

	lrbp = &hba->lrb[task_tag];
	lrbp->compl_time_stamp = ktime_get();
	cmd = lrbp->cmd;
	if (cmd) {
		if (unlikely(ufshcd_should_inform_monitor(hba, lrbp)))
			ufshcd_update_monitor(hba, lrbp);
		ufshcd_add_command_trace(hba, task_tag, UFS_CMD_COMP);
		cmd->result = ufshcd_transfer_rsp_status(hba, lrbp, cqe);
		ufshcd_release_scsi_cmd(hba, lrbp);
		/* Do not touch lrbp after scsi done */
		scsi_done(cmd);
	} else if (hba->dev_cmd.complete) {
		if (cqe) {
			ocs = le32_to_cpu(cqe->status) & MASK_OCS;
			lrbp->utr_descriptor_ptr->header.ocs = ocs;
		}
		complete(hba->dev_cmd.complete);
	}
}

/**
 * __ufshcd_transfer_req_compl - handle SCSI and query command completion
 * @hba: per adapter instance
 * @completed_reqs: bitmask that indicates which requests to complete
 */
static void __ufshcd_transfer_req_compl(struct ufs_hba *hba,
					unsigned long completed_reqs)
{
	int tag;

	for_each_set_bit(tag, &completed_reqs, hba->nutrs)
		ufshcd_compl_one_cqe(hba, tag, NULL);
}

/* Any value that is not an existing queue number is fine for this constant. */
enum {
	UFSHCD_POLL_FROM_INTERRUPT_CONTEXT = -1
};

static void ufshcd_clear_polled(struct ufs_hba *hba,
				unsigned long *completed_reqs)
{
	int tag;

	for_each_set_bit(tag, completed_reqs, hba->nutrs) {
		struct scsi_cmnd *cmd = hba->lrb[tag].cmd;

		if (!cmd)
			continue;
		if (scsi_cmd_to_rq(cmd)->cmd_flags & REQ_POLLED)
			__clear_bit(tag, completed_reqs);
	}
}

/*
 * Return: > 0 if one or more commands have been completed or 0 if no
 * requests have been completed.
 */
static int ufshcd_poll(struct Scsi_Host *shost, unsigned int queue_num)
{
	struct ufs_hba *hba = shost_priv(shost);
	unsigned long completed_reqs, flags;
	u32 tr_doorbell;
	struct ufs_hw_queue *hwq;

	if (hba->mcq_enabled) {
		hwq = &hba->uhq[queue_num];

		return ufshcd_mcq_poll_cqe_lock(hba, hwq);
	}

	spin_lock_irqsave(&hba->outstanding_lock, flags);
	tr_doorbell = ufshcd_readl(hba, REG_UTP_TRANSFER_REQ_DOOR_BELL);
	completed_reqs = ~tr_doorbell & hba->outstanding_reqs;
	WARN_ONCE(completed_reqs & ~hba->outstanding_reqs,
		  "completed: %#lx; outstanding: %#lx\n", completed_reqs,
		  hba->outstanding_reqs);
	if (queue_num == UFSHCD_POLL_FROM_INTERRUPT_CONTEXT) {
		/* Do not complete polled requests from interrupt context. */
		ufshcd_clear_polled(hba, &completed_reqs);
	}
	hba->outstanding_reqs &= ~completed_reqs;
	spin_unlock_irqrestore(&hba->outstanding_lock, flags);

	if (completed_reqs)
		__ufshcd_transfer_req_compl(hba, completed_reqs);

	return completed_reqs != 0;
}

/**
 * ufshcd_mcq_compl_pending_transfer - MCQ mode function. It is
 * invoked from the error handler context or ufshcd_host_reset_and_restore()
 * to complete the pending transfers and free the resources associated with
 * the scsi command.
 *
 * @hba: per adapter instance
 * @force_compl: This flag is set to true when invoked
 * from ufshcd_host_reset_and_restore() in which case it requires special
 * handling because the host controller has been reset by ufshcd_hba_stop().
 */
static void ufshcd_mcq_compl_pending_transfer(struct ufs_hba *hba,
					      bool force_compl)
{
	struct ufs_hw_queue *hwq;
	struct ufshcd_lrb *lrbp;
	struct scsi_cmnd *cmd;
	unsigned long flags;
	int tag;

	for (tag = 0; tag < hba->nutrs; tag++) {
		lrbp = &hba->lrb[tag];
		cmd = lrbp->cmd;
		if (!ufshcd_cmd_inflight(cmd) ||
		    test_bit(SCMD_STATE_COMPLETE, &cmd->state))
			continue;

		hwq = ufshcd_mcq_req_to_hwq(hba, scsi_cmd_to_rq(cmd));

		if (force_compl) {
			ufshcd_mcq_compl_all_cqes_lock(hba, hwq);
			/*
			 * For those cmds of which the cqes are not present
			 * in the cq, complete them explicitly.
			 */
			spin_lock_irqsave(&hwq->cq_lock, flags);
			if (cmd && !test_bit(SCMD_STATE_COMPLETE, &cmd->state)) {
				set_host_byte(cmd, DID_REQUEUE);
				ufshcd_release_scsi_cmd(hba, lrbp);
				scsi_done(cmd);
			}
			spin_unlock_irqrestore(&hwq->cq_lock, flags);
		} else {
			ufshcd_mcq_poll_cqe_lock(hba, hwq);
		}
	}
}

/**
 * ufshcd_transfer_req_compl - handle SCSI and query command completion
 * @hba: per adapter instance
 *
 * Return:
 *  IRQ_HANDLED - If interrupt is valid
 *  IRQ_NONE    - If invalid interrupt
 */
static irqreturn_t ufshcd_transfer_req_compl(struct ufs_hba *hba)
{
	/* Resetting interrupt aggregation counters first and reading the
	 * DOOR_BELL afterward allows us to handle all the completed requests.
	 * In order to prevent other interrupts starvation the DB is read once
	 * after reset. The down side of this solution is the possibility of
	 * false interrupt if device completes another request after resetting
	 * aggregation and before reading the DB.
	 */
	if (ufshcd_is_intr_aggr_allowed(hba) &&
	    !(hba->quirks & UFSHCI_QUIRK_SKIP_RESET_INTR_AGGR))
		ufshcd_reset_intr_aggr(hba);

	if (ufs_fail_completion(hba))
		return IRQ_HANDLED;

	/*
	 * Ignore the ufshcd_poll() return value and return IRQ_HANDLED since we
	 * do not want polling to trigger spurious interrupt complaints.
	 */
	ufshcd_poll(hba->host, UFSHCD_POLL_FROM_INTERRUPT_CONTEXT);

	return IRQ_HANDLED;
}

int __ufshcd_write_ee_control(struct ufs_hba *hba, u32 ee_ctrl_mask)
{
	return ufshcd_query_attr_retry(hba, UPIU_QUERY_OPCODE_WRITE_ATTR,
				       QUERY_ATTR_IDN_EE_CONTROL, 0, 0,
				       &ee_ctrl_mask);
}

int ufshcd_write_ee_control(struct ufs_hba *hba)
{
	int err;

	mutex_lock(&hba->ee_ctrl_mutex);
	err = __ufshcd_write_ee_control(hba, hba->ee_ctrl_mask);
	mutex_unlock(&hba->ee_ctrl_mutex);
	if (err)
		dev_err(hba->dev, "%s: failed to write ee control %d\n",
			__func__, err);
	return err;
}

int ufshcd_update_ee_control(struct ufs_hba *hba, u16 *mask,
			     const u16 *other_mask, u16 set, u16 clr)
{
	u16 new_mask, ee_ctrl_mask;
	int err = 0;

	mutex_lock(&hba->ee_ctrl_mutex);
	new_mask = (*mask & ~clr) | set;
	ee_ctrl_mask = new_mask | *other_mask;
	if (ee_ctrl_mask != hba->ee_ctrl_mask)
		err = __ufshcd_write_ee_control(hba, ee_ctrl_mask);
	/* Still need to update 'mask' even if 'ee_ctrl_mask' was unchanged */
	if (!err) {
		hba->ee_ctrl_mask = ee_ctrl_mask;
		*mask = new_mask;
	}
	mutex_unlock(&hba->ee_ctrl_mutex);
	return err;
}

/**
 * ufshcd_disable_ee - disable exception event
 * @hba: per-adapter instance
 * @mask: exception event to disable
 *
 * Disables exception event in the device so that the EVENT_ALERT
 * bit is not set.
 *
 * Return: zero on success, non-zero error value on failure.
 */
static inline int ufshcd_disable_ee(struct ufs_hba *hba, u16 mask)
{
	return ufshcd_update_ee_drv_mask(hba, 0, mask);
}

/**
 * ufshcd_enable_ee - enable exception event
 * @hba: per-adapter instance
 * @mask: exception event to enable
 *
 * Enable corresponding exception event in the device to allow
 * device to alert host in critical scenarios.
 *
 * Return: zero on success, non-zero error value on failure.
 */
static inline int ufshcd_enable_ee(struct ufs_hba *hba, u16 mask)
{
	return ufshcd_update_ee_drv_mask(hba, mask, 0);
}

/**
 * ufshcd_enable_auto_bkops - Allow device managed BKOPS
 * @hba: per-adapter instance
 *
 * Allow device to manage background operations on its own. Enabling
 * this might lead to inconsistent latencies during normal data transfers
 * as the device is allowed to manage its own way of handling background
 * operations.
 *
 * Return: zero on success, non-zero on failure.
 */
static int ufshcd_enable_auto_bkops(struct ufs_hba *hba)
{
	int err = 0;

	if (hba->auto_bkops_enabled)
		goto out;

	err = ufshcd_query_flag_retry(hba, UPIU_QUERY_OPCODE_SET_FLAG,
			QUERY_FLAG_IDN_BKOPS_EN, 0, NULL);
	if (err) {
		dev_err(hba->dev, "%s: failed to enable bkops %d\n",
				__func__, err);
		goto out;
	}

	hba->auto_bkops_enabled = true;
	trace_ufshcd_auto_bkops_state(dev_name(hba->dev), "Enabled");

	/* No need of URGENT_BKOPS exception from the device */
	err = ufshcd_disable_ee(hba, MASK_EE_URGENT_BKOPS);
	if (err)
		dev_err(hba->dev, "%s: failed to disable exception event %d\n",
				__func__, err);
out:
	return err;
}

/**
 * ufshcd_disable_auto_bkops - block device in doing background operations
 * @hba: per-adapter instance
 *
 * Disabling background operations improves command response latency but
 * has drawback of device moving into critical state where the device is
 * not-operable. Make sure to call ufshcd_enable_auto_bkops() whenever the
 * host is idle so that BKOPS are managed effectively without any negative
 * impacts.
 *
 * Return: zero on success, non-zero on failure.
 */
static int ufshcd_disable_auto_bkops(struct ufs_hba *hba)
{
	int err = 0;

	if (!hba->auto_bkops_enabled)
		goto out;

	/*
	 * If host assisted BKOPs is to be enabled, make sure
	 * urgent bkops exception is allowed.
	 */
	err = ufshcd_enable_ee(hba, MASK_EE_URGENT_BKOPS);
	if (err) {
		dev_err(hba->dev, "%s: failed to enable exception event %d\n",
				__func__, err);
		goto out;
	}

	err = ufshcd_query_flag_retry(hba, UPIU_QUERY_OPCODE_CLEAR_FLAG,
			QUERY_FLAG_IDN_BKOPS_EN, 0, NULL);
	if (err) {
		dev_err(hba->dev, "%s: failed to disable bkops %d\n",
				__func__, err);
		ufshcd_disable_ee(hba, MASK_EE_URGENT_BKOPS);
		goto out;
	}

	hba->auto_bkops_enabled = false;
	trace_ufshcd_auto_bkops_state(dev_name(hba->dev), "Disabled");
	hba->is_urgent_bkops_lvl_checked = false;
out:
	return err;
}

/**
 * ufshcd_force_reset_auto_bkops - force reset auto bkops state
 * @hba: per adapter instance
 *
 * After a device reset the device may toggle the BKOPS_EN flag
 * to default value. The s/w tracking variables should be updated
 * as well. This function would change the auto-bkops state based on
 * UFSHCD_CAP_KEEP_AUTO_BKOPS_ENABLED_EXCEPT_SUSPEND.
 */
static void ufshcd_force_reset_auto_bkops(struct ufs_hba *hba)
{
	if (ufshcd_keep_autobkops_enabled_except_suspend(hba)) {
		hba->auto_bkops_enabled = false;
		hba->ee_ctrl_mask |= MASK_EE_URGENT_BKOPS;
		ufshcd_enable_auto_bkops(hba);
	} else {
		hba->auto_bkops_enabled = true;
		hba->ee_ctrl_mask &= ~MASK_EE_URGENT_BKOPS;
		ufshcd_disable_auto_bkops(hba);
	}
	hba->urgent_bkops_lvl = BKOPS_STATUS_PERF_IMPACT;
	hba->is_urgent_bkops_lvl_checked = false;
}

static inline int ufshcd_get_bkops_status(struct ufs_hba *hba, u32 *status)
{
	return ufshcd_query_attr_retry(hba, UPIU_QUERY_OPCODE_READ_ATTR,
			QUERY_ATTR_IDN_BKOPS_STATUS, 0, 0, status);
}

/**
 * ufshcd_bkops_ctrl - control the auto bkops based on current bkops status
 * @hba: per-adapter instance
 *
 * Read the bkops_status from the UFS device and Enable fBackgroundOpsEn
 * flag in the device to permit background operations if the device
 * bkops_status is greater than or equal to the "hba->urgent_bkops_lvl",
 * disable otherwise.
 *
 * Return: 0 for success, non-zero in case of failure.
 *
 * NOTE: Caller of this function can check the "hba->auto_bkops_enabled" flag
 * to know whether auto bkops is enabled or disabled after this function
 * returns control to it.
 */
static int ufshcd_bkops_ctrl(struct ufs_hba *hba)
{
	enum bkops_status status = hba->urgent_bkops_lvl;
	u32 curr_status = 0;
	int err;

	err = ufshcd_get_bkops_status(hba, &curr_status);
	if (err) {
		dev_err(hba->dev, "%s: failed to get BKOPS status %d\n",
				__func__, err);
		goto out;
	} else if (curr_status > BKOPS_STATUS_MAX) {
		dev_err(hba->dev, "%s: invalid BKOPS status %d\n",
				__func__, curr_status);
		err = -EINVAL;
		goto out;
	}

	if (curr_status >= status)
		err = ufshcd_enable_auto_bkops(hba);
	else
		err = ufshcd_disable_auto_bkops(hba);
out:
	return err;
}

static inline int ufshcd_get_ee_status(struct ufs_hba *hba, u32 *status)
{
	return ufshcd_query_attr_retry(hba, UPIU_QUERY_OPCODE_READ_ATTR,
			QUERY_ATTR_IDN_EE_STATUS, 0, 0, status);
}

static void ufshcd_bkops_exception_event_handler(struct ufs_hba *hba)
{
	int err;
	u32 curr_status = 0;

	if (hba->is_urgent_bkops_lvl_checked)
		goto enable_auto_bkops;

	err = ufshcd_get_bkops_status(hba, &curr_status);
	if (err) {
		dev_err(hba->dev, "%s: failed to get BKOPS status %d\n",
				__func__, err);
		goto out;
	}

	/*
	 * We are seeing that some devices are raising the urgent bkops
	 * exception events even when BKOPS status doesn't indicate performace
	 * impacted or critical. Handle these device by determining their urgent
	 * bkops status at runtime.
	 */
	if (curr_status < BKOPS_STATUS_PERF_IMPACT) {
		dev_err(hba->dev, "%s: device raised urgent BKOPS exception for bkops status %d\n",
				__func__, curr_status);
		/* update the current status as the urgent bkops level */
		hba->urgent_bkops_lvl = curr_status;
		hba->is_urgent_bkops_lvl_checked = true;
	}

enable_auto_bkops:
	err = ufshcd_enable_auto_bkops(hba);
out:
	if (err < 0)
		dev_err(hba->dev, "%s: failed to handle urgent bkops %d\n",
				__func__, err);
}

static void ufshcd_temp_exception_event_handler(struct ufs_hba *hba, u16 status)
{
	u32 value;

	if (ufshcd_query_attr_retry(hba, UPIU_QUERY_OPCODE_READ_ATTR,
				QUERY_ATTR_IDN_CASE_ROUGH_TEMP, 0, 0, &value))
		return;

	dev_info(hba->dev, "exception Tcase %d\n", value - 80);

	ufs_hwmon_notify_event(hba, status & MASK_EE_URGENT_TEMP);

	/*
	 * A placeholder for the platform vendors to add whatever additional
	 * steps required
	 */
}

static int __ufshcd_wb_toggle(struct ufs_hba *hba, bool set, enum flag_idn idn)
{
	u8 index;
	enum query_opcode opcode = set ? UPIU_QUERY_OPCODE_SET_FLAG :
				   UPIU_QUERY_OPCODE_CLEAR_FLAG;

	index = ufshcd_wb_get_query_index(hba);
	return ufshcd_query_flag_retry(hba, opcode, idn, index, NULL);
}

int ufshcd_wb_toggle(struct ufs_hba *hba, bool enable)
{
	int ret;

	if (!ufshcd_is_wb_allowed(hba) ||
	    hba->dev_info.wb_enabled == enable)
		return 0;

	ret = __ufshcd_wb_toggle(hba, enable, QUERY_FLAG_IDN_WB_EN);
	if (ret) {
		dev_err(hba->dev, "%s: Write Booster %s failed %d\n",
			__func__, enable ? "enabling" : "disabling", ret);
		return ret;
	}

	hba->dev_info.wb_enabled = enable;
	dev_dbg(hba->dev, "%s: Write Booster %s\n",
			__func__, enable ? "enabled" : "disabled");

	return ret;
}

static void ufshcd_wb_toggle_buf_flush_during_h8(struct ufs_hba *hba,
						 bool enable)
{
	int ret;

	ret = __ufshcd_wb_toggle(hba, enable,
			QUERY_FLAG_IDN_WB_BUFF_FLUSH_DURING_HIBERN8);
	if (ret) {
		dev_err(hba->dev, "%s: WB-Buf Flush during H8 %s failed %d\n",
			__func__, enable ? "enabling" : "disabling", ret);
		return;
	}
	dev_dbg(hba->dev, "%s: WB-Buf Flush during H8 %s\n",
			__func__, enable ? "enabled" : "disabled");
}

int ufshcd_wb_toggle_buf_flush(struct ufs_hba *hba, bool enable)
{
	int ret;

	if (!ufshcd_is_wb_allowed(hba) ||
	    hba->dev_info.wb_buf_flush_enabled == enable)
		return 0;

	ret = __ufshcd_wb_toggle(hba, enable, QUERY_FLAG_IDN_WB_BUFF_FLUSH_EN);
	if (ret) {
		dev_err(hba->dev, "%s: WB-Buf Flush %s failed %d\n",
			__func__, enable ? "enabling" : "disabling", ret);
		return ret;
	}

	hba->dev_info.wb_buf_flush_enabled = enable;
	dev_dbg(hba->dev, "%s: WB-Buf Flush %s\n",
			__func__, enable ? "enabled" : "disabled");

	return ret;
}

static bool ufshcd_wb_presrv_usrspc_keep_vcc_on(struct ufs_hba *hba,
						u32 avail_buf)
{
	u32 cur_buf;
	int ret;
	u8 index;

	index = ufshcd_wb_get_query_index(hba);
	ret = ufshcd_query_attr_retry(hba, UPIU_QUERY_OPCODE_READ_ATTR,
					      QUERY_ATTR_IDN_CURR_WB_BUFF_SIZE,
					      index, 0, &cur_buf);
	if (ret) {
		dev_err(hba->dev, "%s: dCurWriteBoosterBufferSize read failed %d\n",
			__func__, ret);
		return false;
	}

	if (!cur_buf) {
		dev_info(hba->dev, "dCurWBBuf: %d WB disabled until free-space is available\n",
			 cur_buf);
		return false;
	}
	/* Let it continue to flush when available buffer exceeds threshold */
	return avail_buf < hba->vps->wb_flush_threshold;
}

static void ufshcd_wb_force_disable(struct ufs_hba *hba)
{
	if (ufshcd_is_wb_buf_flush_allowed(hba))
		ufshcd_wb_toggle_buf_flush(hba, false);

	ufshcd_wb_toggle_buf_flush_during_h8(hba, false);
	ufshcd_wb_toggle(hba, false);
	hba->caps &= ~UFSHCD_CAP_WB_EN;

	dev_info(hba->dev, "%s: WB force disabled\n", __func__);
}

static bool ufshcd_is_wb_buf_lifetime_available(struct ufs_hba *hba)
{
	u32 lifetime;
	int ret;
	u8 index;

	index = ufshcd_wb_get_query_index(hba);
	ret = ufshcd_query_attr_retry(hba, UPIU_QUERY_OPCODE_READ_ATTR,
				      QUERY_ATTR_IDN_WB_BUFF_LIFE_TIME_EST,
				      index, 0, &lifetime);
	if (ret) {
		dev_err(hba->dev,
			"%s: bWriteBoosterBufferLifeTimeEst read failed %d\n",
			__func__, ret);
		return false;
	}

	if (lifetime == UFS_WB_EXCEED_LIFETIME) {
		dev_err(hba->dev, "%s: WB buf lifetime is exhausted 0x%02X\n",
			__func__, lifetime);
		return false;
	}

	dev_dbg(hba->dev, "%s: WB buf lifetime is 0x%02X\n",
		__func__, lifetime);

	return true;
}

static bool ufshcd_wb_need_flush(struct ufs_hba *hba)
{
	int ret;
	u32 avail_buf;
	u8 index;

	if (!ufshcd_is_wb_allowed(hba))
		return false;

	if (!ufshcd_is_wb_buf_lifetime_available(hba)) {
		ufshcd_wb_force_disable(hba);
		return false;
	}

	/*
	 * The ufs device needs the vcc to be ON to flush.
	 * With user-space reduction enabled, it's enough to enable flush
	 * by checking only the available buffer. The threshold
	 * defined here is > 90% full.
	 * With user-space preserved enabled, the current-buffer
	 * should be checked too because the wb buffer size can reduce
	 * when disk tends to be full. This info is provided by current
	 * buffer (dCurrentWriteBoosterBufferSize). There's no point in
	 * keeping vcc on when current buffer is empty.
	 */
	index = ufshcd_wb_get_query_index(hba);
	ret = ufshcd_query_attr_retry(hba, UPIU_QUERY_OPCODE_READ_ATTR,
				      QUERY_ATTR_IDN_AVAIL_WB_BUFF_SIZE,
				      index, 0, &avail_buf);
	if (ret) {
		dev_warn(hba->dev, "%s: dAvailableWriteBoosterBufferSize read failed %d\n",
			 __func__, ret);
		return false;
	}

	if (!hba->dev_info.b_presrv_uspc_en)
		return avail_buf <= UFS_WB_BUF_REMAIN_PERCENT(10);

	return ufshcd_wb_presrv_usrspc_keep_vcc_on(hba, avail_buf);
}

static void ufshcd_rpm_dev_flush_recheck_work(struct work_struct *work)
{
	struct ufs_hba *hba = container_of(to_delayed_work(work),
					   struct ufs_hba,
					   rpm_dev_flush_recheck_work);
	/*
	 * To prevent unnecessary VCC power drain after device finishes
	 * WriteBooster buffer flush or Auto BKOPs, force runtime resume
	 * after a certain delay to recheck the threshold by next runtime
	 * suspend.
	 */
	ufshcd_rpm_get_sync(hba);
	ufshcd_rpm_put_sync(hba);
}

/**
 * ufshcd_exception_event_handler - handle exceptions raised by device
 * @work: pointer to work data
 *
 * Read bExceptionEventStatus attribute from the device and handle the
 * exception event accordingly.
 */
static void ufshcd_exception_event_handler(struct work_struct *work)
{
	struct ufs_hba *hba;
	int err;
	u32 status = 0;
	hba = container_of(work, struct ufs_hba, eeh_work);

	err = ufshcd_get_ee_status(hba, &status);
	if (err) {
		dev_err(hba->dev, "%s: failed to get exception status %d\n",
				__func__, err);
		return;
	}

	trace_ufshcd_exception_event(dev_name(hba->dev), status);

	if (status & hba->ee_drv_mask & MASK_EE_URGENT_BKOPS)
		ufshcd_bkops_exception_event_handler(hba);

	if (status & hba->ee_drv_mask & MASK_EE_URGENT_TEMP)
		ufshcd_temp_exception_event_handler(hba, status);

	ufs_debugfs_exception_event(hba, status);
}

/* Complete requests that have door-bell cleared */
static void ufshcd_complete_requests(struct ufs_hba *hba, bool force_compl)
{
	if (hba->mcq_enabled)
		ufshcd_mcq_compl_pending_transfer(hba, force_compl);
	else
		ufshcd_transfer_req_compl(hba);

	ufshcd_tmc_handler(hba);
}

/**
 * ufshcd_quirk_dl_nac_errors - This function checks if error handling is
 *				to recover from the DL NAC errors or not.
 * @hba: per-adapter instance
 *
 * Return: true if error handling is required, false otherwise.
 */
static bool ufshcd_quirk_dl_nac_errors(struct ufs_hba *hba)
{
	unsigned long flags;
	bool err_handling = true;

	spin_lock_irqsave(hba->host->host_lock, flags);
	/*
	 * UFS_DEVICE_QUIRK_RECOVERY_FROM_DL_NAC_ERRORS only workaround the
	 * device fatal error and/or DL NAC & REPLAY timeout errors.
	 */
	if (hba->saved_err & (CONTROLLER_FATAL_ERROR | SYSTEM_BUS_FATAL_ERROR))
		goto out;

	if ((hba->saved_err & DEVICE_FATAL_ERROR) ||
	    ((hba->saved_err & UIC_ERROR) &&
	     (hba->saved_uic_err & UFSHCD_UIC_DL_TCx_REPLAY_ERROR)))
		goto out;

	if ((hba->saved_err & UIC_ERROR) &&
	    (hba->saved_uic_err & UFSHCD_UIC_DL_NAC_RECEIVED_ERROR)) {
		int err;
		/*
		 * wait for 50ms to see if we can get any other errors or not.
		 */
		spin_unlock_irqrestore(hba->host->host_lock, flags);
		msleep(50);
		spin_lock_irqsave(hba->host->host_lock, flags);

		/*
		 * now check if we have got any other severe errors other than
		 * DL NAC error?
		 */
		if ((hba->saved_err & INT_FATAL_ERRORS) ||
		    ((hba->saved_err & UIC_ERROR) &&
		    (hba->saved_uic_err & ~UFSHCD_UIC_DL_NAC_RECEIVED_ERROR)))
			goto out;

		/*
		 * As DL NAC is the only error received so far, send out NOP
		 * command to confirm if link is still active or not.
		 *   - If we don't get any response then do error recovery.
		 *   - If we get response then clear the DL NAC error bit.
		 */

		spin_unlock_irqrestore(hba->host->host_lock, flags);
		err = ufshcd_verify_dev_init(hba);
		spin_lock_irqsave(hba->host->host_lock, flags);

		if (err)
			goto out;

		/* Link seems to be alive hence ignore the DL NAC errors */
		if (hba->saved_uic_err == UFSHCD_UIC_DL_NAC_RECEIVED_ERROR)
			hba->saved_err &= ~UIC_ERROR;
		/* clear NAC error */
		hba->saved_uic_err &= ~UFSHCD_UIC_DL_NAC_RECEIVED_ERROR;
		if (!hba->saved_uic_err)
			err_handling = false;
	}
out:
	spin_unlock_irqrestore(hba->host->host_lock, flags);
	return err_handling;
}

/* host lock must be held before calling this func */
static inline bool ufshcd_is_saved_err_fatal(struct ufs_hba *hba)
{
	return (hba->saved_uic_err & UFSHCD_UIC_DL_PA_INIT_ERROR) ||
	       (hba->saved_err & (INT_FATAL_ERRORS | UFSHCD_UIC_HIBERN8_MASK));
}

void ufshcd_schedule_eh_work(struct ufs_hba *hba)
{
	lockdep_assert_held(hba->host->host_lock);

	/* handle fatal errors only when link is not in error state */
	if (hba->ufshcd_state != UFSHCD_STATE_ERROR) {
		if (hba->force_reset || ufshcd_is_link_broken(hba) ||
		    ufshcd_is_saved_err_fatal(hba))
			hba->ufshcd_state = UFSHCD_STATE_EH_SCHEDULED_FATAL;
		else
			hba->ufshcd_state = UFSHCD_STATE_EH_SCHEDULED_NON_FATAL;
		queue_work(hba->eh_wq, &hba->eh_work);
	}
}

static void ufshcd_force_error_recovery(struct ufs_hba *hba)
{
	spin_lock_irq(hba->host->host_lock);
	hba->force_reset = true;
	ufshcd_schedule_eh_work(hba);
	spin_unlock_irq(hba->host->host_lock);
}

static void ufshcd_clk_scaling_allow(struct ufs_hba *hba, bool allow)
{
	mutex_lock(&hba->wb_mutex);
	down_write(&hba->clk_scaling_lock);
	hba->clk_scaling.is_allowed = allow;
	up_write(&hba->clk_scaling_lock);
	mutex_unlock(&hba->wb_mutex);
}

static void ufshcd_clk_scaling_suspend(struct ufs_hba *hba, bool suspend)
{
	if (suspend) {
		if (hba->clk_scaling.is_enabled)
			ufshcd_suspend_clkscaling(hba);
		ufshcd_clk_scaling_allow(hba, false);
	} else {
		ufshcd_clk_scaling_allow(hba, true);
		if (hba->clk_scaling.is_enabled)
			ufshcd_resume_clkscaling(hba);
	}
}

static void ufshcd_err_handling_prepare(struct ufs_hba *hba)
{
	ufshcd_rpm_get_sync(hba);
	if (pm_runtime_status_suspended(&hba->ufs_device_wlun->sdev_gendev) ||
	    hba->is_sys_suspended) {
		enum ufs_pm_op pm_op;

		/*
		 * Don't assume anything of resume, if
		 * resume fails, irq and clocks can be OFF, and powers
		 * can be OFF or in LPM.
		 */
		ufshcd_setup_hba_vreg(hba, true);
		ufshcd_enable_irq(hba);
		ufshcd_setup_vreg(hba, true);
		ufshcd_config_vreg_hpm(hba, hba->vreg_info.vccq);
		ufshcd_config_vreg_hpm(hba, hba->vreg_info.vccq2);
		ufshcd_hold(hba);
		if (!ufshcd_is_clkgating_allowed(hba))
			ufshcd_setup_clocks(hba, true);
		pm_op = hba->is_sys_suspended ? UFS_SYSTEM_PM : UFS_RUNTIME_PM;
		ufshcd_vops_resume(hba, pm_op);
	} else {
		ufshcd_hold(hba);
		if (ufshcd_is_clkscaling_supported(hba) &&
		    hba->clk_scaling.is_enabled)
			ufshcd_suspend_clkscaling(hba);
		ufshcd_clk_scaling_allow(hba, false);
	}
	/* Wait for ongoing ufshcd_queuecommand() calls to finish. */
	blk_mq_quiesce_tagset(&hba->host->tag_set);
	cancel_work_sync(&hba->eeh_work);
}

static void ufshcd_err_handling_unprepare(struct ufs_hba *hba)
{
	blk_mq_unquiesce_tagset(&hba->host->tag_set);
	ufshcd_release(hba);
	if (ufshcd_is_clkscaling_supported(hba))
		ufshcd_clk_scaling_suspend(hba, false);
	ufshcd_rpm_put(hba);
}

static inline bool ufshcd_err_handling_should_stop(struct ufs_hba *hba)
{
	return (!hba->is_powered || hba->shutting_down ||
		!hba->ufs_device_wlun ||
		hba->ufshcd_state == UFSHCD_STATE_ERROR ||
		(!(hba->saved_err || hba->saved_uic_err || hba->force_reset ||
		   ufshcd_is_link_broken(hba))));
}

#ifdef CONFIG_PM
static void ufshcd_recover_pm_error(struct ufs_hba *hba)
{
	struct Scsi_Host *shost = hba->host;
	struct scsi_device *sdev;
	struct request_queue *q;
	int ret;

	hba->is_sys_suspended = false;
	/*
	 * Set RPM status of wlun device to RPM_ACTIVE,
	 * this also clears its runtime error.
	 */
	ret = pm_runtime_set_active(&hba->ufs_device_wlun->sdev_gendev);

	/* hba device might have a runtime error otherwise */
	if (ret)
		ret = pm_runtime_set_active(hba->dev);
	/*
	 * If wlun device had runtime error, we also need to resume those
	 * consumer scsi devices in case any of them has failed to be
	 * resumed due to supplier runtime resume failure. This is to unblock
	 * blk_queue_enter in case there are bios waiting inside it.
	 */
	if (!ret) {
		shost_for_each_device(sdev, shost) {
			q = sdev->request_queue;
			if (q->dev && (q->rpm_status == RPM_SUSPENDED ||
				       q->rpm_status == RPM_SUSPENDING))
				pm_request_resume(q->dev);
		}
	}
}
#else
static inline void ufshcd_recover_pm_error(struct ufs_hba *hba)
{
}
#endif

static bool ufshcd_is_pwr_mode_restore_needed(struct ufs_hba *hba)
{
	struct ufs_pa_layer_attr *pwr_info = &hba->pwr_info;
	u32 mode;

	ufshcd_dme_get(hba, UIC_ARG_MIB(PA_PWRMODE), &mode);

	if (pwr_info->pwr_rx != ((mode >> PWRMODE_RX_OFFSET) & PWRMODE_MASK))
		return true;

	if (pwr_info->pwr_tx != (mode & PWRMODE_MASK))
		return true;

	return false;
}

static bool ufshcd_abort_one(struct request *rq, void *priv)
{
	int *ret = priv;
	u32 tag = rq->tag;
	struct scsi_cmnd *cmd = blk_mq_rq_to_pdu(rq);
	struct scsi_device *sdev = cmd->device;
	struct Scsi_Host *shost = sdev->host;
	struct ufs_hba *hba = shost_priv(shost);

	*ret = ufshcd_try_to_abort_task(hba, tag);
	dev_err(hba->dev, "Aborting tag %d / CDB %#02x %s\n", tag,
		hba->lrb[tag].cmd ? hba->lrb[tag].cmd->cmnd[0] : -1,
		*ret ? "failed" : "succeeded");

	return *ret == 0;
}

/**
 * ufshcd_abort_all - Abort all pending commands.
 * @hba: Host bus adapter pointer.
 *
 * Return: true if and only if the host controller needs to be reset.
 */
static bool ufshcd_abort_all(struct ufs_hba *hba)
{
	int tag, ret = 0;

	blk_mq_tagset_busy_iter(&hba->host->tag_set, ufshcd_abort_one, &ret);
	if (ret)
		goto out;

	/* Clear pending task management requests */
	for_each_set_bit(tag, &hba->outstanding_tasks, hba->nutmrs) {
		ret = ufshcd_clear_tm_cmd(hba, tag);
		if (ret)
			goto out;
	}

out:
	/* Complete the requests that are cleared by s/w */
	ufshcd_complete_requests(hba, false);

	return ret != 0;
}

/**
 * ufshcd_err_handler - handle UFS errors that require s/w attention
 * @work: pointer to work structure
 */
static void ufshcd_err_handler(struct work_struct *work)
{
	int retries = MAX_ERR_HANDLER_RETRIES;
	struct ufs_hba *hba;
	unsigned long flags;
	bool needs_restore;
	bool needs_reset;
	int pmc_err;

	hba = container_of(work, struct ufs_hba, eh_work);

	dev_info(hba->dev,
		 "%s started; HBA state %s; powered %d; shutting down %d; saved_err = %d; saved_uic_err = %d; force_reset = %d%s\n",
		 __func__, ufshcd_state_name[hba->ufshcd_state],
		 hba->is_powered, hba->shutting_down, hba->saved_err,
		 hba->saved_uic_err, hba->force_reset,
		 ufshcd_is_link_broken(hba) ? "; link is broken" : "");

	down(&hba->host_sem);
	spin_lock_irqsave(hba->host->host_lock, flags);
	if (ufshcd_err_handling_should_stop(hba)) {
		if (hba->ufshcd_state != UFSHCD_STATE_ERROR)
			hba->ufshcd_state = UFSHCD_STATE_OPERATIONAL;
		spin_unlock_irqrestore(hba->host->host_lock, flags);
		up(&hba->host_sem);
		return;
	}
	ufshcd_set_eh_in_progress(hba);
	spin_unlock_irqrestore(hba->host->host_lock, flags);
	ufshcd_err_handling_prepare(hba);
	/* Complete requests that have door-bell cleared by h/w */
	ufshcd_complete_requests(hba, false);
	spin_lock_irqsave(hba->host->host_lock, flags);
again:
	needs_restore = false;
	needs_reset = false;

	if (hba->ufshcd_state != UFSHCD_STATE_ERROR)
		hba->ufshcd_state = UFSHCD_STATE_RESET;
	/*
	 * A full reset and restore might have happened after preparation
	 * is finished, double check whether we should stop.
	 */
	if (ufshcd_err_handling_should_stop(hba))
		goto skip_err_handling;

	if ((hba->dev_quirks & UFS_DEVICE_QUIRK_RECOVERY_FROM_DL_NAC_ERRORS) &&
	    !hba->force_reset) {
		bool ret;

		spin_unlock_irqrestore(hba->host->host_lock, flags);
		/* release the lock as ufshcd_quirk_dl_nac_errors() may sleep */
		ret = ufshcd_quirk_dl_nac_errors(hba);
		spin_lock_irqsave(hba->host->host_lock, flags);
		if (!ret && ufshcd_err_handling_should_stop(hba))
			goto skip_err_handling;
	}

	if ((hba->saved_err & (INT_FATAL_ERRORS | UFSHCD_UIC_HIBERN8_MASK)) ||
	    (hba->saved_uic_err &&
	     (hba->saved_uic_err != UFSHCD_UIC_PA_GENERIC_ERROR))) {
		bool pr_prdt = !!(hba->saved_err & SYSTEM_BUS_FATAL_ERROR);

		spin_unlock_irqrestore(hba->host->host_lock, flags);
		ufshcd_print_host_state(hba);
		ufshcd_print_pwr_info(hba);
		ufshcd_print_evt_hist(hba);
		ufshcd_print_tmrs(hba, hba->outstanding_tasks);
		ufshcd_print_trs_all(hba, pr_prdt);
		spin_lock_irqsave(hba->host->host_lock, flags);
	}

	/*
	 * if host reset is required then skip clearing the pending
	 * transfers forcefully because they will get cleared during
	 * host reset and restore
	 */
	if (hba->force_reset || ufshcd_is_link_broken(hba) ||
	    ufshcd_is_saved_err_fatal(hba) ||
	    ((hba->saved_err & UIC_ERROR) &&
	     (hba->saved_uic_err & (UFSHCD_UIC_DL_NAC_RECEIVED_ERROR |
				    UFSHCD_UIC_DL_TCx_REPLAY_ERROR)))) {
		needs_reset = true;
		goto do_reset;
	}

	/*
	 * If LINERESET was caught, UFS might have been put to PWM mode,
	 * check if power mode restore is needed.
	 */
	if (hba->saved_uic_err & UFSHCD_UIC_PA_GENERIC_ERROR) {
		hba->saved_uic_err &= ~UFSHCD_UIC_PA_GENERIC_ERROR;
		if (!hba->saved_uic_err)
			hba->saved_err &= ~UIC_ERROR;
		spin_unlock_irqrestore(hba->host->host_lock, flags);
		if (ufshcd_is_pwr_mode_restore_needed(hba))
			needs_restore = true;
		spin_lock_irqsave(hba->host->host_lock, flags);
		if (!hba->saved_err && !needs_restore)
			goto skip_err_handling;
	}

	hba->silence_err_logs = true;
	/* release lock as clear command might sleep */
	spin_unlock_irqrestore(hba->host->host_lock, flags);

	needs_reset = ufshcd_abort_all(hba);

	spin_lock_irqsave(hba->host->host_lock, flags);
	hba->silence_err_logs = false;
	if (needs_reset)
		goto do_reset;

	/*
	 * After all reqs and tasks are cleared from doorbell,
	 * now it is safe to retore power mode.
	 */
	if (needs_restore) {
		spin_unlock_irqrestore(hba->host->host_lock, flags);
		/*
		 * Hold the scaling lock just in case dev cmds
		 * are sent via bsg and/or sysfs.
		 */
		down_write(&hba->clk_scaling_lock);
		hba->force_pmc = true;
		pmc_err = ufshcd_config_pwr_mode(hba, &(hba->pwr_info));
		if (pmc_err) {
			needs_reset = true;
			dev_err(hba->dev, "%s: Failed to restore power mode, err = %d\n",
					__func__, pmc_err);
		}
		hba->force_pmc = false;
		ufshcd_print_pwr_info(hba);
		up_write(&hba->clk_scaling_lock);
		spin_lock_irqsave(hba->host->host_lock, flags);
	}

do_reset:
	/* Fatal errors need reset */
	if (needs_reset) {
		int err;

		hba->force_reset = false;
		spin_unlock_irqrestore(hba->host->host_lock, flags);
		err = ufshcd_reset_and_restore(hba);
		if (err)
			dev_err(hba->dev, "%s: reset and restore failed with err %d\n",
					__func__, err);
		else
			ufshcd_recover_pm_error(hba);
		spin_lock_irqsave(hba->host->host_lock, flags);
	}

skip_err_handling:
	if (!needs_reset) {
		if (hba->ufshcd_state == UFSHCD_STATE_RESET)
			hba->ufshcd_state = UFSHCD_STATE_OPERATIONAL;
		if (hba->saved_err || hba->saved_uic_err)
			dev_err_ratelimited(hba->dev, "%s: exit: saved_err 0x%x saved_uic_err 0x%x",
			    __func__, hba->saved_err, hba->saved_uic_err);
	}
	/* Exit in an operational state or dead */
	if (hba->ufshcd_state != UFSHCD_STATE_OPERATIONAL &&
	    hba->ufshcd_state != UFSHCD_STATE_ERROR) {
		if (--retries)
			goto again;
		hba->ufshcd_state = UFSHCD_STATE_ERROR;
	}
	ufshcd_clear_eh_in_progress(hba);
	spin_unlock_irqrestore(hba->host->host_lock, flags);
	ufshcd_err_handling_unprepare(hba);
	up(&hba->host_sem);

	dev_info(hba->dev, "%s finished; HBA state %s\n", __func__,
		 ufshcd_state_name[hba->ufshcd_state]);
}

/**
 * ufshcd_update_uic_error - check and set fatal UIC error flags.
 * @hba: per-adapter instance
 *
 * Return:
 *  IRQ_HANDLED - If interrupt is valid
 *  IRQ_NONE    - If invalid interrupt
 */
static irqreturn_t ufshcd_update_uic_error(struct ufs_hba *hba)
{
	u32 reg;
	irqreturn_t retval = IRQ_NONE;

	/* PHY layer error */
	reg = ufshcd_readl(hba, REG_UIC_ERROR_CODE_PHY_ADAPTER_LAYER);
	if ((reg & UIC_PHY_ADAPTER_LAYER_ERROR) &&
	    (reg & UIC_PHY_ADAPTER_LAYER_ERROR_CODE_MASK)) {
		ufshcd_update_evt_hist(hba, UFS_EVT_PA_ERR, reg);
		/*
		 * To know whether this error is fatal or not, DB timeout
		 * must be checked but this error is handled separately.
		 */
		if (reg & UIC_PHY_ADAPTER_LAYER_LANE_ERR_MASK)
			dev_dbg(hba->dev, "%s: UIC Lane error reported\n",
					__func__);

		/* Got a LINERESET indication. */
		if (reg & UIC_PHY_ADAPTER_LAYER_GENERIC_ERROR) {
			struct uic_command *cmd = NULL;

			hba->uic_error |= UFSHCD_UIC_PA_GENERIC_ERROR;
			if (hba->uic_async_done && hba->active_uic_cmd)
				cmd = hba->active_uic_cmd;
			/*
			 * Ignore the LINERESET during power mode change
			 * operation via DME_SET command.
			 */
			if (cmd && (cmd->command == UIC_CMD_DME_SET))
				hba->uic_error &= ~UFSHCD_UIC_PA_GENERIC_ERROR;
		}
		retval |= IRQ_HANDLED;
	}

	/* PA_INIT_ERROR is fatal and needs UIC reset */
	reg = ufshcd_readl(hba, REG_UIC_ERROR_CODE_DATA_LINK_LAYER);
	if ((reg & UIC_DATA_LINK_LAYER_ERROR) &&
	    (reg & UIC_DATA_LINK_LAYER_ERROR_CODE_MASK)) {
		ufshcd_update_evt_hist(hba, UFS_EVT_DL_ERR, reg);

		if (reg & UIC_DATA_LINK_LAYER_ERROR_PA_INIT)
			hba->uic_error |= UFSHCD_UIC_DL_PA_INIT_ERROR;
		else if (hba->dev_quirks &
				UFS_DEVICE_QUIRK_RECOVERY_FROM_DL_NAC_ERRORS) {
			if (reg & UIC_DATA_LINK_LAYER_ERROR_NAC_RECEIVED)
				hba->uic_error |=
					UFSHCD_UIC_DL_NAC_RECEIVED_ERROR;
			else if (reg & UIC_DATA_LINK_LAYER_ERROR_TCx_REPLAY_TIMEOUT)
				hba->uic_error |= UFSHCD_UIC_DL_TCx_REPLAY_ERROR;
		}
		retval |= IRQ_HANDLED;
	}

	/* UIC NL/TL/DME errors needs software retry */
	reg = ufshcd_readl(hba, REG_UIC_ERROR_CODE_NETWORK_LAYER);
	if ((reg & UIC_NETWORK_LAYER_ERROR) &&
	    (reg & UIC_NETWORK_LAYER_ERROR_CODE_MASK)) {
		ufshcd_update_evt_hist(hba, UFS_EVT_NL_ERR, reg);
		hba->uic_error |= UFSHCD_UIC_NL_ERROR;
		retval |= IRQ_HANDLED;
	}

	reg = ufshcd_readl(hba, REG_UIC_ERROR_CODE_TRANSPORT_LAYER);
	if ((reg & UIC_TRANSPORT_LAYER_ERROR) &&
	    (reg & UIC_TRANSPORT_LAYER_ERROR_CODE_MASK)) {
		ufshcd_update_evt_hist(hba, UFS_EVT_TL_ERR, reg);
		hba->uic_error |= UFSHCD_UIC_TL_ERROR;
		retval |= IRQ_HANDLED;
	}

	reg = ufshcd_readl(hba, REG_UIC_ERROR_CODE_DME);
	if ((reg & UIC_DME_ERROR) &&
	    (reg & UIC_DME_ERROR_CODE_MASK)) {
		ufshcd_update_evt_hist(hba, UFS_EVT_DME_ERR, reg);
		hba->uic_error |= UFSHCD_UIC_DME_ERROR;
		retval |= IRQ_HANDLED;
	}

	dev_dbg(hba->dev, "%s: UIC error flags = 0x%08x\n",
			__func__, hba->uic_error);
	return retval;
}

/**
 * ufshcd_check_errors - Check for errors that need s/w attention
 * @hba: per-adapter instance
 * @intr_status: interrupt status generated by the controller
 *
 * Return:
 *  IRQ_HANDLED - If interrupt is valid
 *  IRQ_NONE    - If invalid interrupt
 */
static irqreturn_t ufshcd_check_errors(struct ufs_hba *hba, u32 intr_status)
{
	bool queue_eh_work = false;
	irqreturn_t retval = IRQ_NONE;

	spin_lock(hba->host->host_lock);
	hba->errors |= UFSHCD_ERROR_MASK & intr_status;

	if (hba->errors & INT_FATAL_ERRORS) {
		ufshcd_update_evt_hist(hba, UFS_EVT_FATAL_ERR,
				       hba->errors);
		queue_eh_work = true;
	}

	if (hba->errors & UIC_ERROR) {
		hba->uic_error = 0;
		retval = ufshcd_update_uic_error(hba);
		if (hba->uic_error)
			queue_eh_work = true;
	}

	if (hba->errors & UFSHCD_UIC_HIBERN8_MASK) {
		dev_err(hba->dev,
			"%s: Auto Hibern8 %s failed - status: 0x%08x, upmcrs: 0x%08x\n",
			__func__, (hba->errors & UIC_HIBERNATE_ENTER) ?
			"Enter" : "Exit",
			hba->errors, ufshcd_get_upmcrs(hba));
		ufshcd_update_evt_hist(hba, UFS_EVT_AUTO_HIBERN8_ERR,
				       hba->errors);
		ufshcd_set_link_broken(hba);
		queue_eh_work = true;
	}

	if (queue_eh_work) {
		/*
		 * update the transfer error masks to sticky bits, let's do this
		 * irrespective of current ufshcd_state.
		 */
		hba->saved_err |= hba->errors;
		hba->saved_uic_err |= hba->uic_error;

		/* dump controller state before resetting */
		if ((hba->saved_err &
		     (INT_FATAL_ERRORS | UFSHCD_UIC_HIBERN8_MASK)) ||
		    (hba->saved_uic_err &&
		     (hba->saved_uic_err != UFSHCD_UIC_PA_GENERIC_ERROR))) {
			dev_err(hba->dev, "%s: saved_err 0x%x saved_uic_err 0x%x\n",
					__func__, hba->saved_err,
					hba->saved_uic_err);
			ufshcd_dump_regs(hba, 0, UFSHCI_REG_SPACE_SIZE,
					 "host_regs: ");
			ufshcd_print_pwr_info(hba);
		}
		ufshcd_schedule_eh_work(hba);
		retval |= IRQ_HANDLED;
	}
	/*
	 * if (!queue_eh_work) -
	 * Other errors are either non-fatal where host recovers
	 * itself without s/w intervention or errors that will be
	 * handled by the SCSI core layer.
	 */
	hba->errors = 0;
	hba->uic_error = 0;
	spin_unlock(hba->host->host_lock);
	return retval;
}

/**
 * ufshcd_tmc_handler - handle task management function completion
 * @hba: per adapter instance
 *
 * Return:
 *  IRQ_HANDLED - If interrupt is valid
 *  IRQ_NONE    - If invalid interrupt
 */
static irqreturn_t ufshcd_tmc_handler(struct ufs_hba *hba)
{
	unsigned long flags, pending, issued;
	irqreturn_t ret = IRQ_NONE;
	int tag;

	spin_lock_irqsave(hba->host->host_lock, flags);
	pending = ufshcd_readl(hba, REG_UTP_TASK_REQ_DOOR_BELL);
	issued = hba->outstanding_tasks & ~pending;
	for_each_set_bit(tag, &issued, hba->nutmrs) {
		struct request *req = hba->tmf_rqs[tag];
		struct completion *c = req->end_io_data;

		complete(c);
		ret = IRQ_HANDLED;
	}
	spin_unlock_irqrestore(hba->host->host_lock, flags);

	return ret;
}

/**
 * ufshcd_handle_mcq_cq_events - handle MCQ completion queue events
 * @hba: per adapter instance
 *
 * Return: IRQ_HANDLED if interrupt is handled.
 */
static irqreturn_t ufshcd_handle_mcq_cq_events(struct ufs_hba *hba)
{
	struct ufs_hw_queue *hwq;
	unsigned long outstanding_cqs;
	unsigned int nr_queues;
	int i, ret;
	u32 events;

	ret = ufshcd_vops_get_outstanding_cqs(hba, &outstanding_cqs);
	if (ret)
		outstanding_cqs = (1U << hba->nr_hw_queues) - 1;

	/* Exclude the poll queues */
	nr_queues = hba->nr_hw_queues - hba->nr_queues[HCTX_TYPE_POLL];
	for_each_set_bit(i, &outstanding_cqs, nr_queues) {
		hwq = &hba->uhq[i];

		events = ufshcd_mcq_read_cqis(hba, i);
		if (events)
			ufshcd_mcq_write_cqis(hba, events, i);

		if (events & UFSHCD_MCQ_CQIS_TAIL_ENT_PUSH_STS)
			ufshcd_mcq_poll_cqe_lock(hba, hwq);
	}

	return IRQ_HANDLED;
}

/**
 * ufshcd_sl_intr - Interrupt service routine
 * @hba: per adapter instance
 * @intr_status: contains interrupts generated by the controller
 *
 * Return:
 *  IRQ_HANDLED - If interrupt is valid
 *  IRQ_NONE    - If invalid interrupt
 */
static irqreturn_t ufshcd_sl_intr(struct ufs_hba *hba, u32 intr_status)
{
	irqreturn_t retval = IRQ_NONE;

	if (intr_status & UFSHCD_UIC_MASK)
		retval |= ufshcd_uic_cmd_compl(hba, intr_status);

	if (intr_status & UFSHCD_ERROR_MASK || hba->errors)
		retval |= ufshcd_check_errors(hba, intr_status);

	if (intr_status & UTP_TASK_REQ_COMPL)
		retval |= ufshcd_tmc_handler(hba);

	if (intr_status & UTP_TRANSFER_REQ_COMPL)
		retval |= ufshcd_transfer_req_compl(hba);

	if (intr_status & MCQ_CQ_EVENT_STATUS)
		retval |= ufshcd_handle_mcq_cq_events(hba);

	return retval;
}

/**
 * ufshcd_intr - Main interrupt service routine
 * @irq: irq number
 * @__hba: pointer to adapter instance
 *
 * Return:
 *  IRQ_HANDLED - If interrupt is valid
 *  IRQ_NONE    - If invalid interrupt
 */
static irqreturn_t ufshcd_intr(int irq, void *__hba)
{
	u32 intr_status, enabled_intr_status = 0;
	irqreturn_t retval = IRQ_NONE;
	struct ufs_hba *hba = __hba;
	int retries = hba->nutrs;

	intr_status = ufshcd_readl(hba, REG_INTERRUPT_STATUS);
	hba->ufs_stats.last_intr_status = intr_status;
	hba->ufs_stats.last_intr_ts = local_clock();

	/*
	 * There could be max of hba->nutrs reqs in flight and in worst case
	 * if the reqs get finished 1 by 1 after the interrupt status is
	 * read, make sure we handle them by checking the interrupt status
	 * again in a loop until we process all of the reqs before returning.
	 */
	while (intr_status && retries--) {
		enabled_intr_status =
			intr_status & ufshcd_readl(hba, REG_INTERRUPT_ENABLE);
		ufshcd_writel(hba, intr_status, REG_INTERRUPT_STATUS);
		if (enabled_intr_status)
			retval |= ufshcd_sl_intr(hba, enabled_intr_status);

		intr_status = ufshcd_readl(hba, REG_INTERRUPT_STATUS);
	}

	if (enabled_intr_status && retval == IRQ_NONE &&
	    (!(enabled_intr_status & UTP_TRANSFER_REQ_COMPL) ||
	     hba->outstanding_reqs) && !ufshcd_eh_in_progress(hba)) {
		dev_err(hba->dev, "%s: Unhandled interrupt 0x%08x (0x%08x, 0x%08x)\n",
					__func__,
					intr_status,
					hba->ufs_stats.last_intr_status,
					enabled_intr_status);
		ufshcd_dump_regs(hba, 0, UFSHCI_REG_SPACE_SIZE, "host_regs: ");
	}

	return retval;
}

static int ufshcd_clear_tm_cmd(struct ufs_hba *hba, int tag)
{
	int err = 0;
	u32 mask = 1 << tag;

	if (!test_bit(tag, &hba->outstanding_tasks))
		goto out;

	ufshcd_utmrl_clear(hba, tag);

	/* poll for max. 1 sec to clear door bell register by h/w */
	err = ufshcd_wait_for_register(hba,
			REG_UTP_TASK_REQ_DOOR_BELL,
			mask, 0, 1000, 1000);

	dev_err(hba->dev, "Clearing task management function with tag %d %s\n",
		tag, err < 0 ? "failed" : "succeeded");

out:
	return err;
}

static int __ufshcd_issue_tm_cmd(struct ufs_hba *hba,
		struct utp_task_req_desc *treq, u8 tm_function)
{
	struct request_queue *q = hba->tmf_queue;
	struct Scsi_Host *host = hba->host;
	DECLARE_COMPLETION_ONSTACK(wait);
	struct request *req;
	unsigned long flags;
	int task_tag, err;

	/*
	 * blk_mq_alloc_request() is used here only to get a free tag.
	 */
	req = blk_mq_alloc_request(q, REQ_OP_DRV_OUT, 0);
	if (IS_ERR(req))
		return PTR_ERR(req);

	req->end_io_data = &wait;
	ufshcd_hold(hba);

	spin_lock_irqsave(host->host_lock, flags);

	task_tag = req->tag;
	hba->tmf_rqs[req->tag] = req;
	treq->upiu_req.req_header.task_tag = task_tag;

	memcpy(hba->utmrdl_base_addr + task_tag, treq, sizeof(*treq));
	ufshcd_vops_setup_task_mgmt(hba, task_tag, tm_function);

	__set_bit(task_tag, &hba->outstanding_tasks);

	spin_unlock_irqrestore(host->host_lock, flags);

	/* send command to the controller */
	ufshcd_writel(hba, 1 << task_tag, REG_UTP_TASK_REQ_DOOR_BELL);

	ufshcd_add_tm_upiu_trace(hba, task_tag, UFS_TM_SEND);

	/* wait until the task management command is completed */
	err = wait_for_completion_io_timeout(&wait,
			msecs_to_jiffies(TM_CMD_TIMEOUT));
	if (!err) {
		ufshcd_add_tm_upiu_trace(hba, task_tag, UFS_TM_ERR);
		dev_err(hba->dev, "%s: task management cmd 0x%.2x timed-out\n",
				__func__, tm_function);
		if (ufshcd_clear_tm_cmd(hba, task_tag))
			dev_WARN(hba->dev, "%s: unable to clear tm cmd (slot %d) after timeout\n",
					__func__, task_tag);
		err = -ETIMEDOUT;
	} else {
		err = 0;
		memcpy(treq, hba->utmrdl_base_addr + task_tag, sizeof(*treq));

		ufshcd_add_tm_upiu_trace(hba, task_tag, UFS_TM_COMP);
	}

	spin_lock_irqsave(hba->host->host_lock, flags);
	hba->tmf_rqs[req->tag] = NULL;
	__clear_bit(task_tag, &hba->outstanding_tasks);
	spin_unlock_irqrestore(hba->host->host_lock, flags);

	ufshcd_release(hba);
	blk_mq_free_request(req);

	return err;
}

/**
 * ufshcd_issue_tm_cmd - issues task management commands to controller
 * @hba: per adapter instance
 * @lun_id: LUN ID to which TM command is sent
 * @task_id: task ID to which the TM command is applicable
 * @tm_function: task management function opcode
 * @tm_response: task management service response return value
 *
 * Return: non-zero value on error, zero on success.
 */
static int ufshcd_issue_tm_cmd(struct ufs_hba *hba, int lun_id, int task_id,
		u8 tm_function, u8 *tm_response)
{
	struct utp_task_req_desc treq = { };
	enum utp_ocs ocs_value;
	int err;

	/* Configure task request descriptor */
	treq.header.interrupt = 1;
	treq.header.ocs = OCS_INVALID_COMMAND_STATUS;

	/* Configure task request UPIU */
	treq.upiu_req.req_header.transaction_code = UPIU_TRANSACTION_TASK_REQ;
	treq.upiu_req.req_header.lun = lun_id;
	treq.upiu_req.req_header.tm_function = tm_function;

	/*
	 * The host shall provide the same value for LUN field in the basic
	 * header and for Input Parameter.
	 */
	treq.upiu_req.input_param1 = cpu_to_be32(lun_id);
	treq.upiu_req.input_param2 = cpu_to_be32(task_id);

	err = __ufshcd_issue_tm_cmd(hba, &treq, tm_function);
	if (err == -ETIMEDOUT)
		return err;

	ocs_value = treq.header.ocs & MASK_OCS;
	if (ocs_value != OCS_SUCCESS)
		dev_err(hba->dev, "%s: failed, ocs = 0x%x\n",
				__func__, ocs_value);
	else if (tm_response)
		*tm_response = be32_to_cpu(treq.upiu_rsp.output_param1) &
				MASK_TM_SERVICE_RESP;
	return err;
}

/**
 * ufshcd_issue_devman_upiu_cmd - API for sending "utrd" type requests
 * @hba:	per-adapter instance
 * @req_upiu:	upiu request
 * @rsp_upiu:	upiu reply
 * @desc_buff:	pointer to descriptor buffer, NULL if NA
 * @buff_len:	descriptor size, 0 if NA
 * @cmd_type:	specifies the type (NOP, Query...)
 * @desc_op:	descriptor operation
 *
 * Those type of requests uses UTP Transfer Request Descriptor - utrd.
 * Therefore, it "rides" the device management infrastructure: uses its tag and
 * tasks work queues.
 *
 * Since there is only one available tag for device management commands,
 * the caller is expected to hold the hba->dev_cmd.lock mutex.
 *
 * Return: 0 upon success; < 0 upon failure.
 */
static int ufshcd_issue_devman_upiu_cmd(struct ufs_hba *hba,
					struct utp_upiu_req *req_upiu,
					struct utp_upiu_req *rsp_upiu,
					u8 *desc_buff, int *buff_len,
					enum dev_cmd_type cmd_type,
					enum query_opcode desc_op)
{
	const u32 tag = hba->reserved_slot;
	struct ufshcd_lrb *lrbp = &hba->lrb[tag];
	int err = 0;
	u8 upiu_flags;

	/* Protects use of hba->reserved_slot. */
	lockdep_assert_held(&hba->dev_cmd.lock);

	ufshcd_setup_dev_cmd(hba, lrbp, cmd_type, 0, tag);

	ufshcd_prepare_req_desc_hdr(hba, lrbp, &upiu_flags, DMA_NONE, 0);

	/* update the task tag in the request upiu */
	req_upiu->header.task_tag = tag;

	/* just copy the upiu request as it is */
	memcpy(lrbp->ucd_req_ptr, req_upiu, sizeof(*lrbp->ucd_req_ptr));
	if (desc_buff && desc_op == UPIU_QUERY_OPCODE_WRITE_DESC) {
		/* The Data Segment Area is optional depending upon the query
		 * function value. for WRITE DESCRIPTOR, the data segment
		 * follows right after the tsf.
		 */
		memcpy(lrbp->ucd_req_ptr + 1, desc_buff, *buff_len);
		*buff_len = 0;
	}

	memset(lrbp->ucd_rsp_ptr, 0, sizeof(struct utp_upiu_rsp));

	/*
	 * ignore the returning value here - ufshcd_check_query_response is
	 * bound to fail since dev_cmd.query and dev_cmd.type were left empty.
	 * read the response directly ignoring all errors.
	 */
	ufshcd_issue_dev_cmd(hba, lrbp, tag, QUERY_REQ_TIMEOUT);

	/* just copy the upiu response as it is */
	memcpy(rsp_upiu, lrbp->ucd_rsp_ptr, sizeof(*rsp_upiu));
	if (desc_buff && desc_op == UPIU_QUERY_OPCODE_READ_DESC) {
		u8 *descp = (u8 *)lrbp->ucd_rsp_ptr + sizeof(*rsp_upiu);
		u16 resp_len = be16_to_cpu(lrbp->ucd_rsp_ptr->header
					   .data_segment_length);

		if (*buff_len >= resp_len) {
			memcpy(desc_buff, descp, resp_len);
			*buff_len = resp_len;
		} else {
			dev_warn(hba->dev,
				 "%s: rsp size %d is bigger than buffer size %d",
				 __func__, resp_len, *buff_len);
			*buff_len = 0;
			err = -EINVAL;
		}
	}
	ufshcd_add_query_upiu_trace(hba, err ? UFS_QUERY_ERR : UFS_QUERY_COMP,
				    (struct utp_upiu_req *)lrbp->ucd_rsp_ptr);

	return err;
}

/**
 * ufshcd_exec_raw_upiu_cmd - API function for sending raw upiu commands
 * @hba:	per-adapter instance
 * @req_upiu:	upiu request
 * @rsp_upiu:	upiu reply - only 8 DW as we do not support scsi commands
 * @msgcode:	message code, one of UPIU Transaction Codes Initiator to Target
 * @desc_buff:	pointer to descriptor buffer, NULL if NA
 * @buff_len:	descriptor size, 0 if NA
 * @desc_op:	descriptor operation
 *
 * Supports UTP Transfer requests (nop and query), and UTP Task
 * Management requests.
 * It is up to the caller to fill the upiu conent properly, as it will
 * be copied without any further input validations.
 *
 * Return: 0 upon success; < 0 upon failure.
 */
int ufshcd_exec_raw_upiu_cmd(struct ufs_hba *hba,
			     struct utp_upiu_req *req_upiu,
			     struct utp_upiu_req *rsp_upiu,
			     enum upiu_request_transaction msgcode,
			     u8 *desc_buff, int *buff_len,
			     enum query_opcode desc_op)
{
	int err;
	enum dev_cmd_type cmd_type = DEV_CMD_TYPE_QUERY;
	struct utp_task_req_desc treq = { };
	enum utp_ocs ocs_value;
	u8 tm_f = req_upiu->header.tm_function;

	switch (msgcode) {
	case UPIU_TRANSACTION_NOP_OUT:
		cmd_type = DEV_CMD_TYPE_NOP;
		fallthrough;
	case UPIU_TRANSACTION_QUERY_REQ:
		ufshcd_dev_man_lock(hba);
		err = ufshcd_issue_devman_upiu_cmd(hba, req_upiu, rsp_upiu,
						   desc_buff, buff_len,
						   cmd_type, desc_op);
		ufshcd_dev_man_unlock(hba);

		break;
	case UPIU_TRANSACTION_TASK_REQ:
		treq.header.interrupt = 1;
		treq.header.ocs = OCS_INVALID_COMMAND_STATUS;

		memcpy(&treq.upiu_req, req_upiu, sizeof(*req_upiu));

		err = __ufshcd_issue_tm_cmd(hba, &treq, tm_f);
		if (err == -ETIMEDOUT)
			break;

		ocs_value = treq.header.ocs & MASK_OCS;
		if (ocs_value != OCS_SUCCESS) {
			dev_err(hba->dev, "%s: failed, ocs = 0x%x\n", __func__,
				ocs_value);
			break;
		}

		memcpy(rsp_upiu, &treq.upiu_rsp, sizeof(*rsp_upiu));

		break;
	default:
		err = -EINVAL;

		break;
	}

	return err;
}

/**
 * ufshcd_advanced_rpmb_req_handler - handle advanced RPMB request
 * @hba:	per adapter instance
 * @req_upiu:	upiu request
 * @rsp_upiu:	upiu reply
 * @req_ehs:	EHS field which contains Advanced RPMB Request Message
 * @rsp_ehs:	EHS field which returns Advanced RPMB Response Message
 * @sg_cnt:	The number of sg lists actually used
 * @sg_list:	Pointer to SG list when DATA IN/OUT UPIU is required in ARPMB operation
 * @dir:	DMA direction
 *
 * Return: zero on success, non-zero on failure.
 */
int ufshcd_advanced_rpmb_req_handler(struct ufs_hba *hba, struct utp_upiu_req *req_upiu,
			 struct utp_upiu_req *rsp_upiu, struct ufs_ehs *req_ehs,
			 struct ufs_ehs *rsp_ehs, int sg_cnt, struct scatterlist *sg_list,
			 enum dma_data_direction dir)
{
	const u32 tag = hba->reserved_slot;
	struct ufshcd_lrb *lrbp = &hba->lrb[tag];
	int err = 0;
	int result;
	u8 upiu_flags;
	u8 *ehs_data;
	u16 ehs_len;
	int ehs = (hba->capabilities & MASK_EHSLUTRD_SUPPORTED) ? 2 : 0;

	/* Protects use of hba->reserved_slot. */
	ufshcd_dev_man_lock(hba);

	ufshcd_setup_dev_cmd(hba, lrbp, DEV_CMD_TYPE_RPMB, UFS_UPIU_RPMB_WLUN, tag);

	ufshcd_prepare_req_desc_hdr(hba, lrbp, &upiu_flags, DMA_NONE, ehs);

	/* update the task tag */
	req_upiu->header.task_tag = tag;

	/* copy the UPIU(contains CDB) request as it is */
	memcpy(lrbp->ucd_req_ptr, req_upiu, sizeof(*lrbp->ucd_req_ptr));
	/* Copy EHS, starting with byte32, immediately after the CDB package */
	memcpy(lrbp->ucd_req_ptr + 1, req_ehs, sizeof(*req_ehs));

	if (dir != DMA_NONE && sg_list)
		ufshcd_sgl_to_prdt(hba, lrbp, sg_cnt, sg_list);

	memset(lrbp->ucd_rsp_ptr, 0, sizeof(struct utp_upiu_rsp));

	err = ufshcd_issue_dev_cmd(hba, lrbp, tag, ADVANCED_RPMB_REQ_TIMEOUT);

	if (!err) {
		/* Just copy the upiu response as it is */
		memcpy(rsp_upiu, lrbp->ucd_rsp_ptr, sizeof(*rsp_upiu));
		/* Get the response UPIU result */
		result = (lrbp->ucd_rsp_ptr->header.response << 8) |
			lrbp->ucd_rsp_ptr->header.status;

		ehs_len = lrbp->ucd_rsp_ptr->header.ehs_length;
		/*
		 * Since the bLength in EHS indicates the total size of the EHS Header and EHS Data
		 * in 32 Byte units, the value of the bLength Request/Response for Advanced RPMB
		 * Message is 02h
		 */
		if (ehs_len == 2 && rsp_ehs) {
			/*
			 * ucd_rsp_ptr points to a buffer with a length of 512 bytes
			 * (ALIGNED_UPIU_SIZE = 512), and the EHS data just starts from byte32
			 */
			ehs_data = (u8 *)lrbp->ucd_rsp_ptr + EHS_OFFSET_IN_RESPONSE;
			memcpy(rsp_ehs, ehs_data, ehs_len * 32);
		}
	}

	ufshcd_dev_man_unlock(hba);

	return err ? : result;
}

/**
 * ufshcd_eh_device_reset_handler() - Reset a single logical unit.
 * @cmd: SCSI command pointer
 *
 * Return: SUCCESS or FAILED.
 */
static int ufshcd_eh_device_reset_handler(struct scsi_cmnd *cmd)
{
	unsigned long flags, pending_reqs = 0, not_cleared = 0;
	struct Scsi_Host *host;
	struct ufs_hba *hba;
	struct ufs_hw_queue *hwq;
	struct ufshcd_lrb *lrbp;
	u32 pos, not_cleared_mask = 0;
	int err;
	u8 resp = 0xF, lun;

	host = cmd->device->host;
	hba = shost_priv(host);

	lun = ufshcd_scsi_to_upiu_lun(cmd->device->lun);
	err = ufshcd_issue_tm_cmd(hba, lun, 0, UFS_LOGICAL_RESET, &resp);
	if (err || resp != UPIU_TASK_MANAGEMENT_FUNC_COMPL) {
		if (!err)
			err = resp;
		goto out;
	}

	if (hba->mcq_enabled) {
		for (pos = 0; pos < hba->nutrs; pos++) {
			lrbp = &hba->lrb[pos];
			if (ufshcd_cmd_inflight(lrbp->cmd) &&
			    lrbp->lun == lun) {
				ufshcd_clear_cmd(hba, pos);
				hwq = ufshcd_mcq_req_to_hwq(hba, scsi_cmd_to_rq(lrbp->cmd));
				ufshcd_mcq_poll_cqe_lock(hba, hwq);
			}
		}
		err = 0;
		goto out;
	}

	/* clear the commands that were pending for corresponding LUN */
	spin_lock_irqsave(&hba->outstanding_lock, flags);
	for_each_set_bit(pos, &hba->outstanding_reqs, hba->nutrs)
		if (hba->lrb[pos].lun == lun)
			__set_bit(pos, &pending_reqs);
	hba->outstanding_reqs &= ~pending_reqs;
	spin_unlock_irqrestore(&hba->outstanding_lock, flags);

	for_each_set_bit(pos, &pending_reqs, hba->nutrs) {
		if (ufshcd_clear_cmd(hba, pos) < 0) {
			spin_lock_irqsave(&hba->outstanding_lock, flags);
			not_cleared = 1U << pos &
				ufshcd_readl(hba, REG_UTP_TRANSFER_REQ_DOOR_BELL);
			hba->outstanding_reqs |= not_cleared;
			not_cleared_mask |= not_cleared;
			spin_unlock_irqrestore(&hba->outstanding_lock, flags);

			dev_err(hba->dev, "%s: failed to clear request %d\n",
				__func__, pos);
		}
	}
	__ufshcd_transfer_req_compl(hba, pending_reqs & ~not_cleared_mask);

out:
	hba->req_abort_count = 0;
	ufshcd_update_evt_hist(hba, UFS_EVT_DEV_RESET, (u32)err);
	if (!err) {
		err = SUCCESS;
	} else {
		dev_err(hba->dev, "%s: failed with err %d\n", __func__, err);
		err = FAILED;
	}
	return err;
}

static void ufshcd_set_req_abort_skip(struct ufs_hba *hba, unsigned long bitmap)
{
	struct ufshcd_lrb *lrbp;
	int tag;

	for_each_set_bit(tag, &bitmap, hba->nutrs) {
		lrbp = &hba->lrb[tag];
		lrbp->req_abort_skip = true;
	}
}

/**
 * ufshcd_try_to_abort_task - abort a specific task
 * @hba: Pointer to adapter instance
 * @tag: Task tag/index to be aborted
 *
 * Abort the pending command in device by sending UFS_ABORT_TASK task management
 * command, and in host controller by clearing the door-bell register. There can
 * be race between controller sending the command to the device while abort is
 * issued. To avoid that, first issue UFS_QUERY_TASK to check if the command is
 * really issued and then try to abort it.
 *
 * Return: zero on success, non-zero on failure.
 */
int ufshcd_try_to_abort_task(struct ufs_hba *hba, int tag)
{
	struct ufshcd_lrb *lrbp = &hba->lrb[tag];
	int err;
	int poll_cnt;
	u8 resp = 0xF;

	for (poll_cnt = 100; poll_cnt; poll_cnt--) {
		err = ufshcd_issue_tm_cmd(hba, lrbp->lun, lrbp->task_tag,
				UFS_QUERY_TASK, &resp);
		if (!err && resp == UPIU_TASK_MANAGEMENT_FUNC_SUCCEEDED) {
			/* cmd pending in the device */
			dev_err(hba->dev, "%s: cmd pending in the device. tag = %d\n",
				__func__, tag);
			break;
		} else if (!err && resp == UPIU_TASK_MANAGEMENT_FUNC_COMPL) {
			/*
			 * cmd not pending in the device, check if it is
			 * in transition.
			 */
			dev_info(
				hba->dev,
				"%s: cmd with tag %d not pending in the device.\n",
				__func__, tag);
			if (!ufshcd_cmd_inflight(lrbp->cmd)) {
				dev_info(hba->dev,
					 "%s: cmd with tag=%d completed.\n",
					 __func__, tag);
				return 0;
			}
			usleep_range(100, 200);
		} else {
			dev_err(hba->dev,
				"%s: no response from device. tag = %d, err %d\n",
				__func__, tag, err);
			return err ? : resp;
		}
	}

	if (!poll_cnt)
		return -EBUSY;

	err = ufshcd_issue_tm_cmd(hba, lrbp->lun, lrbp->task_tag,
			UFS_ABORT_TASK, &resp);
	if (err || resp != UPIU_TASK_MANAGEMENT_FUNC_COMPL) {
		if (!err) {
			err = resp; /* service response error */
			dev_err(hba->dev, "%s: issued. tag = %d, err %d\n",
				__func__, tag, err);
		}
		return err;
	}

	err = ufshcd_clear_cmd(hba, tag);
	if (err)
		dev_err(hba->dev, "%s: Failed clearing cmd at tag %d, err %d\n",
			__func__, tag, err);

	return err;
}

/**
 * ufshcd_abort - scsi host template eh_abort_handler callback
 * @cmd: SCSI command pointer
 *
 * Return: SUCCESS or FAILED.
 */
static int ufshcd_abort(struct scsi_cmnd *cmd)
{
	struct Scsi_Host *host = cmd->device->host;
	struct ufs_hba *hba = shost_priv(host);
	int tag = scsi_cmd_to_rq(cmd)->tag;
	struct ufshcd_lrb *lrbp = &hba->lrb[tag];
	unsigned long flags;
	int err = FAILED;
	bool outstanding;
	u32 reg;

	ufshcd_hold(hba);

	if (!hba->mcq_enabled) {
		reg = ufshcd_readl(hba, REG_UTP_TRANSFER_REQ_DOOR_BELL);
		if (!test_bit(tag, &hba->outstanding_reqs)) {
			/* If command is already aborted/completed, return FAILED. */
			dev_err(hba->dev,
				"%s: cmd at tag %d already completed, outstanding=0x%lx, doorbell=0x%x\n",
				__func__, tag, hba->outstanding_reqs, reg);
			goto release;
		}
	}

	/* Print Transfer Request of aborted task */
	dev_info(hba->dev, "%s: Device abort task at tag %d\n", __func__, tag);

	/*
	 * Print detailed info about aborted request.
	 * As more than one request might get aborted at the same time,
	 * print full information only for the first aborted request in order
	 * to reduce repeated printouts. For other aborted requests only print
	 * basic details.
	 */
	scsi_print_command(cmd);
	if (!hba->req_abort_count) {
		ufshcd_update_evt_hist(hba, UFS_EVT_ABORT, tag);
		ufshcd_print_evt_hist(hba);
		ufshcd_print_host_state(hba);
		ufshcd_print_pwr_info(hba);
		ufshcd_print_tr(hba, tag, true);
	} else {
		ufshcd_print_tr(hba, tag, false);
	}
	hba->req_abort_count++;

	if (!hba->mcq_enabled && !(reg & (1 << tag))) {
		/* only execute this code in single doorbell mode */
		dev_err(hba->dev,
		"%s: cmd was completed, but without a notifying intr, tag = %d",
		__func__, tag);
		__ufshcd_transfer_req_compl(hba, 1UL << tag);
		goto release;
	}

	/*
	 * Task abort to the device W-LUN is illegal. When this command
	 * will fail, due to spec violation, scsi err handling next step
	 * will be to send LU reset which, again, is a spec violation.
	 * To avoid these unnecessary/illegal steps, first we clean up
	 * the lrb taken by this cmd and re-set it in outstanding_reqs,
	 * then queue the eh_work and bail.
	 */
	if (lrbp->lun == UFS_UPIU_UFS_DEVICE_WLUN) {
		ufshcd_update_evt_hist(hba, UFS_EVT_ABORT, lrbp->lun);

		spin_lock_irqsave(host->host_lock, flags);
		hba->force_reset = true;
		ufshcd_schedule_eh_work(hba);
		spin_unlock_irqrestore(host->host_lock, flags);
		goto release;
	}

	if (hba->mcq_enabled) {
		/* MCQ mode. Branch off to handle abort for mcq mode */
		err = ufshcd_mcq_abort(cmd);
		goto release;
	}

	/* Skip task abort in case previous aborts failed and report failure */
	if (lrbp->req_abort_skip) {
		dev_err(hba->dev, "%s: skipping abort\n", __func__);
		ufshcd_set_req_abort_skip(hba, hba->outstanding_reqs);
		goto release;
	}

	err = ufshcd_try_to_abort_task(hba, tag);
	if (err) {
		dev_err(hba->dev, "%s: failed with err %d\n", __func__, err);
		ufshcd_set_req_abort_skip(hba, hba->outstanding_reqs);
		err = FAILED;
		goto release;
	}

	/*
	 * Clear the corresponding bit from outstanding_reqs since the command
	 * has been aborted successfully.
	 */
	spin_lock_irqsave(&hba->outstanding_lock, flags);
	outstanding = __test_and_clear_bit(tag, &hba->outstanding_reqs);
	spin_unlock_irqrestore(&hba->outstanding_lock, flags);

	if (outstanding)
		ufshcd_release_scsi_cmd(hba, lrbp);

	err = SUCCESS;

release:
	/* Matches the ufshcd_hold() call at the start of this function. */
	ufshcd_release(hba);
	return err;
}

/**
 * ufshcd_process_probe_result - Process the ufshcd_probe_hba() result.
 * @hba: UFS host controller instance.
 * @probe_start: time when the ufshcd_probe_hba() call started.
 * @ret: ufshcd_probe_hba() return value.
 */
static void ufshcd_process_probe_result(struct ufs_hba *hba,
					ktime_t probe_start, int ret)
{
	unsigned long flags;

	spin_lock_irqsave(hba->host->host_lock, flags);
	if (ret)
		hba->ufshcd_state = UFSHCD_STATE_ERROR;
	else if (hba->ufshcd_state == UFSHCD_STATE_RESET)
		hba->ufshcd_state = UFSHCD_STATE_OPERATIONAL;
	spin_unlock_irqrestore(hba->host->host_lock, flags);

	trace_ufshcd_init(dev_name(hba->dev), ret,
			  ktime_to_us(ktime_sub(ktime_get(), probe_start)),
			  hba->curr_dev_pwr_mode, hba->uic_link_state);
}

/**
 * ufshcd_host_reset_and_restore - reset and restore host controller
 * @hba: per-adapter instance
 *
 * Note that host controller reset may issue DME_RESET to
 * local and remote (device) Uni-Pro stack and the attributes
 * are reset to default state.
 *
 * Return: zero on success, non-zero on failure.
 */
static int ufshcd_host_reset_and_restore(struct ufs_hba *hba)
{
	int err;

	/*
	 * Stop the host controller and complete the requests
	 * cleared by h/w
	 */
	ufshcd_hba_stop(hba);
	hba->silence_err_logs = true;
	ufshcd_complete_requests(hba, true);
	hba->silence_err_logs = false;

	/* scale up clocks to max frequency before full reinitialization */
	ufshcd_scale_clks(hba, ULONG_MAX, true);

	err = ufshcd_hba_enable(hba);

	/* Establish the link again and restore the device */
	if (!err) {
		ktime_t probe_start = ktime_get();

		err = ufshcd_device_init(hba, /*init_dev_params=*/false);
		if (!err)
			err = ufshcd_probe_hba(hba, false);
		ufshcd_process_probe_result(hba, probe_start, err);
	}

	if (err)
		dev_err(hba->dev, "%s: Host init failed %d\n", __func__, err);
	ufshcd_update_evt_hist(hba, UFS_EVT_HOST_RESET, (u32)err);
	return err;
}

/**
 * ufshcd_reset_and_restore - reset and re-initialize host/device
 * @hba: per-adapter instance
 *
 * Reset and recover device, host and re-establish link. This
 * is helpful to recover the communication in fatal error conditions.
 *
 * Return: zero on success, non-zero on failure.
 */
static int ufshcd_reset_and_restore(struct ufs_hba *hba)
{
	u32 saved_err = 0;
	u32 saved_uic_err = 0;
	int err = 0;
	unsigned long flags;
	int retries = MAX_HOST_RESET_RETRIES;

	spin_lock_irqsave(hba->host->host_lock, flags);
	do {
		/*
		 * This is a fresh start, cache and clear saved error first,
		 * in case new error generated during reset and restore.
		 */
		saved_err |= hba->saved_err;
		saved_uic_err |= hba->saved_uic_err;
		hba->saved_err = 0;
		hba->saved_uic_err = 0;
		hba->force_reset = false;
		hba->ufshcd_state = UFSHCD_STATE_RESET;
		spin_unlock_irqrestore(hba->host->host_lock, flags);

		/* Reset the attached device */
		ufshcd_device_reset(hba);

		err = ufshcd_host_reset_and_restore(hba);

		spin_lock_irqsave(hba->host->host_lock, flags);
		if (err)
			continue;
		/* Do not exit unless operational or dead */
		if (hba->ufshcd_state != UFSHCD_STATE_OPERATIONAL &&
		    hba->ufshcd_state != UFSHCD_STATE_ERROR &&
		    hba->ufshcd_state != UFSHCD_STATE_EH_SCHEDULED_NON_FATAL)
			err = -EAGAIN;
	} while (err && --retries);

	/*
	 * Inform scsi mid-layer that we did reset and allow to handle
	 * Unit Attention properly.
	 */
	scsi_report_bus_reset(hba->host, 0);
	if (err) {
		hba->ufshcd_state = UFSHCD_STATE_ERROR;
		hba->saved_err |= saved_err;
		hba->saved_uic_err |= saved_uic_err;
	}
	spin_unlock_irqrestore(hba->host->host_lock, flags);

	return err;
}

/**
 * ufshcd_eh_host_reset_handler - host reset handler registered to scsi layer
 * @cmd: SCSI command pointer
 *
 * Return: SUCCESS or FAILED.
 */
static int ufshcd_eh_host_reset_handler(struct scsi_cmnd *cmd)
{
	int err = SUCCESS;
	unsigned long flags;
	struct ufs_hba *hba;

	hba = shost_priv(cmd->device->host);

	/*
	 * If runtime PM sent SSU and got a timeout, scsi_error_handler is
	 * stuck in this function waiting for flush_work(&hba->eh_work). And
	 * ufshcd_err_handler(eh_work) is stuck waiting for runtime PM. Do
	 * ufshcd_link_recovery instead of eh_work to prevent deadlock.
	 */
	if (hba->pm_op_in_progress) {
		if (ufshcd_link_recovery(hba))
			err = FAILED;

		return err;
	}

	spin_lock_irqsave(hba->host->host_lock, flags);
	hba->force_reset = true;
	ufshcd_schedule_eh_work(hba);
	dev_err(hba->dev, "%s: reset in progress - 1\n", __func__);
	spin_unlock_irqrestore(hba->host->host_lock, flags);

	flush_work(&hba->eh_work);

	spin_lock_irqsave(hba->host->host_lock, flags);
	if (hba->ufshcd_state == UFSHCD_STATE_ERROR)
		err = FAILED;
	spin_unlock_irqrestore(hba->host->host_lock, flags);

	return err;
}

/**
 * ufshcd_get_max_icc_level - calculate the ICC level
 * @sup_curr_uA: max. current supported by the regulator
 * @start_scan: row at the desc table to start scan from
 * @buff: power descriptor buffer
 *
 * Return: calculated max ICC level for specific regulator.
 */
static u32 ufshcd_get_max_icc_level(int sup_curr_uA, u32 start_scan,
				    const char *buff)
{
	int i;
	int curr_uA;
	u16 data;
	u16 unit;

	for (i = start_scan; i >= 0; i--) {
		data = get_unaligned_be16(&buff[2 * i]);
		unit = (data & ATTR_ICC_LVL_UNIT_MASK) >>
						ATTR_ICC_LVL_UNIT_OFFSET;
		curr_uA = data & ATTR_ICC_LVL_VALUE_MASK;
		switch (unit) {
		case UFSHCD_NANO_AMP:
			curr_uA = curr_uA / 1000;
			break;
		case UFSHCD_MILI_AMP:
			curr_uA = curr_uA * 1000;
			break;
		case UFSHCD_AMP:
			curr_uA = curr_uA * 1000 * 1000;
			break;
		case UFSHCD_MICRO_AMP:
		default:
			break;
		}
		if (sup_curr_uA >= curr_uA)
			break;
	}
	if (i < 0) {
		i = 0;
		pr_err("%s: Couldn't find valid icc_level = %d", __func__, i);
	}

	return (u32)i;
}

/**
 * ufshcd_find_max_sup_active_icc_level - calculate the max ICC level
 * In case regulators are not initialized we'll return 0
 * @hba: per-adapter instance
 * @desc_buf: power descriptor buffer to extract ICC levels from.
 *
 * Return: calculated ICC level.
 */
static u32 ufshcd_find_max_sup_active_icc_level(struct ufs_hba *hba,
						const u8 *desc_buf)
{
	u32 icc_level = 0;

	if (!hba->vreg_info.vcc || !hba->vreg_info.vccq ||
						!hba->vreg_info.vccq2) {
		/*
		 * Using dev_dbg to avoid messages during runtime PM to avoid
		 * never-ending cycles of messages written back to storage by
		 * user space causing runtime resume, causing more messages and
		 * so on.
		 */
		dev_dbg(hba->dev,
			"%s: Regulator capability was not set, actvIccLevel=%d",
							__func__, icc_level);
		goto out;
	}

	if (hba->vreg_info.vcc->max_uA)
		icc_level = ufshcd_get_max_icc_level(
				hba->vreg_info.vcc->max_uA,
				POWER_DESC_MAX_ACTV_ICC_LVLS - 1,
				&desc_buf[PWR_DESC_ACTIVE_LVLS_VCC_0]);

	if (hba->vreg_info.vccq->max_uA)
		icc_level = ufshcd_get_max_icc_level(
				hba->vreg_info.vccq->max_uA,
				icc_level,
				&desc_buf[PWR_DESC_ACTIVE_LVLS_VCCQ_0]);

	if (hba->vreg_info.vccq2->max_uA)
		icc_level = ufshcd_get_max_icc_level(
				hba->vreg_info.vccq2->max_uA,
				icc_level,
				&desc_buf[PWR_DESC_ACTIVE_LVLS_VCCQ2_0]);
out:
	return icc_level;
}

static void ufshcd_set_active_icc_lvl(struct ufs_hba *hba)
{
	int ret;
	u8 *desc_buf;
	u32 icc_level;

	desc_buf = kzalloc(QUERY_DESC_MAX_SIZE, GFP_KERNEL);
	if (!desc_buf)
		return;

	ret = ufshcd_read_desc_param(hba, QUERY_DESC_IDN_POWER, 0, 0,
				     desc_buf, QUERY_DESC_MAX_SIZE);
	if (ret) {
		dev_err(hba->dev,
			"%s: Failed reading power descriptor ret = %d",
			__func__, ret);
		goto out;
	}

	icc_level = ufshcd_find_max_sup_active_icc_level(hba, desc_buf);
	dev_dbg(hba->dev, "%s: setting icc_level 0x%x", __func__, icc_level);

	ret = ufshcd_query_attr_retry(hba, UPIU_QUERY_OPCODE_WRITE_ATTR,
		QUERY_ATTR_IDN_ACTIVE_ICC_LVL, 0, 0, &icc_level);

	if (ret)
		dev_err(hba->dev,
			"%s: Failed configuring bActiveICCLevel = %d ret = %d",
			__func__, icc_level, ret);

out:
	kfree(desc_buf);
}

static inline void ufshcd_blk_pm_runtime_init(struct scsi_device *sdev)
{
	struct Scsi_Host *shost = sdev->host;

	scsi_autopm_get_device(sdev);
	blk_pm_runtime_init(sdev->request_queue, &sdev->sdev_gendev);
	if (sdev->rpm_autosuspend)
		pm_runtime_set_autosuspend_delay(&sdev->sdev_gendev,
						 shost->rpm_autosuspend_delay);
	scsi_autopm_put_device(sdev);
}

/**
 * ufshcd_scsi_add_wlus - Adds required W-LUs
 * @hba: per-adapter instance
 *
 * UFS device specification requires the UFS devices to support 4 well known
 * logical units:
 *	"REPORT_LUNS" (address: 01h)
 *	"UFS Device" (address: 50h)
 *	"RPMB" (address: 44h)
 *	"BOOT" (address: 30h)
 * UFS device's power management needs to be controlled by "POWER CONDITION"
 * field of SSU (START STOP UNIT) command. But this "power condition" field
 * will take effect only when its sent to "UFS device" well known logical unit
 * hence we require the scsi_device instance to represent this logical unit in
 * order for the UFS host driver to send the SSU command for power management.
 *
 * We also require the scsi_device instance for "RPMB" (Replay Protected Memory
 * Block) LU so user space process can control this LU. User space may also
 * want to have access to BOOT LU.
 *
 * This function adds scsi device instances for each of all well known LUs
 * (except "REPORT LUNS" LU).
 *
 * Return: zero on success (all required W-LUs are added successfully),
 * non-zero error value on failure (if failed to add any of the required W-LU).
 */
static int ufshcd_scsi_add_wlus(struct ufs_hba *hba)
{
	int ret = 0;
	struct scsi_device *sdev_boot, *sdev_rpmb;

	hba->ufs_device_wlun = __scsi_add_device(hba->host, 0, 0,
		ufshcd_upiu_wlun_to_scsi_wlun(UFS_UPIU_UFS_DEVICE_WLUN), NULL);
	if (IS_ERR(hba->ufs_device_wlun)) {
		ret = PTR_ERR(hba->ufs_device_wlun);
		hba->ufs_device_wlun = NULL;
		goto out;
	}
	scsi_device_put(hba->ufs_device_wlun);

	sdev_rpmb = __scsi_add_device(hba->host, 0, 0,
		ufshcd_upiu_wlun_to_scsi_wlun(UFS_UPIU_RPMB_WLUN), NULL);
	if (IS_ERR(sdev_rpmb)) {
		ret = PTR_ERR(sdev_rpmb);
		goto remove_ufs_device_wlun;
	}
	ufshcd_blk_pm_runtime_init(sdev_rpmb);
	scsi_device_put(sdev_rpmb);

	sdev_boot = __scsi_add_device(hba->host, 0, 0,
		ufshcd_upiu_wlun_to_scsi_wlun(UFS_UPIU_BOOT_WLUN), NULL);
	if (IS_ERR(sdev_boot)) {
		dev_err(hba->dev, "%s: BOOT WLUN not found\n", __func__);
	} else {
		ufshcd_blk_pm_runtime_init(sdev_boot);
		scsi_device_put(sdev_boot);
	}
	goto out;

remove_ufs_device_wlun:
	scsi_remove_device(hba->ufs_device_wlun);
out:
	return ret;
}

static void ufshcd_wb_probe(struct ufs_hba *hba, const u8 *desc_buf)
{
	struct ufs_dev_info *dev_info = &hba->dev_info;
	u8 lun;
	u32 d_lu_wb_buf_alloc;
	u32 ext_ufs_feature;

	if (!ufshcd_is_wb_allowed(hba))
		return;

	/*
	 * Probe WB only for UFS-2.2 and UFS-3.1 (and later) devices or
	 * UFS devices with quirk UFS_DEVICE_QUIRK_SUPPORT_EXTENDED_FEATURES
	 * enabled
	 */
	if (!(dev_info->wspecversion >= 0x310 ||
	      dev_info->wspecversion == 0x220 ||
	     (hba->dev_quirks & UFS_DEVICE_QUIRK_SUPPORT_EXTENDED_FEATURES)))
		goto wb_disabled;

	ext_ufs_feature = get_unaligned_be32(desc_buf +
					DEVICE_DESC_PARAM_EXT_UFS_FEATURE_SUP);

	if (!(ext_ufs_feature & UFS_DEV_WRITE_BOOSTER_SUP))
		goto wb_disabled;

	/*
	 * WB may be supported but not configured while provisioning. The spec
	 * says, in dedicated wb buffer mode, a max of 1 lun would have wb
	 * buffer configured.
	 */
	dev_info->wb_buffer_type = desc_buf[DEVICE_DESC_PARAM_WB_TYPE];

	dev_info->b_presrv_uspc_en =
		desc_buf[DEVICE_DESC_PARAM_WB_PRESRV_USRSPC_EN];

	if (dev_info->wb_buffer_type == WB_BUF_MODE_SHARED) {
		if (!get_unaligned_be32(desc_buf +
				   DEVICE_DESC_PARAM_WB_SHARED_ALLOC_UNITS))
			goto wb_disabled;
	} else {
		for (lun = 0; lun < UFS_UPIU_MAX_WB_LUN_ID; lun++) {
			d_lu_wb_buf_alloc = 0;
			ufshcd_read_unit_desc_param(hba,
					lun,
					UNIT_DESC_PARAM_WB_BUF_ALLOC_UNITS,
					(u8 *)&d_lu_wb_buf_alloc,
					sizeof(d_lu_wb_buf_alloc));
			if (d_lu_wb_buf_alloc) {
				dev_info->wb_dedicated_lu = lun;
				break;
			}
		}

		if (!d_lu_wb_buf_alloc)
			goto wb_disabled;
	}

	if (!ufshcd_is_wb_buf_lifetime_available(hba))
		goto wb_disabled;

	return;

wb_disabled:
	hba->caps &= ~UFSHCD_CAP_WB_EN;
}

static void ufshcd_temp_notif_probe(struct ufs_hba *hba, const u8 *desc_buf)
{
	struct ufs_dev_info *dev_info = &hba->dev_info;
	u32 ext_ufs_feature;
	u8 mask = 0;

	if (!(hba->caps & UFSHCD_CAP_TEMP_NOTIF) || dev_info->wspecversion < 0x300)
		return;

	ext_ufs_feature = get_unaligned_be32(desc_buf + DEVICE_DESC_PARAM_EXT_UFS_FEATURE_SUP);

	if (ext_ufs_feature & UFS_DEV_LOW_TEMP_NOTIF)
		mask |= MASK_EE_TOO_LOW_TEMP;

	if (ext_ufs_feature & UFS_DEV_HIGH_TEMP_NOTIF)
		mask |= MASK_EE_TOO_HIGH_TEMP;

	if (mask) {
		ufshcd_enable_ee(hba, mask);
		ufs_hwmon_probe(hba, mask);
	}
}

static void ufshcd_ext_iid_probe(struct ufs_hba *hba, u8 *desc_buf)
{
	struct ufs_dev_info *dev_info = &hba->dev_info;
	u32 ext_ufs_feature;
	u32 ext_iid_en = 0;
	int err;

	/* Only UFS-4.0 and above may support EXT_IID */
	if (dev_info->wspecversion < 0x400)
		goto out;

	ext_ufs_feature = get_unaligned_be32(desc_buf +
				     DEVICE_DESC_PARAM_EXT_UFS_FEATURE_SUP);
	if (!(ext_ufs_feature & UFS_DEV_EXT_IID_SUP))
		goto out;

	err = ufshcd_query_attr_retry(hba, UPIU_QUERY_OPCODE_READ_ATTR,
				      QUERY_ATTR_IDN_EXT_IID_EN, 0, 0, &ext_iid_en);
	if (err)
		dev_err(hba->dev, "failed reading bEXTIIDEn. err = %d\n", err);

out:
	dev_info->b_ext_iid_en = ext_iid_en;
}

static void ufshcd_set_rtt(struct ufs_hba *hba)
{
	struct ufs_dev_info *dev_info = &hba->dev_info;
	u32 rtt = 0;
	u32 dev_rtt = 0;
	int host_rtt_cap = hba->vops && hba->vops->max_num_rtt ?
			   hba->vops->max_num_rtt : hba->nortt;

	/* RTT override makes sense only for UFS-4.0 and above */
	if (dev_info->wspecversion < 0x400)
		return;

	if (ufshcd_query_attr_retry(hba, UPIU_QUERY_OPCODE_READ_ATTR,
				    QUERY_ATTR_IDN_MAX_NUM_OF_RTT, 0, 0, &dev_rtt)) {
		dev_err(hba->dev, "failed reading bMaxNumOfRTT\n");
		return;
	}

	/* do not override if it was already written */
	if (dev_rtt != DEFAULT_MAX_NUM_RTT)
		return;

	rtt = min_t(int, dev_info->rtt_cap, host_rtt_cap);

	if (rtt == dev_rtt)
		return;

	if (ufshcd_query_attr_retry(hba, UPIU_QUERY_OPCODE_WRITE_ATTR,
				    QUERY_ATTR_IDN_MAX_NUM_OF_RTT, 0, 0, &rtt))
		dev_err(hba->dev, "failed writing bMaxNumOfRTT\n");
}

void ufshcd_fixup_dev_quirks(struct ufs_hba *hba,
			     const struct ufs_dev_quirk *fixups)
{
	const struct ufs_dev_quirk *f;
	struct ufs_dev_info *dev_info = &hba->dev_info;

	if (!fixups)
		return;

	for (f = fixups; f->quirk; f++) {
		if ((f->wmanufacturerid == dev_info->wmanufacturerid ||
		     f->wmanufacturerid == UFS_ANY_VENDOR) &&
		     ((dev_info->model &&
		       STR_PRFX_EQUAL(f->model, dev_info->model)) ||
		      !strcmp(f->model, UFS_ANY_MODEL)))
			hba->dev_quirks |= f->quirk;
	}
}
EXPORT_SYMBOL_GPL(ufshcd_fixup_dev_quirks);

static void ufs_fixup_device_setup(struct ufs_hba *hba)
{
	/* fix by general quirk table */
	ufshcd_fixup_dev_quirks(hba, ufs_fixups);

	/* allow vendors to fix quirks */
	ufshcd_vops_fixup_dev_quirks(hba);
}

static void ufshcd_update_rtc(struct ufs_hba *hba)
{
	struct timespec64 ts64;
	int err;
	u32 val;

	ktime_get_real_ts64(&ts64);

	if (ts64.tv_sec < hba->dev_info.rtc_time_baseline) {
		dev_warn_once(hba->dev, "%s: Current time precedes previous setting!\n", __func__);
		return;
	}

	/*
	 * The Absolute RTC mode has a 136-year limit, spanning from 2010 to 2146. If a time beyond
	 * 2146 is required, it is recommended to choose the relative RTC mode.
	 */
	val = ts64.tv_sec - hba->dev_info.rtc_time_baseline;

	/* Skip update RTC if RPM state is not RPM_ACTIVE */
	if (ufshcd_rpm_get_if_active(hba) <= 0)
		return;

	err = ufshcd_query_attr(hba, UPIU_QUERY_OPCODE_WRITE_ATTR, QUERY_ATTR_IDN_SECONDS_PASSED,
				0, 0, &val);
	ufshcd_rpm_put(hba);

	if (err)
		dev_err(hba->dev, "%s: Failed to update rtc %d\n", __func__, err);
	else if (hba->dev_info.rtc_type == UFS_RTC_RELATIVE)
		hba->dev_info.rtc_time_baseline = ts64.tv_sec;
}

static void ufshcd_rtc_work(struct work_struct *work)
{
	struct ufs_hba *hba;

	hba = container_of(to_delayed_work(work), struct ufs_hba, ufs_rtc_update_work);

	 /* Update RTC only when there are no requests in progress and UFSHCI is operational */
	if (!ufshcd_is_ufs_dev_busy(hba) && hba->ufshcd_state == UFSHCD_STATE_OPERATIONAL)
		ufshcd_update_rtc(hba);

	if (ufshcd_is_ufs_dev_active(hba) && hba->dev_info.rtc_update_period)
		schedule_delayed_work(&hba->ufs_rtc_update_work,
				      msecs_to_jiffies(hba->dev_info.rtc_update_period));
}

static void ufs_init_rtc(struct ufs_hba *hba, u8 *desc_buf)
{
	u16 periodic_rtc_update = get_unaligned_be16(&desc_buf[DEVICE_DESC_PARAM_FRQ_RTC]);
	struct ufs_dev_info *dev_info = &hba->dev_info;

	if (periodic_rtc_update & UFS_RTC_TIME_BASELINE) {
		dev_info->rtc_type = UFS_RTC_ABSOLUTE;

		/*
		 * The concept of measuring time in Linux as the number of seconds elapsed since
		 * 00:00:00 UTC on January 1, 1970, and UFS ABS RTC is elapsed from January 1st
		 * 2010 00:00, here we need to adjust ABS baseline.
		 */
		dev_info->rtc_time_baseline = mktime64(2010, 1, 1, 0, 0, 0) -
							mktime64(1970, 1, 1, 0, 0, 0);
	} else {
		dev_info->rtc_type = UFS_RTC_RELATIVE;
		dev_info->rtc_time_baseline = 0;
	}

	/*
	 * We ignore TIME_PERIOD defined in wPeriodicRTCUpdate because Spec does not clearly state
	 * how to calculate the specific update period for each time unit. And we disable periodic
	 * RTC update work, let user configure by sysfs node according to specific circumstance.
	 */
	dev_info->rtc_update_period = 0;
}

static int ufs_get_device_desc(struct ufs_hba *hba)
{
	int err;
	u8 model_index;
	u8 *desc_buf;
	struct ufs_dev_info *dev_info = &hba->dev_info;

	desc_buf = kzalloc(QUERY_DESC_MAX_SIZE, GFP_KERNEL);
	if (!desc_buf) {
		err = -ENOMEM;
		goto out;
	}

	err = ufshcd_read_desc_param(hba, QUERY_DESC_IDN_DEVICE, 0, 0, desc_buf,
				     QUERY_DESC_MAX_SIZE);
	if (err) {
		dev_err(hba->dev, "%s: Failed reading Device Desc. err = %d\n",
			__func__, err);
		goto out;
	}

	/*
	 * getting vendor (manufacturerID) and Bank Index in big endian
	 * format
	 */
	dev_info->wmanufacturerid = desc_buf[DEVICE_DESC_PARAM_MANF_ID] << 8 |
				     desc_buf[DEVICE_DESC_PARAM_MANF_ID + 1];

	/* getting Specification Version in big endian format */
	dev_info->wspecversion = desc_buf[DEVICE_DESC_PARAM_SPEC_VER] << 8 |
				      desc_buf[DEVICE_DESC_PARAM_SPEC_VER + 1];
	dev_info->bqueuedepth = desc_buf[DEVICE_DESC_PARAM_Q_DPTH];

	dev_info->rtt_cap = desc_buf[DEVICE_DESC_PARAM_RTT_CAP];

	model_index = desc_buf[DEVICE_DESC_PARAM_PRDCT_NAME];

	err = ufshcd_read_string_desc(hba, model_index,
				      &dev_info->model, SD_ASCII_STD);
	if (err < 0) {
		dev_err(hba->dev, "%s: Failed reading Product Name. err = %d\n",
			__func__, err);
		goto out;
	}

	hba->luns_avail = desc_buf[DEVICE_DESC_PARAM_NUM_LU] +
		desc_buf[DEVICE_DESC_PARAM_NUM_WLU];

	ufs_fixup_device_setup(hba);

	ufshcd_wb_probe(hba, desc_buf);

	ufshcd_temp_notif_probe(hba, desc_buf);

	ufs_init_rtc(hba, desc_buf);

	if (hba->ext_iid_sup)
		ufshcd_ext_iid_probe(hba, desc_buf);

	/*
	 * ufshcd_read_string_desc returns size of the string
	 * reset the error value
	 */
	err = 0;

out:
	kfree(desc_buf);
	return err;
}

static void ufs_put_device_desc(struct ufs_hba *hba)
{
	struct ufs_dev_info *dev_info = &hba->dev_info;

	kfree(dev_info->model);
	dev_info->model = NULL;
}

/**
 * ufshcd_quirk_tune_host_pa_tactivate - Ensures that host PA_TACTIVATE is
 * less than device PA_TACTIVATE time.
 * @hba: per-adapter instance
 *
 * Some UFS devices require host PA_TACTIVATE to be lower than device
 * PA_TACTIVATE, we need to enable UFS_DEVICE_QUIRK_HOST_PA_TACTIVATE quirk
 * for such devices.
 *
 * Return: zero on success, non-zero error value on failure.
 */
static int ufshcd_quirk_tune_host_pa_tactivate(struct ufs_hba *hba)
{
	int ret = 0;
	u32 granularity, peer_granularity;
	u32 pa_tactivate, peer_pa_tactivate;
	u32 pa_tactivate_us, peer_pa_tactivate_us;
	static const u8 gran_to_us_table[] = {1, 4, 8, 16, 32, 100};

	ret = ufshcd_dme_get(hba, UIC_ARG_MIB(PA_GRANULARITY),
				  &granularity);
	if (ret)
		goto out;

	ret = ufshcd_dme_peer_get(hba, UIC_ARG_MIB(PA_GRANULARITY),
				  &peer_granularity);
	if (ret)
		goto out;

	if ((granularity < PA_GRANULARITY_MIN_VAL) ||
	    (granularity > PA_GRANULARITY_MAX_VAL)) {
		dev_err(hba->dev, "%s: invalid host PA_GRANULARITY %d",
			__func__, granularity);
		return -EINVAL;
	}

	if ((peer_granularity < PA_GRANULARITY_MIN_VAL) ||
	    (peer_granularity > PA_GRANULARITY_MAX_VAL)) {
		dev_err(hba->dev, "%s: invalid device PA_GRANULARITY %d",
			__func__, peer_granularity);
		return -EINVAL;
	}

	ret = ufshcd_dme_get(hba, UIC_ARG_MIB(PA_TACTIVATE), &pa_tactivate);
	if (ret)
		goto out;

	ret = ufshcd_dme_peer_get(hba, UIC_ARG_MIB(PA_TACTIVATE),
				  &peer_pa_tactivate);
	if (ret)
		goto out;

	pa_tactivate_us = pa_tactivate * gran_to_us_table[granularity - 1];
	peer_pa_tactivate_us = peer_pa_tactivate *
			     gran_to_us_table[peer_granularity - 1];

	if (pa_tactivate_us >= peer_pa_tactivate_us) {
		u32 new_peer_pa_tactivate;

		new_peer_pa_tactivate = pa_tactivate_us /
				      gran_to_us_table[peer_granularity - 1];
		new_peer_pa_tactivate++;
		ret = ufshcd_dme_peer_set(hba, UIC_ARG_MIB(PA_TACTIVATE),
					  new_peer_pa_tactivate);
	}

out:
	return ret;
}

static void ufshcd_tune_unipro_params(struct ufs_hba *hba)
{
	ufshcd_vops_apply_dev_quirks(hba);

	if (hba->dev_quirks & UFS_DEVICE_QUIRK_PA_TACTIVATE)
		/* set 1ms timeout for PA_TACTIVATE */
		ufshcd_dme_set(hba, UIC_ARG_MIB(PA_TACTIVATE), 10);

	if (hba->dev_quirks & UFS_DEVICE_QUIRK_HOST_PA_TACTIVATE)
		ufshcd_quirk_tune_host_pa_tactivate(hba);
}

static void ufshcd_clear_dbg_ufs_stats(struct ufs_hba *hba)
{
	hba->ufs_stats.hibern8_exit_cnt = 0;
	hba->ufs_stats.last_hibern8_exit_tstamp = ktime_set(0, 0);
	hba->req_abort_count = 0;
}

static int ufshcd_device_geo_params_init(struct ufs_hba *hba)
{
	int err;
	u8 *desc_buf;

	desc_buf = kzalloc(QUERY_DESC_MAX_SIZE, GFP_KERNEL);
	if (!desc_buf) {
		err = -ENOMEM;
		goto out;
	}

	err = ufshcd_read_desc_param(hba, QUERY_DESC_IDN_GEOMETRY, 0, 0,
				     desc_buf, QUERY_DESC_MAX_SIZE);
	if (err) {
		dev_err(hba->dev, "%s: Failed reading Geometry Desc. err = %d\n",
				__func__, err);
		goto out;
	}

	if (desc_buf[GEOMETRY_DESC_PARAM_MAX_NUM_LUN] == 1)
		hba->dev_info.max_lu_supported = 32;
	else if (desc_buf[GEOMETRY_DESC_PARAM_MAX_NUM_LUN] == 0)
		hba->dev_info.max_lu_supported = 8;

out:
	kfree(desc_buf);
	return err;
}

struct ufs_ref_clk {
	unsigned long freq_hz;
	enum ufs_ref_clk_freq val;
};

static const struct ufs_ref_clk ufs_ref_clk_freqs[] = {
	{19200000, REF_CLK_FREQ_19_2_MHZ},
	{26000000, REF_CLK_FREQ_26_MHZ},
	{38400000, REF_CLK_FREQ_38_4_MHZ},
	{52000000, REF_CLK_FREQ_52_MHZ},
	{0, REF_CLK_FREQ_INVAL},
};

static enum ufs_ref_clk_freq
ufs_get_bref_clk_from_hz(unsigned long freq)
{
	int i;

	for (i = 0; ufs_ref_clk_freqs[i].freq_hz; i++)
		if (ufs_ref_clk_freqs[i].freq_hz == freq)
			return ufs_ref_clk_freqs[i].val;

	return REF_CLK_FREQ_INVAL;
}

void ufshcd_parse_dev_ref_clk_freq(struct ufs_hba *hba, struct clk *refclk)
{
	unsigned long freq;

	freq = clk_get_rate(refclk);

	hba->dev_ref_clk_freq =
		ufs_get_bref_clk_from_hz(freq);

	if (hba->dev_ref_clk_freq == REF_CLK_FREQ_INVAL)
		dev_err(hba->dev,
		"invalid ref_clk setting = %ld\n", freq);
}

static int ufshcd_set_dev_ref_clk(struct ufs_hba *hba)
{
	int err;
	u32 ref_clk;
	u32 freq = hba->dev_ref_clk_freq;

	err = ufshcd_query_attr_retry(hba, UPIU_QUERY_OPCODE_READ_ATTR,
			QUERY_ATTR_IDN_REF_CLK_FREQ, 0, 0, &ref_clk);

	if (err) {
		dev_err(hba->dev, "failed reading bRefClkFreq. err = %d\n",
			err);
		goto out;
	}

	if (ref_clk == freq)
		goto out; /* nothing to update */

	err = ufshcd_query_attr_retry(hba, UPIU_QUERY_OPCODE_WRITE_ATTR,
			QUERY_ATTR_IDN_REF_CLK_FREQ, 0, 0, &freq);

	if (err) {
		dev_err(hba->dev, "bRefClkFreq setting to %lu Hz failed\n",
			ufs_ref_clk_freqs[freq].freq_hz);
		goto out;
	}

	dev_dbg(hba->dev, "bRefClkFreq setting to %lu Hz succeeded\n",
			ufs_ref_clk_freqs[freq].freq_hz);

out:
	return err;
}

static int ufshcd_device_params_init(struct ufs_hba *hba)
{
	bool flag;
	int ret;

	/* Init UFS geometry descriptor related parameters */
	ret = ufshcd_device_geo_params_init(hba);
	if (ret)
		goto out;

	/* Check and apply UFS device quirks */
	ret = ufs_get_device_desc(hba);
	if (ret) {
		dev_err(hba->dev, "%s: Failed getting device info. err = %d\n",
			__func__, ret);
		goto out;
	}

	ufshcd_set_rtt(hba);

	ufshcd_get_ref_clk_gating_wait(hba);

	if (!ufshcd_query_flag_retry(hba, UPIU_QUERY_OPCODE_READ_FLAG,
			QUERY_FLAG_IDN_PWR_ON_WPE, 0, &flag))
		hba->dev_info.f_power_on_wp_en = flag;

	/* Probe maximum power mode co-supported by both UFS host and device */
	if (ufshcd_get_max_pwr_mode(hba))
		dev_err(hba->dev,
			"%s: Failed getting max supported power mode\n",
			__func__);
out:
	return ret;
}

static void ufshcd_set_timestamp_attr(struct ufs_hba *hba)
{
	int err;
	struct ufs_query_req *request = NULL;
	struct ufs_query_res *response = NULL;
	struct ufs_dev_info *dev_info = &hba->dev_info;
	struct utp_upiu_query_v4_0 *upiu_data;

	if (dev_info->wspecversion < 0x400)
		return;

	ufshcd_dev_man_lock(hba);

	ufshcd_init_query(hba, &request, &response,
			  UPIU_QUERY_OPCODE_WRITE_ATTR,
			  QUERY_ATTR_IDN_TIMESTAMP, 0, 0);

	request->query_func = UPIU_QUERY_FUNC_STANDARD_WRITE_REQUEST;

	upiu_data = (struct utp_upiu_query_v4_0 *)&request->upiu_req;

	put_unaligned_be64(ktime_get_real_ns(), &upiu_data->osf3);

	err = ufshcd_exec_dev_cmd(hba, DEV_CMD_TYPE_QUERY, QUERY_REQ_TIMEOUT);

	if (err)
		dev_err(hba->dev, "%s: failed to set timestamp %d\n",
			__func__, err);

	ufshcd_dev_man_unlock(hba);
}

/**
 * ufshcd_add_lus - probe and add UFS logical units
 * @hba: per-adapter instance
 *
 * Return: 0 upon success; < 0 upon failure.
 */
static int ufshcd_add_lus(struct ufs_hba *hba)
{
	int ret;

	/* Add required well known logical units to scsi mid layer */
	ret = ufshcd_scsi_add_wlus(hba);
	if (ret)
		goto out;

	/* Initialize devfreq after UFS device is detected */
	if (ufshcd_is_clkscaling_supported(hba)) {
		memcpy(&hba->clk_scaling.saved_pwr_info,
			&hba->pwr_info,
			sizeof(struct ufs_pa_layer_attr));
		hba->clk_scaling.is_allowed = true;

		ret = ufshcd_devfreq_init(hba);
		if (ret)
			goto out;

		hba->clk_scaling.is_enabled = true;
		ufshcd_init_clk_scaling_sysfs(hba);
	}

	/*
	 * The RTC update code accesses the hba->ufs_device_wlun->sdev_gendev
	 * pointer and hence must only be started after the WLUN pointer has
	 * been initialized by ufshcd_scsi_add_wlus().
	 */
	schedule_delayed_work(&hba->ufs_rtc_update_work,
			      msecs_to_jiffies(UFS_RTC_UPDATE_INTERVAL_MS));

	ufs_bsg_probe(hba);
	scsi_scan_host(hba->host);

out:
	return ret;
}

/* SDB - Single Doorbell */
static void ufshcd_release_sdb_queue(struct ufs_hba *hba, int nutrs)
{
	size_t ucdl_size, utrdl_size;

	ucdl_size = ufshcd_get_ucd_size(hba) * nutrs;
	dmam_free_coherent(hba->dev, ucdl_size, hba->ucdl_base_addr,
			   hba->ucdl_dma_addr);

	utrdl_size = sizeof(struct utp_transfer_req_desc) * nutrs;
	dmam_free_coherent(hba->dev, utrdl_size, hba->utrdl_base_addr,
			   hba->utrdl_dma_addr);

	devm_kfree(hba->dev, hba->lrb);
}

static int ufshcd_alloc_mcq(struct ufs_hba *hba)
{
	int ret;
	int old_nutrs = hba->nutrs;

	ret = ufshcd_mcq_decide_queue_depth(hba);
	if (ret < 0)
		return ret;

	hba->nutrs = ret;
	ret = ufshcd_mcq_init(hba);
	if (ret)
		goto err;

	/*
	 * Previously allocated memory for nutrs may not be enough in MCQ mode.
	 * Number of supported tags in MCQ mode may be larger than SDB mode.
	 */
	if (hba->nutrs != old_nutrs) {
		ufshcd_release_sdb_queue(hba, old_nutrs);
		ret = ufshcd_memory_alloc(hba);
		if (ret)
			goto err;
		ufshcd_host_memory_configure(hba);
	}

	ret = ufshcd_mcq_memory_alloc(hba);
	if (ret)
		goto err;

	hba->host->can_queue = hba->nutrs - UFSHCD_NUM_RESERVED;
	hba->reserved_slot = hba->nutrs - UFSHCD_NUM_RESERVED;

	return 0;
err:
	hba->nutrs = old_nutrs;
	return ret;
}

static void ufshcd_config_mcq(struct ufs_hba *hba)
{
	int ret;
	u32 intrs;

	ret = ufshcd_mcq_vops_config_esi(hba);
	dev_info(hba->dev, "ESI %sconfigured\n", ret ? "is not " : "");

	intrs = UFSHCD_ENABLE_MCQ_INTRS;
	if (hba->quirks & UFSHCD_QUIRK_MCQ_BROKEN_INTR)
		intrs &= ~MCQ_CQ_EVENT_STATUS;
	ufshcd_enable_intr(hba, intrs);
	ufshcd_mcq_make_queues_operational(hba);
	ufshcd_mcq_config_mac(hba, hba->nutrs);

	dev_info(hba->dev, "MCQ configured, nr_queues=%d, io_queues=%d, read_queue=%d, poll_queues=%d, queue_depth=%d\n",
		 hba->nr_hw_queues, hba->nr_queues[HCTX_TYPE_DEFAULT],
		 hba->nr_queues[HCTX_TYPE_READ], hba->nr_queues[HCTX_TYPE_POLL],
		 hba->nutrs);
}

static int ufshcd_post_device_init(struct ufs_hba *hba)
{
	int ret;

	ufshcd_tune_unipro_params(hba);

	/* UFS device is also active now */
	ufshcd_set_ufs_dev_active(hba);
	ufshcd_force_reset_auto_bkops(hba);

	ufshcd_set_timestamp_attr(hba);
	schedule_delayed_work(&hba->ufs_rtc_update_work,
			      msecs_to_jiffies(UFS_RTC_UPDATE_INTERVAL_MS));

	if (!hba->max_pwr_info.is_valid)
		return 0;

	/*
	 * Set the right value to bRefClkFreq before attempting to
	 * switch to HS gears.
	 */
	if (hba->dev_ref_clk_freq != REF_CLK_FREQ_INVAL)
		ufshcd_set_dev_ref_clk(hba);
	/* Gear up to HS gear. */
	ret = ufshcd_config_pwr_mode(hba, &hba->max_pwr_info.info);
	if (ret) {
		dev_err(hba->dev, "%s: Failed setting power mode, err = %d\n",
			__func__, ret);
		return ret;
	}

	return 0;
}

static int ufshcd_device_init(struct ufs_hba *hba, bool init_dev_params)
{
	int ret;

	WARN_ON_ONCE(!hba->scsi_host_added);

	hba->ufshcd_state = UFSHCD_STATE_RESET;

	ret = ufshcd_link_startup(hba);
	if (ret)
		return ret;

	if (hba->quirks & UFSHCD_QUIRK_SKIP_PH_CONFIGURATION)
		return ret;

	/* Debug counters initialization */
	ufshcd_clear_dbg_ufs_stats(hba);

	/* UniPro link is active now */
	ufshcd_set_link_active(hba);

	/* Reconfigure MCQ upon reset */
	if (hba->mcq_enabled && !init_dev_params) {
		ufshcd_config_mcq(hba);
		ufshcd_mcq_enable(hba);
	}

	/* Verify device initialization by sending NOP OUT UPIU */
	ret = ufshcd_verify_dev_init(hba);
	if (ret)
		return ret;

	/* Initiate UFS initialization, and waiting until completion */
	ret = ufshcd_complete_dev_init(hba);
	if (ret)
		return ret;

	/*
	 * Initialize UFS device parameters used by driver, these
	 * parameters are associated with UFS descriptors.
	 */
	if (init_dev_params) {
		ret = ufshcd_device_params_init(hba);
		if (ret)
			return ret;
		if (is_mcq_supported(hba) &&
		    hba->quirks & UFSHCD_QUIRK_REINIT_AFTER_MAX_GEAR_SWITCH) {
			ufshcd_config_mcq(hba);
			ufshcd_mcq_enable(hba);
		}
	}

<<<<<<< HEAD
	return ufshcd_post_device_init(hba);
=======
	ufshcd_tune_unipro_params(hba);

	/* UFS device is also active now */
	ufshcd_set_ufs_dev_active(hba);
	ufshcd_force_reset_auto_bkops(hba);

	ufshcd_set_timestamp_attr(hba);

	/* Gear up to HS gear if supported */
	if (hba->max_pwr_info.is_valid) {
		/*
		 * Set the right value to bRefClkFreq before attempting to
		 * switch to HS gears.
		 */
		if (hba->dev_ref_clk_freq != REF_CLK_FREQ_INVAL)
			ufshcd_set_dev_ref_clk(hba);
		ret = ufshcd_config_pwr_mode(hba, &hba->max_pwr_info.info);
		if (ret) {
			dev_err(hba->dev, "%s: Failed setting power mode, err = %d\n",
					__func__, ret);
			return ret;
		}
	}

	return 0;
>>>>>>> 54c814c8
}

/**
 * ufshcd_probe_hba - probe hba to detect device and initialize it
 * @hba: per-adapter instance
 * @init_dev_params: whether or not to call ufshcd_device_params_init().
 *
 * Execute link-startup and verify device initialization
 *
 * Return: 0 upon success; < 0 upon failure.
 */
static int ufshcd_probe_hba(struct ufs_hba *hba, bool init_dev_params)
{
	int ret;

	if (!hba->pm_op_in_progress &&
	    (hba->quirks & UFSHCD_QUIRK_REINIT_AFTER_MAX_GEAR_SWITCH)) {
		/* Reset the device and controller before doing reinit */
		ufshcd_device_reset(hba);
		ufs_put_device_desc(hba);
		ufshcd_hba_stop(hba);
		ufshcd_vops_reinit_notify(hba);
		ret = ufshcd_hba_enable(hba);
		if (ret) {
			dev_err(hba->dev, "Host controller enable failed\n");
			ufshcd_print_evt_hist(hba);
			ufshcd_print_host_state(hba);
			return ret;
		}

		/* Reinit the device */
		ret = ufshcd_device_init(hba, init_dev_params);
		if (ret)
			return ret;
	}

	ufshcd_print_pwr_info(hba);

	/*
	 * bActiveICCLevel is volatile for UFS device (as per latest v2.1 spec)
	 * and for removable UFS card as well, hence always set the parameter.
	 * Note: Error handler may issue the device reset hence resetting
	 * bActiveICCLevel as well so it is always safe to set this here.
	 */
	ufshcd_set_active_icc_lvl(hba);

	/* Enable UFS Write Booster if supported */
	ufshcd_configure_wb(hba);

	if (hba->ee_usr_mask)
		ufshcd_write_ee_control(hba);
	ufshcd_configure_auto_hibern8(hba);

	return 0;
}

/**
 * ufshcd_async_scan - asynchronous execution for probing hba
 * @data: data pointer to pass to this function
 * @cookie: cookie data
 */
static void ufshcd_async_scan(void *data, async_cookie_t cookie)
{
	struct ufs_hba *hba = (struct ufs_hba *)data;
	ktime_t probe_start;
	int ret;

	down(&hba->host_sem);
	/* Initialize hba, detect and initialize UFS device */
	probe_start = ktime_get();
	ret = ufshcd_probe_hba(hba, true);
	ufshcd_process_probe_result(hba, probe_start, ret);
	up(&hba->host_sem);
	if (ret)
		goto out;

	/* Probe and add UFS logical units  */
	ret = ufshcd_add_lus(hba);

out:
	pm_runtime_put_sync(hba->dev);

	if (ret)
		dev_err(hba->dev, "%s failed: %d\n", __func__, ret);
}

static enum scsi_timeout_action ufshcd_eh_timed_out(struct scsi_cmnd *scmd)
{
	struct ufs_hba *hba = shost_priv(scmd->device->host);

	if (!hba->system_suspending) {
		/* Activate the error handler in the SCSI core. */
		return SCSI_EH_NOT_HANDLED;
	}

	/*
	 * If we get here we know that no TMFs are outstanding and also that
	 * the only pending command is a START STOP UNIT command. Handle the
	 * timeout of that command directly to prevent a deadlock between
	 * ufshcd_set_dev_pwr_mode() and ufshcd_err_handler().
	 */
	ufshcd_link_recovery(hba);
	dev_info(hba->dev, "%s() finished; outstanding_tasks = %#lx.\n",
		 __func__, hba->outstanding_tasks);

	return hba->outstanding_reqs ? SCSI_EH_RESET_TIMER : SCSI_EH_DONE;
}

static const struct attribute_group *ufshcd_driver_groups[] = {
	&ufs_sysfs_unit_descriptor_group,
	&ufs_sysfs_lun_attributes_group,
	NULL,
};

static struct ufs_hba_variant_params ufs_hba_vps = {
	.hba_enable_delay_us		= 1000,
	.wb_flush_threshold		= UFS_WB_BUF_REMAIN_PERCENT(40),
	.devfreq_profile.polling_ms	= 100,
	.devfreq_profile.target		= ufshcd_devfreq_target,
	.devfreq_profile.get_dev_status	= ufshcd_devfreq_get_dev_status,
	.ondemand_data.upthreshold	= 70,
	.ondemand_data.downdifferential	= 5,
};

static const struct scsi_host_template ufshcd_driver_template = {
	.module			= THIS_MODULE,
	.name			= UFSHCD,
	.proc_name		= UFSHCD,
	.map_queues		= ufshcd_map_queues,
	.queuecommand		= ufshcd_queuecommand,
	.mq_poll		= ufshcd_poll,
	.slave_alloc		= ufshcd_slave_alloc,
	.device_configure	= ufshcd_device_configure,
	.slave_destroy		= ufshcd_slave_destroy,
	.change_queue_depth	= ufshcd_change_queue_depth,
	.eh_abort_handler	= ufshcd_abort,
	.eh_device_reset_handler = ufshcd_eh_device_reset_handler,
	.eh_host_reset_handler   = ufshcd_eh_host_reset_handler,
	.eh_timed_out		= ufshcd_eh_timed_out,
	.this_id		= -1,
	.sg_tablesize		= SG_ALL,
	.max_segment_size	= PRDT_DATA_BYTE_COUNT_MAX,
	.max_sectors		= SZ_1M / SECTOR_SIZE,
	.max_host_blocked	= 1,
	.track_queue_depth	= 1,
	.skip_settle_delay	= 1,
	.sdev_groups		= ufshcd_driver_groups,
};

static int ufshcd_config_vreg_load(struct device *dev, struct ufs_vreg *vreg,
				   int ua)
{
	int ret;

	if (!vreg)
		return 0;

	/*
	 * "set_load" operation shall be required on those regulators
	 * which specifically configured current limitation. Otherwise
	 * zero max_uA may cause unexpected behavior when regulator is
	 * enabled or set as high power mode.
	 */
	if (!vreg->max_uA)
		return 0;

	ret = regulator_set_load(vreg->reg, ua);
	if (ret < 0) {
		dev_err(dev, "%s: %s set load (ua=%d) failed, err=%d\n",
				__func__, vreg->name, ua, ret);
	}

	return ret;
}

static inline int ufshcd_config_vreg_lpm(struct ufs_hba *hba,
					 struct ufs_vreg *vreg)
{
	return ufshcd_config_vreg_load(hba->dev, vreg, UFS_VREG_LPM_LOAD_UA);
}

static inline int ufshcd_config_vreg_hpm(struct ufs_hba *hba,
					 struct ufs_vreg *vreg)
{
	if (!vreg)
		return 0;

	return ufshcd_config_vreg_load(hba->dev, vreg, vreg->max_uA);
}

static int ufshcd_config_vreg(struct device *dev,
		struct ufs_vreg *vreg, bool on)
{
	if (regulator_count_voltages(vreg->reg) <= 0)
		return 0;

	return ufshcd_config_vreg_load(dev, vreg, on ? vreg->max_uA : 0);
}

static int ufshcd_enable_vreg(struct device *dev, struct ufs_vreg *vreg)
{
	int ret = 0;

	if (!vreg || vreg->enabled)
		goto out;

	ret = ufshcd_config_vreg(dev, vreg, true);
	if (!ret)
		ret = regulator_enable(vreg->reg);

	if (!ret)
		vreg->enabled = true;
	else
		dev_err(dev, "%s: %s enable failed, err=%d\n",
				__func__, vreg->name, ret);
out:
	return ret;
}

static int ufshcd_disable_vreg(struct device *dev, struct ufs_vreg *vreg)
{
	int ret = 0;

	if (!vreg || !vreg->enabled || vreg->always_on)
		goto out;

	ret = regulator_disable(vreg->reg);

	if (!ret) {
		/* ignore errors on applying disable config */
		ufshcd_config_vreg(dev, vreg, false);
		vreg->enabled = false;
	} else {
		dev_err(dev, "%s: %s disable failed, err=%d\n",
				__func__, vreg->name, ret);
	}
out:
	return ret;
}

static int ufshcd_setup_vreg(struct ufs_hba *hba, bool on)
{
	int ret = 0;
	struct device *dev = hba->dev;
	struct ufs_vreg_info *info = &hba->vreg_info;

	ret = ufshcd_toggle_vreg(dev, info->vcc, on);
	if (ret)
		goto out;

	ret = ufshcd_toggle_vreg(dev, info->vccq, on);
	if (ret)
		goto out;

	ret = ufshcd_toggle_vreg(dev, info->vccq2, on);

out:
	if (ret) {
		ufshcd_toggle_vreg(dev, info->vccq2, false);
		ufshcd_toggle_vreg(dev, info->vccq, false);
		ufshcd_toggle_vreg(dev, info->vcc, false);
	}
	return ret;
}

static int ufshcd_setup_hba_vreg(struct ufs_hba *hba, bool on)
{
	struct ufs_vreg_info *info = &hba->vreg_info;

	return ufshcd_toggle_vreg(hba->dev, info->vdd_hba, on);
}

int ufshcd_get_vreg(struct device *dev, struct ufs_vreg *vreg)
{
	int ret = 0;

	if (!vreg)
		goto out;

	vreg->reg = devm_regulator_get(dev, vreg->name);
	if (IS_ERR(vreg->reg)) {
		ret = PTR_ERR(vreg->reg);
		dev_err(dev, "%s: %s get failed, err=%d\n",
				__func__, vreg->name, ret);
	}
out:
	return ret;
}
EXPORT_SYMBOL_GPL(ufshcd_get_vreg);

static int ufshcd_init_vreg(struct ufs_hba *hba)
{
	int ret = 0;
	struct device *dev = hba->dev;
	struct ufs_vreg_info *info = &hba->vreg_info;

	ret = ufshcd_get_vreg(dev, info->vcc);
	if (ret)
		goto out;

	ret = ufshcd_get_vreg(dev, info->vccq);
	if (!ret)
		ret = ufshcd_get_vreg(dev, info->vccq2);
out:
	return ret;
}

static int ufshcd_init_hba_vreg(struct ufs_hba *hba)
{
	struct ufs_vreg_info *info = &hba->vreg_info;

	return ufshcd_get_vreg(hba->dev, info->vdd_hba);
}

static int ufshcd_setup_clocks(struct ufs_hba *hba, bool on)
{
	int ret = 0;
	struct ufs_clk_info *clki;
	struct list_head *head = &hba->clk_list_head;
	unsigned long flags;
	ktime_t start = ktime_get();
	bool clk_state_changed = false;

	if (list_empty(head))
		goto out;

	ret = ufshcd_vops_setup_clocks(hba, on, PRE_CHANGE);
	if (ret)
		return ret;

	list_for_each_entry(clki, head, list) {
		if (!IS_ERR_OR_NULL(clki->clk)) {
			/*
			 * Don't disable clocks which are needed
			 * to keep the link active.
			 */
			if (ufshcd_is_link_active(hba) &&
			    clki->keep_link_active)
				continue;

			clk_state_changed = on ^ clki->enabled;
			if (on && !clki->enabled) {
				ret = clk_prepare_enable(clki->clk);
				if (ret) {
					dev_err(hba->dev, "%s: %s prepare enable failed, %d\n",
						__func__, clki->name, ret);
					goto out;
				}
			} else if (!on && clki->enabled) {
				clk_disable_unprepare(clki->clk);
			}
			clki->enabled = on;
			dev_dbg(hba->dev, "%s: clk: %s %sabled\n", __func__,
					clki->name, on ? "en" : "dis");
		}
	}

	ret = ufshcd_vops_setup_clocks(hba, on, POST_CHANGE);
	if (ret)
		return ret;

	if (!ufshcd_is_clkscaling_supported(hba))
		ufshcd_pm_qos_update(hba, on);
out:
	if (ret) {
		list_for_each_entry(clki, head, list) {
			if (!IS_ERR_OR_NULL(clki->clk) && clki->enabled)
				clk_disable_unprepare(clki->clk);
		}
	} else if (!ret && on) {
		spin_lock_irqsave(hba->host->host_lock, flags);
		hba->clk_gating.state = CLKS_ON;
		trace_ufshcd_clk_gating(dev_name(hba->dev),
					hba->clk_gating.state);
		spin_unlock_irqrestore(hba->host->host_lock, flags);
	}

	if (clk_state_changed)
		trace_ufshcd_profile_clk_gating(dev_name(hba->dev),
			(on ? "on" : "off"),
			ktime_to_us(ktime_sub(ktime_get(), start)), ret);
	return ret;
}

static enum ufs_ref_clk_freq ufshcd_parse_ref_clk_property(struct ufs_hba *hba)
{
	u32 freq;
	int ret = device_property_read_u32(hba->dev, "ref-clk-freq", &freq);

	if (ret) {
		dev_dbg(hba->dev, "Cannot query 'ref-clk-freq' property = %d", ret);
		return REF_CLK_FREQ_INVAL;
	}

	return ufs_get_bref_clk_from_hz(freq);
}

static int ufshcd_init_clocks(struct ufs_hba *hba)
{
	int ret = 0;
	struct ufs_clk_info *clki;
	struct device *dev = hba->dev;
	struct list_head *head = &hba->clk_list_head;

	if (list_empty(head))
		goto out;

	list_for_each_entry(clki, head, list) {
		if (!clki->name)
			continue;

		clki->clk = devm_clk_get(dev, clki->name);
		if (IS_ERR(clki->clk)) {
			ret = PTR_ERR(clki->clk);
			dev_err(dev, "%s: %s clk get failed, %d\n",
					__func__, clki->name, ret);
			goto out;
		}

		/*
		 * Parse device ref clk freq as per device tree "ref_clk".
		 * Default dev_ref_clk_freq is set to REF_CLK_FREQ_INVAL
		 * in ufshcd_alloc_host().
		 */
		if (!strcmp(clki->name, "ref_clk"))
			ufshcd_parse_dev_ref_clk_freq(hba, clki->clk);

		if (clki->max_freq) {
			ret = clk_set_rate(clki->clk, clki->max_freq);
			if (ret) {
				dev_err(hba->dev, "%s: %s clk set rate(%dHz) failed, %d\n",
					__func__, clki->name,
					clki->max_freq, ret);
				goto out;
			}
			clki->curr_freq = clki->max_freq;
		}
		dev_dbg(dev, "%s: clk: %s, rate: %lu\n", __func__,
				clki->name, clk_get_rate(clki->clk));
	}

	/* Set Max. frequency for all clocks */
	if (hba->use_pm_opp) {
		ret = ufshcd_opp_set_rate(hba, ULONG_MAX);
		if (ret) {
			dev_err(hba->dev, "%s: failed to set OPP: %d", __func__,
				ret);
			goto out;
		}
	}

out:
	return ret;
}

static int ufshcd_variant_hba_init(struct ufs_hba *hba)
{
	int err = 0;

	if (!hba->vops)
		goto out;

	err = ufshcd_vops_init(hba);
	if (err)
		dev_err_probe(hba->dev, err,
			      "%s: variant %s init failed with err %d\n",
			      __func__, ufshcd_get_var_name(hba), err);
out:
	return err;
}

static void ufshcd_variant_hba_exit(struct ufs_hba *hba)
{
	if (!hba->vops)
		return;

	ufshcd_vops_exit(hba);
}

static int ufshcd_hba_init(struct ufs_hba *hba)
{
	int err;

	/*
	 * Handle host controller power separately from the UFS device power
	 * rails as it will help controlling the UFS host controller power
	 * collapse easily which is different than UFS device power collapse.
	 * Also, enable the host controller power before we go ahead with rest
	 * of the initialization here.
	 */
	err = ufshcd_init_hba_vreg(hba);
	if (err)
		goto out;

	err = ufshcd_setup_hba_vreg(hba, true);
	if (err)
		goto out;

	err = ufshcd_init_clocks(hba);
	if (err)
		goto out_disable_hba_vreg;

	if (hba->dev_ref_clk_freq == REF_CLK_FREQ_INVAL)
		hba->dev_ref_clk_freq = ufshcd_parse_ref_clk_property(hba);

	err = ufshcd_setup_clocks(hba, true);
	if (err)
		goto out_disable_hba_vreg;

	err = ufshcd_init_vreg(hba);
	if (err)
		goto out_disable_clks;

	err = ufshcd_setup_vreg(hba, true);
	if (err)
		goto out_disable_clks;

	err = ufshcd_variant_hba_init(hba);
	if (err)
		goto out_disable_vreg;

	ufs_debugfs_hba_init(hba);
	ufs_fault_inject_hba_init(hba);

	hba->is_powered = true;
	goto out;

out_disable_vreg:
	ufshcd_setup_vreg(hba, false);
out_disable_clks:
	ufshcd_setup_clocks(hba, false);
out_disable_hba_vreg:
	ufshcd_setup_hba_vreg(hba, false);
out:
	return err;
}

static void ufshcd_hba_exit(struct ufs_hba *hba)
{
	if (hba->is_powered) {
		ufshcd_pm_qos_exit(hba);
		ufshcd_exit_clk_scaling(hba);
		ufshcd_exit_clk_gating(hba);
		if (hba->eh_wq)
			destroy_workqueue(hba->eh_wq);
		ufs_debugfs_hba_exit(hba);
		ufshcd_variant_hba_exit(hba);
		ufshcd_setup_vreg(hba, false);
		ufshcd_setup_clocks(hba, false);
		ufshcd_setup_hba_vreg(hba, false);
		hba->is_powered = false;
		ufs_put_device_desc(hba);
	}
}

static int ufshcd_execute_start_stop(struct scsi_device *sdev,
				     enum ufs_dev_pwr_mode pwr_mode,
				     struct scsi_sense_hdr *sshdr)
{
	const unsigned char cdb[6] = { START_STOP, 0, 0, 0, pwr_mode << 4, 0 };
	struct scsi_failure failure_defs[] = {
		{
			.allowed = 2,
			.result = SCMD_FAILURE_RESULT_ANY,
		},
	};
	struct scsi_failures failures = {
		.failure_definitions = failure_defs,
	};
	const struct scsi_exec_args args = {
		.failures = &failures,
		.sshdr = sshdr,
		.req_flags = BLK_MQ_REQ_PM,
		.scmd_flags = SCMD_FAIL_IF_RECOVERING,
	};

	return scsi_execute_cmd(sdev, cdb, REQ_OP_DRV_IN, /*buffer=*/NULL,
			/*bufflen=*/0, /*timeout=*/10 * HZ, /*retries=*/0,
			&args);
}

/**
 * ufshcd_set_dev_pwr_mode - sends START STOP UNIT command to set device
 *			     power mode
 * @hba: per adapter instance
 * @pwr_mode: device power mode to set
 *
 * Return: 0 if requested power mode is set successfully;
 *         < 0 if failed to set the requested power mode.
 */
static int ufshcd_set_dev_pwr_mode(struct ufs_hba *hba,
				     enum ufs_dev_pwr_mode pwr_mode)
{
	struct scsi_sense_hdr sshdr;
	struct scsi_device *sdp;
	unsigned long flags;
	int ret;

	spin_lock_irqsave(hba->host->host_lock, flags);
	sdp = hba->ufs_device_wlun;
	if (sdp && scsi_device_online(sdp))
		ret = scsi_device_get(sdp);
	else
		ret = -ENODEV;
	spin_unlock_irqrestore(hba->host->host_lock, flags);

	if (ret)
		return ret;

	/*
	 * If scsi commands fail, the scsi mid-layer schedules scsi error-
	 * handling, which would wait for host to be resumed. Since we know
	 * we are functional while we are here, skip host resume in error
	 * handling context.
	 */
	hba->host->eh_noresume = 1;

	/*
	 * Current function would be generally called from the power management
	 * callbacks hence set the RQF_PM flag so that it doesn't resume the
	 * already suspended childs.
	 */
	ret = ufshcd_execute_start_stop(sdp, pwr_mode, &sshdr);
	if (ret) {
		sdev_printk(KERN_WARNING, sdp,
			    "START_STOP failed for power mode: %d, result %x\n",
			    pwr_mode, ret);
		if (ret > 0) {
			if (scsi_sense_valid(&sshdr))
				scsi_print_sense_hdr(sdp, NULL, &sshdr);
			ret = -EIO;
		}
	} else {
		hba->curr_dev_pwr_mode = pwr_mode;
	}

	scsi_device_put(sdp);
	hba->host->eh_noresume = 0;
	return ret;
}

static int ufshcd_link_state_transition(struct ufs_hba *hba,
					enum uic_link_state req_link_state,
					bool check_for_bkops)
{
	int ret = 0;

	if (req_link_state == hba->uic_link_state)
		return 0;

	if (req_link_state == UIC_LINK_HIBERN8_STATE) {
		ret = ufshcd_uic_hibern8_enter(hba);
		if (!ret) {
			ufshcd_set_link_hibern8(hba);
		} else {
			dev_err(hba->dev, "%s: hibern8 enter failed %d\n",
					__func__, ret);
			goto out;
		}
	}
	/*
	 * If autobkops is enabled, link can't be turned off because
	 * turning off the link would also turn off the device, except in the
	 * case of DeepSleep where the device is expected to remain powered.
	 */
	else if ((req_link_state == UIC_LINK_OFF_STATE) &&
		 (!check_for_bkops || !hba->auto_bkops_enabled)) {
		/*
		 * Let's make sure that link is in low power mode, we are doing
		 * this currently by putting the link in Hibern8. Otherway to
		 * put the link in low power mode is to send the DME end point
		 * to device and then send the DME reset command to local
		 * unipro. But putting the link in hibern8 is much faster.
		 *
		 * Note also that putting the link in Hibern8 is a requirement
		 * for entering DeepSleep.
		 */
		ret = ufshcd_uic_hibern8_enter(hba);
		if (ret) {
			dev_err(hba->dev, "%s: hibern8 enter failed %d\n",
					__func__, ret);
			goto out;
		}
		/*
		 * Change controller state to "reset state" which
		 * should also put the link in off/reset state
		 */
		ufshcd_hba_stop(hba);
		/*
		 * TODO: Check if we need any delay to make sure that
		 * controller is reset
		 */
		ufshcd_set_link_off(hba);
	}

out:
	return ret;
}

static void ufshcd_vreg_set_lpm(struct ufs_hba *hba)
{
	bool vcc_off = false;

	/*
	 * It seems some UFS devices may keep drawing more than sleep current
	 * (atleast for 500us) from UFS rails (especially from VCCQ rail).
	 * To avoid this situation, add 2ms delay before putting these UFS
	 * rails in LPM mode.
	 */
	if (!ufshcd_is_link_active(hba) &&
	    hba->dev_quirks & UFS_DEVICE_QUIRK_DELAY_BEFORE_LPM)
		usleep_range(2000, 2100);

	/*
	 * If UFS device is either in UFS_Sleep turn off VCC rail to save some
	 * power.
	 *
	 * If UFS device and link is in OFF state, all power supplies (VCC,
	 * VCCQ, VCCQ2) can be turned off if power on write protect is not
	 * required. If UFS link is inactive (Hibern8 or OFF state) and device
	 * is in sleep state, put VCCQ & VCCQ2 rails in LPM mode.
	 *
	 * Ignore the error returned by ufshcd_toggle_vreg() as device is anyway
	 * in low power state which would save some power.
	 *
	 * If Write Booster is enabled and the device needs to flush the WB
	 * buffer OR if bkops status is urgent for WB, keep Vcc on.
	 */
	if (ufshcd_is_ufs_dev_poweroff(hba) && ufshcd_is_link_off(hba) &&
	    !hba->dev_info.is_lu_power_on_wp) {
		ufshcd_setup_vreg(hba, false);
		vcc_off = true;
	} else if (!ufshcd_is_ufs_dev_active(hba)) {
		ufshcd_toggle_vreg(hba->dev, hba->vreg_info.vcc, false);
		vcc_off = true;
		if (ufshcd_is_link_hibern8(hba) || ufshcd_is_link_off(hba)) {
			ufshcd_config_vreg_lpm(hba, hba->vreg_info.vccq);
			ufshcd_config_vreg_lpm(hba, hba->vreg_info.vccq2);
		}
	}

	/*
	 * Some UFS devices require delay after VCC power rail is turned-off.
	 */
	if (vcc_off && hba->vreg_info.vcc &&
		hba->dev_quirks & UFS_DEVICE_QUIRK_DELAY_AFTER_LPM)
		usleep_range(5000, 5100);
}

#ifdef CONFIG_PM
static int ufshcd_vreg_set_hpm(struct ufs_hba *hba)
{
	int ret = 0;

	if (ufshcd_is_ufs_dev_poweroff(hba) && ufshcd_is_link_off(hba) &&
	    !hba->dev_info.is_lu_power_on_wp) {
		ret = ufshcd_setup_vreg(hba, true);
	} else if (!ufshcd_is_ufs_dev_active(hba)) {
		if (!ufshcd_is_link_active(hba)) {
			ret = ufshcd_config_vreg_hpm(hba, hba->vreg_info.vccq);
			if (ret)
				goto vcc_disable;
			ret = ufshcd_config_vreg_hpm(hba, hba->vreg_info.vccq2);
			if (ret)
				goto vccq_lpm;
		}
		ret = ufshcd_toggle_vreg(hba->dev, hba->vreg_info.vcc, true);
	}
	goto out;

vccq_lpm:
	ufshcd_config_vreg_lpm(hba, hba->vreg_info.vccq);
vcc_disable:
	ufshcd_toggle_vreg(hba->dev, hba->vreg_info.vcc, false);
out:
	return ret;
}
#endif /* CONFIG_PM */

static void ufshcd_hba_vreg_set_lpm(struct ufs_hba *hba)
{
	if (ufshcd_is_link_off(hba) || ufshcd_can_aggressive_pc(hba))
		ufshcd_setup_hba_vreg(hba, false);
}

static void ufshcd_hba_vreg_set_hpm(struct ufs_hba *hba)
{
	if (ufshcd_is_link_off(hba) || ufshcd_can_aggressive_pc(hba))
		ufshcd_setup_hba_vreg(hba, true);
}

static int __ufshcd_wl_suspend(struct ufs_hba *hba, enum ufs_pm_op pm_op)
{
	int ret = 0;
	bool check_for_bkops;
	enum ufs_pm_level pm_lvl;
	enum ufs_dev_pwr_mode req_dev_pwr_mode;
	enum uic_link_state req_link_state;

	hba->pm_op_in_progress = true;
	if (pm_op != UFS_SHUTDOWN_PM) {
		pm_lvl = pm_op == UFS_RUNTIME_PM ?
			 hba->rpm_lvl : hba->spm_lvl;
		req_dev_pwr_mode = ufs_get_pm_lvl_to_dev_pwr_mode(pm_lvl);
		req_link_state = ufs_get_pm_lvl_to_link_pwr_state(pm_lvl);
	} else {
		req_dev_pwr_mode = UFS_POWERDOWN_PWR_MODE;
		req_link_state = UIC_LINK_OFF_STATE;
	}

	/*
	 * If we can't transition into any of the low power modes
	 * just gate the clocks.
	 */
	ufshcd_hold(hba);
	hba->clk_gating.is_suspended = true;

	if (ufshcd_is_clkscaling_supported(hba))
		ufshcd_clk_scaling_suspend(hba, true);

	if (req_dev_pwr_mode == UFS_ACTIVE_PWR_MODE &&
			req_link_state == UIC_LINK_ACTIVE_STATE) {
		goto vops_suspend;
	}

	if ((req_dev_pwr_mode == hba->curr_dev_pwr_mode) &&
	    (req_link_state == hba->uic_link_state))
		goto enable_scaling;

	/* UFS device & link must be active before we enter in this function */
	if (!ufshcd_is_ufs_dev_active(hba) || !ufshcd_is_link_active(hba)) {
		/*  Wait err handler finish or trigger err recovery */
		if (!ufshcd_eh_in_progress(hba))
			ufshcd_force_error_recovery(hba);
		ret = -EBUSY;
		goto enable_scaling;
	}

	if (pm_op == UFS_RUNTIME_PM) {
		if (ufshcd_can_autobkops_during_suspend(hba)) {
			/*
			 * The device is idle with no requests in the queue,
			 * allow background operations if bkops status shows
			 * that performance might be impacted.
			 */
			ret = ufshcd_bkops_ctrl(hba);
			if (ret) {
				/*
				 * If return err in suspend flow, IO will hang.
				 * Trigger error handler and break suspend for
				 * error recovery.
				 */
				ufshcd_force_error_recovery(hba);
				ret = -EBUSY;
				goto enable_scaling;
			}
		} else {
			/* make sure that auto bkops is disabled */
			ufshcd_disable_auto_bkops(hba);
		}
		/*
		 * If device needs to do BKOP or WB buffer flush during
		 * Hibern8, keep device power mode as "active power mode"
		 * and VCC supply.
		 */
		hba->dev_info.b_rpm_dev_flush_capable =
			hba->auto_bkops_enabled ||
			(((req_link_state == UIC_LINK_HIBERN8_STATE) ||
			((req_link_state == UIC_LINK_ACTIVE_STATE) &&
			ufshcd_is_auto_hibern8_enabled(hba))) &&
			ufshcd_wb_need_flush(hba));
	}

	flush_work(&hba->eeh_work);

	ret = ufshcd_vops_suspend(hba, pm_op, PRE_CHANGE);
	if (ret)
		goto enable_scaling;

	if (req_dev_pwr_mode != hba->curr_dev_pwr_mode) {
		if (pm_op != UFS_RUNTIME_PM)
			/* ensure that bkops is disabled */
			ufshcd_disable_auto_bkops(hba);

		if (!hba->dev_info.b_rpm_dev_flush_capable) {
			ret = ufshcd_set_dev_pwr_mode(hba, req_dev_pwr_mode);
			if (ret && pm_op != UFS_SHUTDOWN_PM) {
				/*
				 * If return err in suspend flow, IO will hang.
				 * Trigger error handler and break suspend for
				 * error recovery.
				 */
				ufshcd_force_error_recovery(hba);
				ret = -EBUSY;
			}
			if (ret)
				goto enable_scaling;
		}
	}

	/*
	 * In the case of DeepSleep, the device is expected to remain powered
	 * with the link off, so do not check for bkops.
	 */
	check_for_bkops = !ufshcd_is_ufs_dev_deepsleep(hba);
	ret = ufshcd_link_state_transition(hba, req_link_state, check_for_bkops);
	if (ret && pm_op != UFS_SHUTDOWN_PM) {
		/*
		 * If return err in suspend flow, IO will hang.
		 * Trigger error handler and break suspend for
		 * error recovery.
		 */
		ufshcd_force_error_recovery(hba);
		ret = -EBUSY;
	}
	if (ret)
		goto set_dev_active;

vops_suspend:
	/*
	 * Call vendor specific suspend callback. As these callbacks may access
	 * vendor specific host controller register space call them before the
	 * host clocks are ON.
	 */
	ret = ufshcd_vops_suspend(hba, pm_op, POST_CHANGE);
	if (ret)
		goto set_link_active;

	cancel_delayed_work_sync(&hba->ufs_rtc_update_work);
	goto out;

set_link_active:
	/*
	 * Device hardware reset is required to exit DeepSleep. Also, for
	 * DeepSleep, the link is off so host reset and restore will be done
	 * further below.
	 */
	if (ufshcd_is_ufs_dev_deepsleep(hba)) {
		ufshcd_device_reset(hba);
		WARN_ON(!ufshcd_is_link_off(hba));
	}
	if (ufshcd_is_link_hibern8(hba) && !ufshcd_uic_hibern8_exit(hba))
		ufshcd_set_link_active(hba);
	else if (ufshcd_is_link_off(hba))
		ufshcd_host_reset_and_restore(hba);
set_dev_active:
	/* Can also get here needing to exit DeepSleep */
	if (ufshcd_is_ufs_dev_deepsleep(hba)) {
		ufshcd_device_reset(hba);
		ufshcd_host_reset_and_restore(hba);
	}
	if (!ufshcd_set_dev_pwr_mode(hba, UFS_ACTIVE_PWR_MODE))
		ufshcd_disable_auto_bkops(hba);
enable_scaling:
	if (ufshcd_is_clkscaling_supported(hba))
		ufshcd_clk_scaling_suspend(hba, false);

	hba->dev_info.b_rpm_dev_flush_capable = false;
out:
	if (hba->dev_info.b_rpm_dev_flush_capable) {
		schedule_delayed_work(&hba->rpm_dev_flush_recheck_work,
			msecs_to_jiffies(RPM_DEV_FLUSH_RECHECK_WORK_DELAY_MS));
	}

	if (ret) {
		ufshcd_update_evt_hist(hba, UFS_EVT_WL_SUSP_ERR, (u32)ret);
		hba->clk_gating.is_suspended = false;
		ufshcd_release(hba);
	}
	hba->pm_op_in_progress = false;
	return ret;
}

#ifdef CONFIG_PM
static int __ufshcd_wl_resume(struct ufs_hba *hba, enum ufs_pm_op pm_op)
{
	int ret;
	enum uic_link_state old_link_state = hba->uic_link_state;

	hba->pm_op_in_progress = true;

	/*
	 * Call vendor specific resume callback. As these callbacks may access
	 * vendor specific host controller register space call them when the
	 * host clocks are ON.
	 */
	ret = ufshcd_vops_resume(hba, pm_op);
	if (ret)
		goto out;

	/* For DeepSleep, the only supported option is to have the link off */
	WARN_ON(ufshcd_is_ufs_dev_deepsleep(hba) && !ufshcd_is_link_off(hba));

	if (ufshcd_is_link_hibern8(hba)) {
		ret = ufshcd_uic_hibern8_exit(hba);
		if (!ret) {
			ufshcd_set_link_active(hba);
		} else {
			dev_err(hba->dev, "%s: hibern8 exit failed %d\n",
					__func__, ret);
			goto vendor_suspend;
		}
	} else if (ufshcd_is_link_off(hba)) {
		/*
		 * A full initialization of the host and the device is
		 * required since the link was put to off during suspend.
		 * Note, in the case of DeepSleep, the device will exit
		 * DeepSleep due to device reset.
		 */
		ret = ufshcd_reset_and_restore(hba);
		/*
		 * ufshcd_reset_and_restore() should have already
		 * set the link state as active
		 */
		if (ret || !ufshcd_is_link_active(hba))
			goto vendor_suspend;
	}

	if (!ufshcd_is_ufs_dev_active(hba)) {
		ret = ufshcd_set_dev_pwr_mode(hba, UFS_ACTIVE_PWR_MODE);
		if (ret)
			goto set_old_link_state;
		ufshcd_set_timestamp_attr(hba);
		schedule_delayed_work(&hba->ufs_rtc_update_work,
				      msecs_to_jiffies(UFS_RTC_UPDATE_INTERVAL_MS));
	}

	if (ufshcd_keep_autobkops_enabled_except_suspend(hba))
		ufshcd_enable_auto_bkops(hba);
	else
		/*
		 * If BKOPs operations are urgently needed at this moment then
		 * keep auto-bkops enabled or else disable it.
		 */
		ufshcd_bkops_ctrl(hba);

	if (hba->ee_usr_mask)
		ufshcd_write_ee_control(hba);

	if (ufshcd_is_clkscaling_supported(hba))
		ufshcd_clk_scaling_suspend(hba, false);

	if (hba->dev_info.b_rpm_dev_flush_capable) {
		hba->dev_info.b_rpm_dev_flush_capable = false;
		cancel_delayed_work(&hba->rpm_dev_flush_recheck_work);
	}

	ufshcd_configure_auto_hibern8(hba);

	goto out;

set_old_link_state:
	ufshcd_link_state_transition(hba, old_link_state, 0);
vendor_suspend:
	ufshcd_vops_suspend(hba, pm_op, PRE_CHANGE);
	ufshcd_vops_suspend(hba, pm_op, POST_CHANGE);
out:
	if (ret)
		ufshcd_update_evt_hist(hba, UFS_EVT_WL_RES_ERR, (u32)ret);
	hba->clk_gating.is_suspended = false;
	ufshcd_release(hba);
	hba->pm_op_in_progress = false;
	return ret;
}

static int ufshcd_wl_runtime_suspend(struct device *dev)
{
	struct scsi_device *sdev = to_scsi_device(dev);
	struct ufs_hba *hba;
	int ret;
	ktime_t start = ktime_get();

	hba = shost_priv(sdev->host);

	ret = __ufshcd_wl_suspend(hba, UFS_RUNTIME_PM);
	if (ret)
		dev_err(&sdev->sdev_gendev, "%s failed: %d\n", __func__, ret);

	trace_ufshcd_wl_runtime_suspend(dev_name(dev), ret,
		ktime_to_us(ktime_sub(ktime_get(), start)),
		hba->curr_dev_pwr_mode, hba->uic_link_state);

	return ret;
}

static int ufshcd_wl_runtime_resume(struct device *dev)
{
	struct scsi_device *sdev = to_scsi_device(dev);
	struct ufs_hba *hba;
	int ret = 0;
	ktime_t start = ktime_get();

	hba = shost_priv(sdev->host);

	ret = __ufshcd_wl_resume(hba, UFS_RUNTIME_PM);
	if (ret)
		dev_err(&sdev->sdev_gendev, "%s failed: %d\n", __func__, ret);

	trace_ufshcd_wl_runtime_resume(dev_name(dev), ret,
		ktime_to_us(ktime_sub(ktime_get(), start)),
		hba->curr_dev_pwr_mode, hba->uic_link_state);

	return ret;
}
#endif

#ifdef CONFIG_PM_SLEEP
static int ufshcd_wl_suspend(struct device *dev)
{
	struct scsi_device *sdev = to_scsi_device(dev);
	struct ufs_hba *hba;
	int ret = 0;
	ktime_t start = ktime_get();

	hba = shost_priv(sdev->host);
	down(&hba->host_sem);
	hba->system_suspending = true;

	if (pm_runtime_suspended(dev))
		goto out;

	ret = __ufshcd_wl_suspend(hba, UFS_SYSTEM_PM);
	if (ret) {
		dev_err(&sdev->sdev_gendev, "%s failed: %d\n", __func__,  ret);
		up(&hba->host_sem);
	}

out:
	if (!ret)
		hba->is_sys_suspended = true;
	trace_ufshcd_wl_suspend(dev_name(dev), ret,
		ktime_to_us(ktime_sub(ktime_get(), start)),
		hba->curr_dev_pwr_mode, hba->uic_link_state);

	return ret;
}

static int ufshcd_wl_resume(struct device *dev)
{
	struct scsi_device *sdev = to_scsi_device(dev);
	struct ufs_hba *hba;
	int ret = 0;
	ktime_t start = ktime_get();

	hba = shost_priv(sdev->host);

	if (pm_runtime_suspended(dev))
		goto out;

	ret = __ufshcd_wl_resume(hba, UFS_SYSTEM_PM);
	if (ret)
		dev_err(&sdev->sdev_gendev, "%s failed: %d\n", __func__, ret);
out:
	trace_ufshcd_wl_resume(dev_name(dev), ret,
		ktime_to_us(ktime_sub(ktime_get(), start)),
		hba->curr_dev_pwr_mode, hba->uic_link_state);
	if (!ret)
		hba->is_sys_suspended = false;
	hba->system_suspending = false;
	up(&hba->host_sem);
	return ret;
}
#endif

/**
 * ufshcd_suspend - helper function for suspend operations
 * @hba: per adapter instance
 *
 * This function will put disable irqs, turn off clocks
 * and set vreg and hba-vreg in lpm mode.
 *
 * Return: 0 upon success; < 0 upon failure.
 */
static int ufshcd_suspend(struct ufs_hba *hba)
{
	int ret;

	if (!hba->is_powered)
		return 0;
	/*
	 * Disable the host irq as host controller as there won't be any
	 * host controller transaction expected till resume.
	 */
	ufshcd_disable_irq(hba);
	ret = ufshcd_setup_clocks(hba, false);
	if (ret) {
		ufshcd_enable_irq(hba);
		return ret;
	}
	if (ufshcd_is_clkgating_allowed(hba)) {
		hba->clk_gating.state = CLKS_OFF;
		trace_ufshcd_clk_gating(dev_name(hba->dev),
					hba->clk_gating.state);
	}

	ufshcd_vreg_set_lpm(hba);
	/* Put the host controller in low power mode if possible */
	ufshcd_hba_vreg_set_lpm(hba);
	ufshcd_pm_qos_update(hba, false);
	return ret;
}

#ifdef CONFIG_PM
/**
 * ufshcd_resume - helper function for resume operations
 * @hba: per adapter instance
 *
 * This function basically turns on the regulators, clocks and
 * irqs of the hba.
 *
 * Return: 0 for success and non-zero for failure.
 */
static int ufshcd_resume(struct ufs_hba *hba)
{
	int ret;

	if (!hba->is_powered)
		return 0;

	ufshcd_hba_vreg_set_hpm(hba);
	ret = ufshcd_vreg_set_hpm(hba);
	if (ret)
		goto out;

	/* Make sure clocks are enabled before accessing controller */
	ret = ufshcd_setup_clocks(hba, true);
	if (ret)
		goto disable_vreg;

	/* enable the host irq as host controller would be active soon */
	ufshcd_enable_irq(hba);

	goto out;

disable_vreg:
	ufshcd_vreg_set_lpm(hba);
out:
	if (ret)
		ufshcd_update_evt_hist(hba, UFS_EVT_RESUME_ERR, (u32)ret);
	return ret;
}
#endif /* CONFIG_PM */

#ifdef CONFIG_PM_SLEEP
/**
 * ufshcd_system_suspend - system suspend callback
 * @dev: Device associated with the UFS controller.
 *
 * Executed before putting the system into a sleep state in which the contents
 * of main memory are preserved.
 *
 * Return: 0 for success and non-zero for failure.
 */
int ufshcd_system_suspend(struct device *dev)
{
	struct ufs_hba *hba = dev_get_drvdata(dev);
	int ret = 0;
	ktime_t start = ktime_get();

	if (pm_runtime_suspended(hba->dev))
		goto out;

	ret = ufshcd_suspend(hba);
out:
	trace_ufshcd_system_suspend(dev_name(hba->dev), ret,
		ktime_to_us(ktime_sub(ktime_get(), start)),
		hba->curr_dev_pwr_mode, hba->uic_link_state);
	return ret;
}
EXPORT_SYMBOL(ufshcd_system_suspend);

/**
 * ufshcd_system_resume - system resume callback
 * @dev: Device associated with the UFS controller.
 *
 * Executed after waking the system up from a sleep state in which the contents
 * of main memory were preserved.
 *
 * Return: 0 for success and non-zero for failure.
 */
int ufshcd_system_resume(struct device *dev)
{
	struct ufs_hba *hba = dev_get_drvdata(dev);
	ktime_t start = ktime_get();
	int ret = 0;

	if (pm_runtime_suspended(hba->dev))
		goto out;

	ret = ufshcd_resume(hba);

out:
	trace_ufshcd_system_resume(dev_name(hba->dev), ret,
		ktime_to_us(ktime_sub(ktime_get(), start)),
		hba->curr_dev_pwr_mode, hba->uic_link_state);

	return ret;
}
EXPORT_SYMBOL(ufshcd_system_resume);
#endif /* CONFIG_PM_SLEEP */

#ifdef CONFIG_PM
/**
 * ufshcd_runtime_suspend - runtime suspend callback
 * @dev: Device associated with the UFS controller.
 *
 * Check the description of ufshcd_suspend() function for more details.
 *
 * Return: 0 for success and non-zero for failure.
 */
int ufshcd_runtime_suspend(struct device *dev)
{
	struct ufs_hba *hba = dev_get_drvdata(dev);
	int ret;
	ktime_t start = ktime_get();

	ret = ufshcd_suspend(hba);

	trace_ufshcd_runtime_suspend(dev_name(hba->dev), ret,
		ktime_to_us(ktime_sub(ktime_get(), start)),
		hba->curr_dev_pwr_mode, hba->uic_link_state);
	return ret;
}
EXPORT_SYMBOL(ufshcd_runtime_suspend);

/**
 * ufshcd_runtime_resume - runtime resume routine
 * @dev: Device associated with the UFS controller.
 *
 * This function basically brings controller
 * to active state. Following operations are done in this function:
 *
 * 1. Turn on all the controller related clocks
 * 2. Turn ON VCC rail
 *
 * Return: 0 upon success; < 0 upon failure.
 */
int ufshcd_runtime_resume(struct device *dev)
{
	struct ufs_hba *hba = dev_get_drvdata(dev);
	int ret;
	ktime_t start = ktime_get();

	ret = ufshcd_resume(hba);

	trace_ufshcd_runtime_resume(dev_name(hba->dev), ret,
		ktime_to_us(ktime_sub(ktime_get(), start)),
		hba->curr_dev_pwr_mode, hba->uic_link_state);
	return ret;
}
EXPORT_SYMBOL(ufshcd_runtime_resume);
#endif /* CONFIG_PM */

static void ufshcd_wl_shutdown(struct device *dev)
{
	struct scsi_device *sdev = to_scsi_device(dev);
	struct ufs_hba *hba = shost_priv(sdev->host);

	down(&hba->host_sem);
	hba->shutting_down = true;
	up(&hba->host_sem);

	/* Turn on everything while shutting down */
	ufshcd_rpm_get_sync(hba);
	scsi_device_quiesce(sdev);
	shost_for_each_device(sdev, hba->host) {
		if (sdev == hba->ufs_device_wlun)
			continue;
		mutex_lock(&sdev->state_mutex);
		scsi_device_set_state(sdev, SDEV_OFFLINE);
		mutex_unlock(&sdev->state_mutex);
	}
	__ufshcd_wl_suspend(hba, UFS_SHUTDOWN_PM);

	/*
	 * Next, turn off the UFS controller and the UFS regulators. Disable
	 * clocks.
	 */
	if (ufshcd_is_ufs_dev_poweroff(hba) && ufshcd_is_link_off(hba))
		ufshcd_suspend(hba);

	hba->is_powered = false;
}

/**
 * ufshcd_remove - de-allocate SCSI host and host memory space
 *		data structure memory
 * @hba: per adapter instance
 */
void ufshcd_remove(struct ufs_hba *hba)
{
	if (hba->ufs_device_wlun)
		ufshcd_rpm_get_sync(hba);
	ufs_hwmon_remove(hba);
	ufs_bsg_remove(hba);
	ufs_sysfs_remove_nodes(hba->dev);
	blk_mq_destroy_queue(hba->tmf_queue);
	blk_put_queue(hba->tmf_queue);
	blk_mq_free_tag_set(&hba->tmf_tag_set);
	if (hba->scsi_host_added)
		scsi_remove_host(hba->host);
	/* disable interrupts */
	ufshcd_disable_intr(hba, hba->intr_mask);
	ufshcd_hba_stop(hba);
	ufshcd_hba_exit(hba);
}
EXPORT_SYMBOL_GPL(ufshcd_remove);

#ifdef CONFIG_PM_SLEEP
int ufshcd_system_freeze(struct device *dev)
{

	return ufshcd_system_suspend(dev);

}
EXPORT_SYMBOL_GPL(ufshcd_system_freeze);

int ufshcd_system_restore(struct device *dev)
{

	struct ufs_hba *hba = dev_get_drvdata(dev);
	int ret;

	ret = ufshcd_system_resume(dev);
	if (ret)
		return ret;

	/* Configure UTRL and UTMRL base address registers */
	ufshcd_writel(hba, lower_32_bits(hba->utrdl_dma_addr),
			REG_UTP_TRANSFER_REQ_LIST_BASE_L);
	ufshcd_writel(hba, upper_32_bits(hba->utrdl_dma_addr),
			REG_UTP_TRANSFER_REQ_LIST_BASE_H);
	ufshcd_writel(hba, lower_32_bits(hba->utmrdl_dma_addr),
			REG_UTP_TASK_REQ_LIST_BASE_L);
	ufshcd_writel(hba, upper_32_bits(hba->utmrdl_dma_addr),
			REG_UTP_TASK_REQ_LIST_BASE_H);
	/*
	 * Make sure that UTRL and UTMRL base address registers
	 * are updated with the latest queue addresses. Only after
	 * updating these addresses, we can queue the new commands.
	 */
	ufshcd_readl(hba, REG_UTP_TASK_REQ_LIST_BASE_H);

	return 0;

}
EXPORT_SYMBOL_GPL(ufshcd_system_restore);

int ufshcd_system_thaw(struct device *dev)
{
	return ufshcd_system_resume(dev);
}
EXPORT_SYMBOL_GPL(ufshcd_system_thaw);
#endif /* CONFIG_PM_SLEEP  */

/**
 * ufshcd_dealloc_host - deallocate Host Bus Adapter (HBA)
 * @hba: pointer to Host Bus Adapter (HBA)
 */
void ufshcd_dealloc_host(struct ufs_hba *hba)
{
	scsi_host_put(hba->host);
}
EXPORT_SYMBOL_GPL(ufshcd_dealloc_host);

/**
 * ufshcd_set_dma_mask - Set dma mask based on the controller
 *			 addressing capability
 * @hba: per adapter instance
 *
 * Return: 0 for success, non-zero for failure.
 */
static int ufshcd_set_dma_mask(struct ufs_hba *hba)
{
	if (hba->vops && hba->vops->set_dma_mask)
		return hba->vops->set_dma_mask(hba);
	if (hba->capabilities & MASK_64_ADDRESSING_SUPPORT) {
		if (!dma_set_mask_and_coherent(hba->dev, DMA_BIT_MASK(64)))
			return 0;
	}
	return dma_set_mask_and_coherent(hba->dev, DMA_BIT_MASK(32));
}

/**
 * ufshcd_alloc_host - allocate Host Bus Adapter (HBA)
 * @dev: pointer to device handle
 * @hba_handle: driver private handle
 *
 * Return: 0 on success, non-zero value on failure.
 */
int ufshcd_alloc_host(struct device *dev, struct ufs_hba **hba_handle)
{
	struct Scsi_Host *host;
	struct ufs_hba *hba;
	int err = 0;

	if (!dev) {
		dev_err(dev,
		"Invalid memory reference for dev is NULL\n");
		err = -ENODEV;
		goto out_error;
	}

	host = scsi_host_alloc(&ufshcd_driver_template,
				sizeof(struct ufs_hba));
	if (!host) {
		dev_err(dev, "scsi_host_alloc failed\n");
		err = -ENOMEM;
		goto out_error;
	}
	host->nr_maps = HCTX_TYPE_POLL + 1;
	hba = shost_priv(host);
	hba->host = host;
	hba->dev = dev;
	hba->dev_ref_clk_freq = REF_CLK_FREQ_INVAL;
	hba->nop_out_timeout = NOP_OUT_TIMEOUT;
	ufshcd_set_sg_entry_size(hba, sizeof(struct ufshcd_sg_entry));
	INIT_LIST_HEAD(&hba->clk_list_head);
	spin_lock_init(&hba->outstanding_lock);

	*hba_handle = hba;

out_error:
	return err;
}
EXPORT_SYMBOL(ufshcd_alloc_host);

/* This function exists because blk_mq_alloc_tag_set() requires this. */
static blk_status_t ufshcd_queue_tmf(struct blk_mq_hw_ctx *hctx,
				     const struct blk_mq_queue_data *qd)
{
	WARN_ON_ONCE(true);
	return BLK_STS_NOTSUPP;
}

static const struct blk_mq_ops ufshcd_tmf_ops = {
	.queue_rq = ufshcd_queue_tmf,
};

static int ufshcd_add_scsi_host(struct ufs_hba *hba)
{
	int err;

	if (is_mcq_supported(hba)) {
		ufshcd_mcq_enable(hba);
		err = ufshcd_alloc_mcq(hba);
		if (!err) {
			ufshcd_config_mcq(hba);
		} else {
			/* Continue with SDB mode */
			ufshcd_mcq_disable(hba);
			use_mcq_mode = false;
			dev_err(hba->dev, "MCQ mode is disabled, err=%d\n",
				err);
		}
	}
	if (!is_mcq_supported(hba) && !hba->lsdb_sup) {
		dev_err(hba->dev,
			"%s: failed to initialize (legacy doorbell mode not supported)\n",
			__func__);
		return -EINVAL;
	}

	err = scsi_add_host(hba->host, hba->dev);
	if (err) {
		dev_err(hba->dev, "scsi_add_host failed\n");
		return err;
	}
	hba->scsi_host_added = true;

	hba->tmf_tag_set = (struct blk_mq_tag_set) {
		.nr_hw_queues	= 1,
		.queue_depth	= hba->nutmrs,
		.ops		= &ufshcd_tmf_ops,
		.flags		= BLK_MQ_F_NO_SCHED,
	};
	err = blk_mq_alloc_tag_set(&hba->tmf_tag_set);
	if (err < 0)
		goto remove_scsi_host;
	hba->tmf_queue = blk_mq_alloc_queue(&hba->tmf_tag_set, NULL, NULL);
	if (IS_ERR(hba->tmf_queue)) {
		err = PTR_ERR(hba->tmf_queue);
		goto free_tmf_tag_set;
	}
	hba->tmf_rqs = devm_kcalloc(hba->dev, hba->nutmrs,
				    sizeof(*hba->tmf_rqs), GFP_KERNEL);
	if (!hba->tmf_rqs) {
		err = -ENOMEM;
		goto free_tmf_queue;
	}

	return 0;

free_tmf_queue:
	blk_mq_destroy_queue(hba->tmf_queue);
	blk_put_queue(hba->tmf_queue);

free_tmf_tag_set:
	blk_mq_free_tag_set(&hba->tmf_tag_set);

remove_scsi_host:
	if (hba->scsi_host_added)
		scsi_remove_host(hba->host);

	return err;
}

/**
 * ufshcd_init - Driver initialization routine
 * @hba: per-adapter instance
 * @mmio_base: base register address
 * @irq: Interrupt line of device
 *
 * Return: 0 on success, non-zero value on failure.
 */
int ufshcd_init(struct ufs_hba *hba, void __iomem *mmio_base, unsigned int irq)
{
	int err;
	struct Scsi_Host *host = hba->host;
	struct device *dev = hba->dev;

	/*
	 * dev_set_drvdata() must be called before any callbacks are registered
	 * that use dev_get_drvdata() (frequency scaling, clock scaling, hwmon,
	 * sysfs).
	 */
	dev_set_drvdata(dev, hba);

	if (!mmio_base) {
		dev_err(hba->dev,
		"Invalid memory reference for mmio_base is NULL\n");
		err = -ENODEV;
		goto out_error;
	}

	hba->mmio_base = mmio_base;
	hba->irq = irq;
	hba->vps = &ufs_hba_vps;

	err = ufshcd_hba_init(hba);
	if (err)
		goto out_error;

	/* Read capabilities registers */
	err = ufshcd_hba_capabilities(hba);
	if (err)
		goto out_disable;

	/* Get UFS version supported by the controller */
	hba->ufs_version = ufshcd_get_ufs_version(hba);

	/* Get Interrupt bit mask per version */
	hba->intr_mask = ufshcd_get_intr_mask(hba);

	err = ufshcd_set_dma_mask(hba);
	if (err) {
		dev_err(hba->dev, "set dma mask failed\n");
		goto out_disable;
	}

	/* Allocate memory for host memory space */
	err = ufshcd_memory_alloc(hba);
	if (err) {
		dev_err(hba->dev, "Memory allocation failed\n");
		goto out_disable;
	}

	/* Configure LRB */
	ufshcd_host_memory_configure(hba);

	host->can_queue = hba->nutrs - UFSHCD_NUM_RESERVED;
	host->cmd_per_lun = hba->nutrs - UFSHCD_NUM_RESERVED;
	host->max_id = UFSHCD_MAX_ID;
	host->max_lun = UFS_MAX_LUNS;
	host->max_channel = UFSHCD_MAX_CHANNEL;
	host->unique_id = host->host_no;
	host->max_cmd_len = UFS_CDB_SIZE;
	host->queuecommand_may_block = !!(hba->caps & UFSHCD_CAP_CLK_GATING);

	/* Use default RPM delay if host not set */
	if (host->rpm_autosuspend_delay == 0)
		host->rpm_autosuspend_delay = RPM_AUTOSUSPEND_DELAY_MS;

	hba->max_pwr_info.is_valid = false;

	/* Initialize work queues */
	hba->eh_wq = alloc_ordered_workqueue("ufs_eh_wq_%d", WQ_MEM_RECLAIM,
					     hba->host->host_no);
	if (!hba->eh_wq) {
		dev_err(hba->dev, "%s: failed to create eh workqueue\n",
			__func__);
		err = -ENOMEM;
		goto out_disable;
	}
	INIT_WORK(&hba->eh_work, ufshcd_err_handler);
	INIT_WORK(&hba->eeh_work, ufshcd_exception_event_handler);

	sema_init(&hba->host_sem, 1);

	/* Initialize UIC command mutex */
	mutex_init(&hba->uic_cmd_mutex);

	/* Initialize mutex for device management commands */
	mutex_init(&hba->dev_cmd.lock);

	/* Initialize mutex for exception event control */
	mutex_init(&hba->ee_ctrl_mutex);

	mutex_init(&hba->wb_mutex);
	init_rwsem(&hba->clk_scaling_lock);

	ufshcd_init_clk_gating(hba);

	ufshcd_init_clk_scaling(hba);

	/*
	 * In order to avoid any spurious interrupt immediately after
	 * registering UFS controller interrupt handler, clear any pending UFS
	 * interrupt status and disable all the UFS interrupts.
	 */
	ufshcd_writel(hba, ufshcd_readl(hba, REG_INTERRUPT_STATUS),
		      REG_INTERRUPT_STATUS);
	ufshcd_writel(hba, 0, REG_INTERRUPT_ENABLE);
	/*
	 * Make sure that UFS interrupts are disabled and any pending interrupt
	 * status is cleared before registering UFS interrupt handler.
	 */
	ufshcd_readl(hba, REG_INTERRUPT_ENABLE);

	/* IRQ registration */
	err = devm_request_irq(dev, irq, ufshcd_intr, IRQF_SHARED, UFSHCD, hba);
	if (err) {
		dev_err(hba->dev, "request irq failed\n");
		goto out_disable;
	} else {
		hba->is_irq_enabled = true;
	}

	/* Reset the attached device */
	ufshcd_device_reset(hba);

	ufshcd_init_crypto(hba);

	/* Host controller enable */
	err = ufshcd_hba_enable(hba);
	if (err) {
		dev_err(hba->dev, "Host controller enable failed\n");
		ufshcd_print_evt_hist(hba);
		ufshcd_print_host_state(hba);
		goto out_disable;
	}

	/*
	 * Set the default power management level for runtime and system PM.
	 * Default power saving mode is to keep UFS link in Hibern8 state
	 * and UFS device in sleep state.
	 */
	hba->rpm_lvl = ufs_get_desired_pm_lvl_for_dev_link_state(
						UFS_SLEEP_PWR_MODE,
						UIC_LINK_HIBERN8_STATE);
	hba->spm_lvl = ufs_get_desired_pm_lvl_for_dev_link_state(
						UFS_SLEEP_PWR_MODE,
						UIC_LINK_HIBERN8_STATE);

	INIT_DELAYED_WORK(&hba->rpm_dev_flush_recheck_work, ufshcd_rpm_dev_flush_recheck_work);
	INIT_DELAYED_WORK(&hba->ufs_rtc_update_work, ufshcd_rtc_work);

	/* Set the default auto-hiberate idle timer value to 150 ms */
	if (ufshcd_is_auto_hibern8_supported(hba) && !hba->ahit) {
		hba->ahit = FIELD_PREP(UFSHCI_AHIBERN8_TIMER_MASK, 150) |
			    FIELD_PREP(UFSHCI_AHIBERN8_SCALE_MASK, 3);
	}

	/* Hold auto suspend until async scan completes */
	pm_runtime_get_sync(dev);

	/*
	 * We are assuming that device wasn't put in sleep/power-down
	 * state exclusively during the boot stage before kernel.
	 * This assumption helps avoid doing link startup twice during
	 * ufshcd_probe_hba().
	 */
	ufshcd_set_ufs_dev_active(hba);

	/* Initialize hba, detect and initialize UFS device */
	ktime_t probe_start = ktime_get();

	hba->ufshcd_state = UFSHCD_STATE_RESET;

	err = ufshcd_link_startup(hba);
	if (err)
		goto out_disable;

	if (hba->quirks & UFSHCD_QUIRK_SKIP_PH_CONFIGURATION)
		goto initialized;

	/* Debug counters initialization */
	ufshcd_clear_dbg_ufs_stats(hba);

	/* UniPro link is active now */
	ufshcd_set_link_active(hba);

	/* Verify device initialization by sending NOP OUT UPIU */
	err = ufshcd_verify_dev_init(hba);
	if (err)
		goto out_disable;

	/* Initiate UFS initialization, and waiting until completion */
	err = ufshcd_complete_dev_init(hba);
	if (err)
		goto out_disable;

	err = ufshcd_device_params_init(hba);
	if (err)
		goto out_disable;

	err = ufshcd_post_device_init(hba);

initialized:
	ufshcd_process_probe_result(hba, probe_start, err);
	if (err)
		goto out_disable;

	err = ufshcd_add_scsi_host(hba);
	if (err)
		goto out_disable;

	async_schedule(ufshcd_async_scan, hba);
	ufs_sysfs_add_nodes(hba->dev);

	device_enable_async_suspend(dev);
	ufshcd_pm_qos_init(hba);
	return 0;

out_disable:
	hba->is_irq_enabled = false;
	ufshcd_hba_exit(hba);
out_error:
	return err;
}
EXPORT_SYMBOL_GPL(ufshcd_init);

void ufshcd_resume_complete(struct device *dev)
{
	struct ufs_hba *hba = dev_get_drvdata(dev);

	if (hba->complete_put) {
		ufshcd_rpm_put(hba);
		hba->complete_put = false;
	}
}
EXPORT_SYMBOL_GPL(ufshcd_resume_complete);

static bool ufshcd_rpm_ok_for_spm(struct ufs_hba *hba)
{
	struct device *dev = &hba->ufs_device_wlun->sdev_gendev;
	enum ufs_dev_pwr_mode dev_pwr_mode;
	enum uic_link_state link_state;
	unsigned long flags;
	bool res;

	spin_lock_irqsave(&dev->power.lock, flags);
	dev_pwr_mode = ufs_get_pm_lvl_to_dev_pwr_mode(hba->spm_lvl);
	link_state = ufs_get_pm_lvl_to_link_pwr_state(hba->spm_lvl);
	res = pm_runtime_suspended(dev) &&
	      hba->curr_dev_pwr_mode == dev_pwr_mode &&
	      hba->uic_link_state == link_state &&
	      !hba->dev_info.b_rpm_dev_flush_capable;
	spin_unlock_irqrestore(&dev->power.lock, flags);

	return res;
}

int __ufshcd_suspend_prepare(struct device *dev, bool rpm_ok_for_spm)
{
	struct ufs_hba *hba = dev_get_drvdata(dev);
	int ret;

	/*
	 * SCSI assumes that runtime-pm and system-pm for scsi drivers
	 * are same. And it doesn't wake up the device for system-suspend
	 * if it's runtime suspended. But ufs doesn't follow that.
	 * Refer ufshcd_resume_complete()
	 */
	if (hba->ufs_device_wlun) {
		/* Prevent runtime suspend */
		ufshcd_rpm_get_noresume(hba);
		/*
		 * Check if already runtime suspended in same state as system
		 * suspend would be.
		 */
		if (!rpm_ok_for_spm || !ufshcd_rpm_ok_for_spm(hba)) {
			/* RPM state is not ok for SPM, so runtime resume */
			ret = ufshcd_rpm_resume(hba);
			if (ret < 0 && ret != -EACCES) {
				ufshcd_rpm_put(hba);
				return ret;
			}
		}
		hba->complete_put = true;
	}
	return 0;
}
EXPORT_SYMBOL_GPL(__ufshcd_suspend_prepare);

int ufshcd_suspend_prepare(struct device *dev)
{
	return __ufshcd_suspend_prepare(dev, true);
}
EXPORT_SYMBOL_GPL(ufshcd_suspend_prepare);

#ifdef CONFIG_PM_SLEEP
static int ufshcd_wl_poweroff(struct device *dev)
{
	struct scsi_device *sdev = to_scsi_device(dev);
	struct ufs_hba *hba = shost_priv(sdev->host);

	__ufshcd_wl_suspend(hba, UFS_SHUTDOWN_PM);
	return 0;
}
#endif

static int ufshcd_wl_probe(struct device *dev)
{
	struct scsi_device *sdev = to_scsi_device(dev);

	if (!is_device_wlun(sdev))
		return -ENODEV;

	blk_pm_runtime_init(sdev->request_queue, dev);
	pm_runtime_set_autosuspend_delay(dev, 0);
	pm_runtime_allow(dev);

	return  0;
}

static int ufshcd_wl_remove(struct device *dev)
{
	pm_runtime_forbid(dev);
	return 0;
}

static const struct dev_pm_ops ufshcd_wl_pm_ops = {
#ifdef CONFIG_PM_SLEEP
	.suspend = ufshcd_wl_suspend,
	.resume = ufshcd_wl_resume,
	.freeze = ufshcd_wl_suspend,
	.thaw = ufshcd_wl_resume,
	.poweroff = ufshcd_wl_poweroff,
	.restore = ufshcd_wl_resume,
#endif
	SET_RUNTIME_PM_OPS(ufshcd_wl_runtime_suspend, ufshcd_wl_runtime_resume, NULL)
};

static void ufshcd_check_header_layout(void)
{
	/*
	 * gcc compilers before version 10 cannot do constant-folding for
	 * sub-byte bitfields. Hence skip the layout checks for gcc 9 and
	 * before.
	 */
	if (IS_ENABLED(CONFIG_CC_IS_GCC) && CONFIG_GCC_VERSION < 100000)
		return;

	BUILD_BUG_ON(((u8 *)&(struct request_desc_header){
				.cci = 3})[0] != 3);

	BUILD_BUG_ON(((u8 *)&(struct request_desc_header){
				.ehs_length = 2})[1] != 2);

	BUILD_BUG_ON(((u8 *)&(struct request_desc_header){
				.enable_crypto = 1})[2]
		     != 0x80);

	BUILD_BUG_ON((((u8 *)&(struct request_desc_header){
					.command_type = 5,
					.data_direction = 3,
					.interrupt = 1,
				})[3]) != ((5 << 4) | (3 << 1) | 1));

	BUILD_BUG_ON(((__le32 *)&(struct request_desc_header){
				.dunl = cpu_to_le32(0xdeadbeef)})[1] !=
		cpu_to_le32(0xdeadbeef));

	BUILD_BUG_ON(((u8 *)&(struct request_desc_header){
				.ocs = 4})[8] != 4);

	BUILD_BUG_ON(((u8 *)&(struct request_desc_header){
				.cds = 5})[9] != 5);

	BUILD_BUG_ON(((__le32 *)&(struct request_desc_header){
				.dunu = cpu_to_le32(0xbadcafe)})[3] !=
		cpu_to_le32(0xbadcafe));

	BUILD_BUG_ON(((u8 *)&(struct utp_upiu_header){
			     .iid = 0xf })[4] != 0xf0);

	BUILD_BUG_ON(((u8 *)&(struct utp_upiu_header){
			     .command_set_type = 0xf })[4] != 0xf);
}

/*
 * ufs_dev_wlun_template - describes ufs device wlun
 * ufs-device wlun - used to send pm commands
 * All luns are consumers of ufs-device wlun.
 *
 * Currently, no sd driver is present for wluns.
 * Hence the no specific pm operations are performed.
 * With ufs design, SSU should be sent to ufs-device wlun.
 * Hence register a scsi driver for ufs wluns only.
 */
static struct scsi_driver ufs_dev_wlun_template = {
	.gendrv = {
		.name = "ufs_device_wlun",
		.probe = ufshcd_wl_probe,
		.remove = ufshcd_wl_remove,
		.pm = &ufshcd_wl_pm_ops,
		.shutdown = ufshcd_wl_shutdown,
	},
};

static int __init ufshcd_core_init(void)
{
	int ret;

	ufshcd_check_header_layout();

	ufs_debugfs_init();

	ret = scsi_register_driver(&ufs_dev_wlun_template.gendrv);
	if (ret)
		ufs_debugfs_exit();
	return ret;
}

static void __exit ufshcd_core_exit(void)
{
	ufs_debugfs_exit();
	scsi_unregister_driver(&ufs_dev_wlun_template.gendrv);
}

module_init(ufshcd_core_init);
module_exit(ufshcd_core_exit);

MODULE_AUTHOR("Santosh Yaragnavi <santosh.sy@samsung.com>");
MODULE_AUTHOR("Vinayak Holikatti <h.vinayak@samsung.com>");
MODULE_DESCRIPTION("Generic UFS host controller driver Core");
MODULE_SOFTDEP("pre: governor_simpleondemand");
MODULE_LICENSE("GPL");<|MERGE_RESOLUTION|>--- conflicted
+++ resolved
@@ -8725,8 +8725,6 @@
 	ufshcd_force_reset_auto_bkops(hba);
 
 	ufshcd_set_timestamp_attr(hba);
-	schedule_delayed_work(&hba->ufs_rtc_update_work,
-			      msecs_to_jiffies(UFS_RTC_UPDATE_INTERVAL_MS));
 
 	if (!hba->max_pwr_info.is_valid)
 		return 0;
@@ -8800,35 +8798,7 @@
 		}
 	}
 
-<<<<<<< HEAD
 	return ufshcd_post_device_init(hba);
-=======
-	ufshcd_tune_unipro_params(hba);
-
-	/* UFS device is also active now */
-	ufshcd_set_ufs_dev_active(hba);
-	ufshcd_force_reset_auto_bkops(hba);
-
-	ufshcd_set_timestamp_attr(hba);
-
-	/* Gear up to HS gear if supported */
-	if (hba->max_pwr_info.is_valid) {
-		/*
-		 * Set the right value to bRefClkFreq before attempting to
-		 * switch to HS gears.
-		 */
-		if (hba->dev_ref_clk_freq != REF_CLK_FREQ_INVAL)
-			ufshcd_set_dev_ref_clk(hba);
-		ret = ufshcd_config_pwr_mode(hba, &hba->max_pwr_info.info);
-		if (ret) {
-			dev_err(hba->dev, "%s: Failed setting power mode, err = %d\n",
-					__func__, ret);
-			return ret;
-		}
-	}
-
-	return 0;
->>>>>>> 54c814c8
 }
 
 /**
