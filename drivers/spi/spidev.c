// SPDX-License-Identifier: GPL-2.0-or-later
/*
 * Simple synchronous userspace interface to SPI devices
 *
 * Copyright (C) 2006 SWAPP
 *	Andrea Paterniani <a.paterniani@swapp-eng.it>
 * Copyright (C) 2007 David Brownell (simplification, cleanup)
 */

#include <linux/init.h>
#include <linux/ioctl.h>
#include <linux/fs.h>
#include <linux/device.h>
#include <linux/err.h>
#include <linux/list.h>
#include <linux/errno.h>
#include <linux/mod_devicetable.h>
#include <linux/module.h>
#include <linux/mutex.h>
#include <linux/property.h>
#include <linux/slab.h>
#include <linux/compat.h>

#include <linux/spi/spi.h>
#include <linux/spi/spidev.h>

#include <linux/uaccess.h>


/*
 * This supports access to SPI devices using normal userspace I/O calls.
 * Note that while traditional UNIX/POSIX I/O semantics are half duplex,
 * and often mask message boundaries, full SPI support requires full duplex
 * transfers.  There are several kinds of internal message boundaries to
 * handle chipselect management and other protocol options.
 *
 * SPI has a character major number assigned.  We allocate minor numbers
 * dynamically using a bitmask.  You must use hotplug tools, such as udev
 * (or mdev with busybox) to create and destroy the /dev/spidevB.C device
 * nodes, since there is no fixed association of minor numbers with any
 * particular SPI bus or device.
 */
#define SPIDEV_MAJOR			153	/* assigned */
#define N_SPI_MINORS			32	/* ... up to 256 */

static DECLARE_BITMAP(minors, N_SPI_MINORS);

static_assert(N_SPI_MINORS > 0 && N_SPI_MINORS <= 256);

/* Bit masks for spi_device.mode management.  Note that incorrect
 * settings for some settings can cause *lots* of trouble for other
 * devices on a shared bus:
 *
 *  - CS_HIGH ... this device will be active when it shouldn't be
 *  - 3WIRE ... when active, it won't behave as it should
 *  - NO_CS ... there will be no explicit message boundaries; this
 *	is completely incompatible with the shared bus model
 *  - READY ... transfers may proceed when they shouldn't.
 *
 * REVISIT should changing those flags be privileged?
 */
#define SPI_MODE_MASK		(SPI_MODE_X_MASK | SPI_CS_HIGH \
				| SPI_LSB_FIRST | SPI_3WIRE | SPI_LOOP \
				| SPI_NO_CS | SPI_READY | SPI_TX_DUAL \
				| SPI_TX_QUAD | SPI_TX_OCTAL | SPI_RX_DUAL \
				| SPI_RX_QUAD | SPI_RX_OCTAL \
				| SPI_RX_CPHA_FLIP | SPI_3WIRE_HIZ \
				| SPI_MOSI_IDLE_LOW)

struct spidev_data {
	dev_t			devt;
	struct mutex		spi_lock;
	struct spi_device	*spi;
	struct list_head	device_entry;

	/* TX/RX buffers are NULL unless this device is open (users > 0) */
	struct mutex		buf_lock;
	unsigned		users;
	u8			*tx_buffer;
	u8			*rx_buffer;
	u32			speed_hz;
};

static LIST_HEAD(device_list);
static DEFINE_MUTEX(device_list_lock);

static unsigned bufsiz = 4096;
module_param(bufsiz, uint, S_IRUGO);
MODULE_PARM_DESC(bufsiz, "data bytes in biggest supported SPI message");

/*-------------------------------------------------------------------------*/

static ssize_t
spidev_sync_unlocked(struct spi_device *spi, struct spi_message *message)
{
	ssize_t status;

	status = spi_sync(spi, message);
	if (status == 0)
		status = message->actual_length;

	return status;
}

static ssize_t
spidev_sync(struct spidev_data *spidev, struct spi_message *message)
{
	ssize_t status;
	struct spi_device *spi;

	mutex_lock(&spidev->spi_lock);
	spi = spidev->spi;

	if (spi == NULL)
		status = -ESHUTDOWN;
	else
		status = spidev_sync_unlocked(spi, message);

	mutex_unlock(&spidev->spi_lock);
	return status;
}

static inline ssize_t
spidev_sync_write(struct spidev_data *spidev, size_t len)
{
	struct spi_transfer	t = {
			.tx_buf		= spidev->tx_buffer,
			.len		= len,
			.speed_hz	= spidev->speed_hz,
		};
	struct spi_message	m;

	spi_message_init(&m);
	spi_message_add_tail(&t, &m);
	return spidev_sync(spidev, &m);
}

static inline ssize_t
spidev_sync_read(struct spidev_data *spidev, size_t len)
{
	struct spi_transfer	t = {
			.rx_buf		= spidev->rx_buffer,
			.len		= len,
			.speed_hz	= spidev->speed_hz,
		};
	struct spi_message	m;

	spi_message_init(&m);
	spi_message_add_tail(&t, &m);
	return spidev_sync(spidev, &m);
}

/*-------------------------------------------------------------------------*/

/* Read-only message with current device setup */
static ssize_t
spidev_read(struct file *filp, char __user *buf, size_t count, loff_t *f_pos)
{
	struct spidev_data	*spidev;
	ssize_t			status;

	/* chipselect only toggles at start or end of operation */
	if (count > bufsiz)
		return -EMSGSIZE;

	spidev = filp->private_data;

	mutex_lock(&spidev->buf_lock);
	status = spidev_sync_read(spidev, count);
	if (status > 0) {
		unsigned long	missing;

		missing = copy_to_user(buf, spidev->rx_buffer, status);
		if (missing == status)
			status = -EFAULT;
		else
			status = status - missing;
	}
	mutex_unlock(&spidev->buf_lock);

	return status;
}

/* Write-only message with current device setup */
static ssize_t
spidev_write(struct file *filp, const char __user *buf,
		size_t count, loff_t *f_pos)
{
	struct spidev_data	*spidev;
	ssize_t			status;
	unsigned long		missing;

	/* chipselect only toggles at start or end of operation */
	if (count > bufsiz)
		return -EMSGSIZE;

	spidev = filp->private_data;

	mutex_lock(&spidev->buf_lock);
	missing = copy_from_user(spidev->tx_buffer, buf, count);
	if (missing == 0)
		status = spidev_sync_write(spidev, count);
	else
		status = -EFAULT;
	mutex_unlock(&spidev->buf_lock);

	return status;
}

static int spidev_message(struct spidev_data *spidev,
		struct spi_ioc_transfer *u_xfers, unsigned n_xfers)
{
	struct spi_message	msg;
	struct spi_transfer	*k_xfers;
	struct spi_transfer	*k_tmp;
	struct spi_ioc_transfer *u_tmp;
	unsigned		n, total, tx_total, rx_total;
	u8			*tx_buf, *rx_buf;
	int			status = -EFAULT;

	spi_message_init(&msg);
	k_xfers = kcalloc(n_xfers, sizeof(*k_tmp), GFP_KERNEL);
	if (k_xfers == NULL)
		return -ENOMEM;

	/* Construct spi_message, copying any tx data to bounce buffer.
	 * We walk the array of user-provided transfers, using each one
	 * to initialize a kernel version of the same transfer.
	 */
	tx_buf = spidev->tx_buffer;
	rx_buf = spidev->rx_buffer;
	total = 0;
	tx_total = 0;
	rx_total = 0;
	for (n = n_xfers, k_tmp = k_xfers, u_tmp = u_xfers;
			n;
			n--, k_tmp++, u_tmp++) {
		/* Ensure that also following allocations from rx_buf/tx_buf will meet
		 * DMA alignment requirements.
		 */
		unsigned int len_aligned = ALIGN(u_tmp->len, ARCH_DMA_MINALIGN);

		k_tmp->len = u_tmp->len;

		total += k_tmp->len;
		/* Since the function returns the total length of transfers
		 * on success, restrict the total to positive int values to
		 * avoid the return value looking like an error.  Also check
		 * each transfer length to avoid arithmetic overflow.
		 */
		if (total > INT_MAX || k_tmp->len > INT_MAX) {
			status = -EMSGSIZE;
			goto done;
		}

		if (u_tmp->rx_buf) {
			/* this transfer needs space in RX bounce buffer */
			rx_total += len_aligned;
			if (rx_total > bufsiz) {
				status = -EMSGSIZE;
				goto done;
			}
			k_tmp->rx_buf = rx_buf;
			rx_buf += len_aligned;
		}
		if (u_tmp->tx_buf) {
			/* this transfer needs space in TX bounce buffer */
			tx_total += len_aligned;
			if (tx_total > bufsiz) {
				status = -EMSGSIZE;
				goto done;
			}
			k_tmp->tx_buf = tx_buf;
			if (copy_from_user(tx_buf, (const u8 __user *)
						(uintptr_t) u_tmp->tx_buf,
					u_tmp->len))
				goto done;
			tx_buf += len_aligned;
		}

		k_tmp->cs_change = !!u_tmp->cs_change;
		k_tmp->tx_nbits = u_tmp->tx_nbits;
		k_tmp->rx_nbits = u_tmp->rx_nbits;
		k_tmp->bits_per_word = u_tmp->bits_per_word;
		k_tmp->delay.value = u_tmp->delay_usecs;
		k_tmp->delay.unit = SPI_DELAY_UNIT_USECS;
		k_tmp->speed_hz = u_tmp->speed_hz;
		k_tmp->word_delay.value = u_tmp->word_delay_usecs;
		k_tmp->word_delay.unit = SPI_DELAY_UNIT_USECS;
		if (!k_tmp->speed_hz)
			k_tmp->speed_hz = spidev->speed_hz;
#ifdef VERBOSE
		dev_dbg(&spidev->spi->dev,
			"  xfer len %u %s%s%s%dbits %u usec %u usec %uHz\n",
			k_tmp->len,
			k_tmp->rx_buf ? "rx " : "",
			k_tmp->tx_buf ? "tx " : "",
			k_tmp->cs_change ? "cs " : "",
			k_tmp->bits_per_word ? : spidev->spi->bits_per_word,
			k_tmp->delay.value,
			k_tmp->word_delay.value,
			k_tmp->speed_hz ? : spidev->spi->max_speed_hz);
#endif
		spi_message_add_tail(k_tmp, &msg);
	}

	status = spidev_sync_unlocked(spidev->spi, &msg);
	if (status < 0)
		goto done;

	/* copy any rx data out of bounce buffer */
	for (n = n_xfers, k_tmp = k_xfers, u_tmp = u_xfers;
			n;
			n--, k_tmp++, u_tmp++) {
		if (u_tmp->rx_buf) {
			if (copy_to_user((u8 __user *)
					(uintptr_t) u_tmp->rx_buf, k_tmp->rx_buf,
					u_tmp->len)) {
				status = -EFAULT;
				goto done;
			}
		}
	}
	status = total;

done:
	kfree(k_xfers);
	return status;
}

static struct spi_ioc_transfer *
spidev_get_ioc_message(unsigned int cmd, struct spi_ioc_transfer __user *u_ioc,
		unsigned *n_ioc)
{
	u32	tmp;

	/* Check type, command number and direction */
	if (_IOC_TYPE(cmd) != SPI_IOC_MAGIC
			|| _IOC_NR(cmd) != _IOC_NR(SPI_IOC_MESSAGE(0))
			|| _IOC_DIR(cmd) != _IOC_WRITE)
		return ERR_PTR(-ENOTTY);

	tmp = _IOC_SIZE(cmd);
	if ((tmp % sizeof(struct spi_ioc_transfer)) != 0)
		return ERR_PTR(-EINVAL);
	*n_ioc = tmp / sizeof(struct spi_ioc_transfer);
	if (*n_ioc == 0)
		return NULL;

	/* copy into scratch area */
	return memdup_user(u_ioc, tmp);
}

static long
spidev_ioctl(struct file *filp, unsigned int cmd, unsigned long arg)
{
	int			retval = 0;
	struct spidev_data	*spidev;
	struct spi_device	*spi;
	struct spi_controller	*ctlr;
	u32			tmp;
	unsigned		n_ioc;
	struct spi_ioc_transfer	*ioc;

	/* Check type and command number */
	if (_IOC_TYPE(cmd) != SPI_IOC_MAGIC)
		return -ENOTTY;

	/* guard against device removal before, or while,
	 * we issue this ioctl.
	 */
	spidev = filp->private_data;
	mutex_lock(&spidev->spi_lock);
	spi = spi_dev_get(spidev->spi);
	if (spi == NULL) {
		mutex_unlock(&spidev->spi_lock);
		return -ESHUTDOWN;
	}

	ctlr = spi->controller;

	/* use the buffer lock here for triple duty:
	 *  - prevent I/O (from us) so calling spi_setup() is safe;
	 *  - prevent concurrent SPI_IOC_WR_* from morphing
	 *    data fields while SPI_IOC_RD_* reads them;
	 *  - SPI_IOC_MESSAGE needs the buffer locked "normally".
	 */
	mutex_lock(&spidev->buf_lock);

	switch (cmd) {
	/* read requests */
	case SPI_IOC_RD_MODE:
	case SPI_IOC_RD_MODE32:
		tmp = spi->mode & SPI_MODE_MASK;

		if (ctlr->use_gpio_descriptors && spi_get_csgpiod(spi, 0))
			tmp &= ~SPI_CS_HIGH;

		if (cmd == SPI_IOC_RD_MODE)
			retval = put_user(tmp, (__u8 __user *)arg);
		else
			retval = put_user(tmp, (__u32 __user *)arg);
		break;
	case SPI_IOC_RD_LSB_FIRST:
		retval = put_user((spi->mode & SPI_LSB_FIRST) ?  1 : 0,
					(__u8 __user *)arg);
		break;
	case SPI_IOC_RD_BITS_PER_WORD:
		retval = put_user(spi->bits_per_word, (__u8 __user *)arg);
		break;
	case SPI_IOC_RD_MAX_SPEED_HZ:
		retval = put_user(spidev->speed_hz, (__u32 __user *)arg);
		break;

	/* write requests */
	case SPI_IOC_WR_MODE:
	case SPI_IOC_WR_MODE32:
		if (cmd == SPI_IOC_WR_MODE)
			retval = get_user(tmp, (u8 __user *)arg);
		else
			retval = get_user(tmp, (u32 __user *)arg);
		if (retval == 0) {
			u32	save = spi->mode;

			if (tmp & ~SPI_MODE_MASK) {
				retval = -EINVAL;
				break;
			}

			if (ctlr->use_gpio_descriptors && spi_get_csgpiod(spi, 0))
				{ /*tmp |= SPI_CS_HIGH;*/ }

			tmp |= spi->mode & ~SPI_MODE_MASK;
			spi->mode = tmp & SPI_MODE_USER_MASK;
			retval = spi_setup(spi);
			if (retval < 0)
				spi->mode = save;
			else
				dev_dbg(&spi->dev, "spi mode %x\n", tmp);
		}
		break;
	case SPI_IOC_WR_LSB_FIRST:
		retval = get_user(tmp, (__u8 __user *)arg);
		if (retval == 0) {
			u32	save = spi->mode;

			if (tmp)
				spi->mode |= SPI_LSB_FIRST;
			else
				spi->mode &= ~SPI_LSB_FIRST;
			retval = spi_setup(spi);
			if (retval < 0)
				spi->mode = save;
			else
				dev_dbg(&spi->dev, "%csb first\n",
						tmp ? 'l' : 'm');
		}
		break;
	case SPI_IOC_WR_BITS_PER_WORD:
		retval = get_user(tmp, (__u8 __user *)arg);
		if (retval == 0) {
			u8	save = spi->bits_per_word;

			spi->bits_per_word = tmp;
			retval = spi_setup(spi);
			if (retval < 0)
				spi->bits_per_word = save;
			else
				dev_dbg(&spi->dev, "%d bits per word\n", tmp);
		}
		break;
	case SPI_IOC_WR_MAX_SPEED_HZ: {
		u32 save;

		retval = get_user(tmp, (__u32 __user *)arg);
		if (retval)
			break;
		if (tmp == 0) {
			retval = -EINVAL;
			break;
		}

		save = spi->max_speed_hz;

		spi->max_speed_hz = tmp;
		retval = spi_setup(spi);
		if (retval == 0) {
			spidev->speed_hz = tmp;
			dev_dbg(&spi->dev, "%d Hz (max)\n", spidev->speed_hz);
		}

		spi->max_speed_hz = save;
		break;
	}
	default:
		/* segmented and/or full-duplex I/O request */
		/* Check message and copy into scratch area */
		ioc = spidev_get_ioc_message(cmd,
				(struct spi_ioc_transfer __user *)arg, &n_ioc);
		if (IS_ERR(ioc)) {
			retval = PTR_ERR(ioc);
			break;
		}
		if (!ioc)
			break;	/* n_ioc is also 0 */

		/* translate to spi_message, execute */
		retval = spidev_message(spidev, ioc, n_ioc);
		kfree(ioc);
		break;
	}

	mutex_unlock(&spidev->buf_lock);
	spi_dev_put(spi);
	mutex_unlock(&spidev->spi_lock);
	return retval;
}

#ifdef CONFIG_COMPAT
static long
spidev_compat_ioc_message(struct file *filp, unsigned int cmd,
		unsigned long arg)
{
	struct spi_ioc_transfer __user	*u_ioc;
	int				retval = 0;
	struct spidev_data		*spidev;
	struct spi_device		*spi;
	unsigned			n_ioc, n;
	struct spi_ioc_transfer		*ioc;

	u_ioc = (struct spi_ioc_transfer __user *) compat_ptr(arg);

	/* guard against device removal before, or while,
	 * we issue this ioctl.
	 */
	spidev = filp->private_data;
	mutex_lock(&spidev->spi_lock);
	spi = spi_dev_get(spidev->spi);
	if (spi == NULL) {
		mutex_unlock(&spidev->spi_lock);
		return -ESHUTDOWN;
	}

	/* SPI_IOC_MESSAGE needs the buffer locked "normally" */
	mutex_lock(&spidev->buf_lock);

	/* Check message and copy into scratch area */
	ioc = spidev_get_ioc_message(cmd, u_ioc, &n_ioc);
	if (IS_ERR(ioc)) {
		retval = PTR_ERR(ioc);
		goto done;
	}
	if (!ioc)
		goto done;	/* n_ioc is also 0 */

	/* Convert buffer pointers */
	for (n = 0; n < n_ioc; n++) {
		ioc[n].rx_buf = (uintptr_t) compat_ptr(ioc[n].rx_buf);
		ioc[n].tx_buf = (uintptr_t) compat_ptr(ioc[n].tx_buf);
	}

	/* translate to spi_message, execute */
	retval = spidev_message(spidev, ioc, n_ioc);
	kfree(ioc);

done:
	mutex_unlock(&spidev->buf_lock);
	spi_dev_put(spi);
	mutex_unlock(&spidev->spi_lock);
	return retval;
}

static long
spidev_compat_ioctl(struct file *filp, unsigned int cmd, unsigned long arg)
{
	if (_IOC_TYPE(cmd) == SPI_IOC_MAGIC
			&& _IOC_NR(cmd) == _IOC_NR(SPI_IOC_MESSAGE(0))
			&& _IOC_DIR(cmd) == _IOC_WRITE)
		return spidev_compat_ioc_message(filp, cmd, arg);

	return spidev_ioctl(filp, cmd, (unsigned long)compat_ptr(arg));
}
#else
#define spidev_compat_ioctl NULL
#endif /* CONFIG_COMPAT */

static int spidev_open(struct inode *inode, struct file *filp)
{
	struct spidev_data	*spidev = NULL, *iter;
	int			status = -ENXIO;

	mutex_lock(&device_list_lock);

	list_for_each_entry(iter, &device_list, device_entry) {
		if (iter->devt == inode->i_rdev) {
			status = 0;
			spidev = iter;
			break;
		}
	}

	if (!spidev) {
		pr_debug("spidev: nothing for minor %d\n", iminor(inode));
		goto err_find_dev;
	}

	if (!spidev->tx_buffer) {
		spidev->tx_buffer = kmalloc(bufsiz, GFP_KERNEL);
		if (!spidev->tx_buffer) {
			status = -ENOMEM;
			goto err_find_dev;
		}
	}

	if (!spidev->rx_buffer) {
		spidev->rx_buffer = kmalloc(bufsiz, GFP_KERNEL);
		if (!spidev->rx_buffer) {
			status = -ENOMEM;
			goto err_alloc_rx_buf;
		}
	}

	spidev->users++;
	filp->private_data = spidev;
	stream_open(inode, filp);

	mutex_unlock(&device_list_lock);
	return 0;

err_alloc_rx_buf:
	kfree(spidev->tx_buffer);
	spidev->tx_buffer = NULL;
err_find_dev:
	mutex_unlock(&device_list_lock);
	return status;
}

static int spidev_release(struct inode *inode, struct file *filp)
{
	struct spidev_data	*spidev;
	int			dofree;

	mutex_lock(&device_list_lock);
	spidev = filp->private_data;
	filp->private_data = NULL;

	mutex_lock(&spidev->spi_lock);
	/* ... after we unbound from the underlying device? */
	dofree = (spidev->spi == NULL);
	mutex_unlock(&spidev->spi_lock);

	/* last close? */
	spidev->users--;
	if (!spidev->users) {

		kfree(spidev->tx_buffer);
		spidev->tx_buffer = NULL;

		kfree(spidev->rx_buffer);
		spidev->rx_buffer = NULL;

		if (dofree)
			kfree(spidev);
		else
			spidev->speed_hz = spidev->spi->max_speed_hz;
	}
#ifdef CONFIG_SPI_SLAVE
	if (!dofree)
		spi_target_abort(spidev->spi);
#endif
	mutex_unlock(&device_list_lock);

	return 0;
}

static const struct file_operations spidev_fops = {
	.owner =	THIS_MODULE,
	/* REVISIT switch to aio primitives, so that userspace
	 * gets more complete API coverage.  It'll simplify things
	 * too, except for the locking.
	 */
	.write =	spidev_write,
	.read =		spidev_read,
	.unlocked_ioctl = spidev_ioctl,
	.compat_ioctl = spidev_compat_ioctl,
	.open =		spidev_open,
	.release =	spidev_release,
};

/*-------------------------------------------------------------------------*/

/* The main reason to have this class is to make mdev/udev create the
 * /dev/spidevB.C character device nodes exposing our userspace API.
 * It also simplifies memory management.
 */

static const struct class spidev_class = {
	.name = "spidev",
};

/*
 * The spi device ids are expected to match the device names of the
 * spidev_dt_ids array below. Both arrays are kept in the same ordering.
 */
static const struct spi_device_id spidev_spi_ids[] = {
<<<<<<< HEAD
	{ .name = "bh2228fv" },
	{ .name = "dh2228fv" },
	{ .name = "jg10309-01" },
	{ .name = "ltc2488" },
	{ .name = "sx1301" },
	{ .name = "bk4" },
	{ .name = "dhcom-board" },
	{ .name = "m53cpld" },
	{ .name = "spi-petra" },
	{ .name = "spi-authenta" },
	{ .name = "em3581" },
	{ .name = "si3210" },
	{ .name = "spidev" },
=======
	{ .name = /* cisco */ "spi-petra" },
	{ .name = /* dh */ "dhcom-board" },
	{ .name = /* elgin */ "jg10309-01" },
	{ .name = /* lineartechnology */ "ltc2488" },
	{ .name = /* lwn */ "bk4" },
	{ .name = /* lwn */ "bk4-spi" },
	{ .name = /* menlo */ "m53cpld" },
	{ .name = /* micron */ "spi-authenta" },
	{ .name = /* rohm */ "bh2228fv" },
	{ .name = /* rohm */ "dh2228fv" },
	{ .name = /* semtech */ "sx1301" },
	{ .name = /* silabs */ "em3581" },
	{ .name = /* silabs */ "si3210" },
>>>>>>> 2b88851f
	{},
};
MODULE_DEVICE_TABLE(spi, spidev_spi_ids);

/*
 * spidev should never be referenced in DT without a specific compatible string,
 * it is a Linux implementation thing rather than a description of the hardware.
 */
static int spidev_of_check(struct device *dev)
{
	if (1 || device_property_match_string(dev, "compatible", "spidev") < 0)
		return 0;

	dev_err(dev, "spidev listed directly in DT is not supported\n");
	return -EINVAL;
}

static const struct of_device_id spidev_dt_ids[] = {
	{ .compatible = "cisco,spi-petra", .data = &spidev_of_check },
	{ .compatible = "dh,dhcom-board", .data = &spidev_of_check },
	{ .compatible = "elgin,jg10309-01", .data = &spidev_of_check },
	{ .compatible = "lineartechnology,ltc2488", .data = &spidev_of_check },
	{ .compatible = "lwn,bk4", .data = &spidev_of_check },
	{ .compatible = "lwn,bk4-spi", .data = &spidev_of_check },
	{ .compatible = "menlo,m53cpld", .data = &spidev_of_check },
	{ .compatible = "micron,spi-authenta", .data = &spidev_of_check },
	{ .compatible = "rohm,bh2228fv", .data = &spidev_of_check },
	{ .compatible = "rohm,dh2228fv", .data = &spidev_of_check },
	{ .compatible = "semtech,sx1301", .data = &spidev_of_check },
	{ .compatible = "silabs,em3581", .data = &spidev_of_check },
	{ .compatible = "silabs,si3210", .data = &spidev_of_check },
	{},
};
MODULE_DEVICE_TABLE(of, spidev_dt_ids);

/* Dummy SPI devices not to be used in production systems */
static int spidev_acpi_check(struct device *dev)
{
	dev_warn(dev, "do not use this driver in production systems!\n");
	return 0;
}

static const struct acpi_device_id spidev_acpi_ids[] = {
	/*
	 * The ACPI SPT000* devices are only meant for development and
	 * testing. Systems used in production should have a proper ACPI
	 * description of the connected peripheral and they should also use
	 * a proper driver instead of poking directly to the SPI bus.
	 */
	{ "SPT0001", (kernel_ulong_t)&spidev_acpi_check },
	{ "SPT0002", (kernel_ulong_t)&spidev_acpi_check },
	{ "SPT0003", (kernel_ulong_t)&spidev_acpi_check },
	{},
};
MODULE_DEVICE_TABLE(acpi, spidev_acpi_ids);

/*-------------------------------------------------------------------------*/

static int spidev_probe(struct spi_device *spi)
{
	int (*match)(struct device *dev);
	struct spidev_data	*spidev;
	int			status;
	unsigned long		minor;

	match = device_get_match_data(&spi->dev);
	if (match) {
		status = match(&spi->dev);
		if (status)
			return status;
	}

	/* Allocate driver data */
	spidev = kzalloc(sizeof(*spidev), GFP_KERNEL);
	if (!spidev)
		return -ENOMEM;

	/* Initialize the driver data */
	spidev->spi = spi;
	mutex_init(&spidev->spi_lock);
	mutex_init(&spidev->buf_lock);

	INIT_LIST_HEAD(&spidev->device_entry);

	/* If we can allocate a minor number, hook up this device.
	 * Reusing minors is fine so long as udev or mdev is working.
	 */
	mutex_lock(&device_list_lock);
	minor = find_first_zero_bit(minors, N_SPI_MINORS);
	if (minor < N_SPI_MINORS) {
		struct device *dev;

		spidev->devt = MKDEV(SPIDEV_MAJOR, minor);
		dev = device_create(&spidev_class, &spi->dev, spidev->devt,
				    spidev, "spidev%d.%d",
				    spi->controller->bus_num, spi_get_chipselect(spi, 0));
		status = PTR_ERR_OR_ZERO(dev);
	} else {
		dev_dbg(&spi->dev, "no minor number available!\n");
		status = -ENODEV;
	}
	if (status == 0) {
		set_bit(minor, minors);
		list_add(&spidev->device_entry, &device_list);
	}
	mutex_unlock(&device_list_lock);

	spidev->speed_hz = spi->max_speed_hz;

	if (status == 0)
		spi_set_drvdata(spi, spidev);
	else
		kfree(spidev);

	return status;
}

static void spidev_remove(struct spi_device *spi)
{
	struct spidev_data	*spidev = spi_get_drvdata(spi);

	/* prevent new opens */
	mutex_lock(&device_list_lock);
	/* make sure ops on existing fds can abort cleanly */
	mutex_lock(&spidev->spi_lock);
	spidev->spi = NULL;
	mutex_unlock(&spidev->spi_lock);

	list_del(&spidev->device_entry);
	device_destroy(&spidev_class, spidev->devt);
	clear_bit(MINOR(spidev->devt), minors);
	if (spidev->users == 0)
		kfree(spidev);
	mutex_unlock(&device_list_lock);
}

static struct spi_driver spidev_spi_driver = {
	.driver = {
		.name =		"spidev",
		.of_match_table = spidev_dt_ids,
		.acpi_match_table = spidev_acpi_ids,
	},
	.probe =	spidev_probe,
	.remove =	spidev_remove,
	.id_table =	spidev_spi_ids,

	/* NOTE:  suspend/resume methods are not necessary here.
	 * We don't do anything except pass the requests to/from
	 * the underlying controller.  The refrigerator handles
	 * most issues; the controller driver handles the rest.
	 */
};

/*-------------------------------------------------------------------------*/

static int __init spidev_init(void)
{
	int status;

	/* Claim our 256 reserved device numbers.  Then register a class
	 * that will key udev/mdev to add/remove /dev nodes.  Last, register
	 * the driver which manages those device numbers.
	 */
	status = register_chrdev(SPIDEV_MAJOR, "spi", &spidev_fops);
	if (status < 0)
		return status;

	status = class_register(&spidev_class);
	if (status) {
		unregister_chrdev(SPIDEV_MAJOR, spidev_spi_driver.driver.name);
		return status;
	}

	status = spi_register_driver(&spidev_spi_driver);
	if (status < 0) {
		class_unregister(&spidev_class);
		unregister_chrdev(SPIDEV_MAJOR, spidev_spi_driver.driver.name);
	}
	return status;
}
module_init(spidev_init);

static void __exit spidev_exit(void)
{
	spi_unregister_driver(&spidev_spi_driver);
	class_unregister(&spidev_class);
	unregister_chrdev(SPIDEV_MAJOR, spidev_spi_driver.driver.name);
}
module_exit(spidev_exit);

MODULE_AUTHOR("Andrea Paterniani, <a.paterniani@swapp-eng.it>");
MODULE_DESCRIPTION("User mode SPI device interface");
MODULE_LICENSE("GPL");
MODULE_ALIAS("spi:spidev");<|MERGE_RESOLUTION|>--- conflicted
+++ resolved
@@ -26,7 +26,6 @@
 
 #include <linux/uaccess.h>
 
-
 /*
  * This supports access to SPI devices using normal userspace I/O calls.
  * Note that while traditional UNIX/POSIX I/O semantics are half duplex,
@@ -40,8 +39,8 @@
  * nodes, since there is no fixed association of minor numbers with any
  * particular SPI bus or device.
  */
-#define SPIDEV_MAJOR			153	/* assigned */
-#define N_SPI_MINORS			32	/* ... up to 256 */
+#define SPIDEV_MAJOR 153 /* assigned */
+#define N_SPI_MINORS 32 /* ... up to 256 */
 
 static DECLARE_BITMAP(minors, N_SPI_MINORS);
 
@@ -59,26 +58,24 @@
  *
  * REVISIT should changing those flags be privileged?
  */
-#define SPI_MODE_MASK		(SPI_MODE_X_MASK | SPI_CS_HIGH \
-				| SPI_LSB_FIRST | SPI_3WIRE | SPI_LOOP \
-				| SPI_NO_CS | SPI_READY | SPI_TX_DUAL \
-				| SPI_TX_QUAD | SPI_TX_OCTAL | SPI_RX_DUAL \
-				| SPI_RX_QUAD | SPI_RX_OCTAL \
-				| SPI_RX_CPHA_FLIP | SPI_3WIRE_HIZ \
-				| SPI_MOSI_IDLE_LOW)
+#define SPI_MODE_MASK                                                   \
+	(SPI_MODE_X_MASK | SPI_CS_HIGH | SPI_LSB_FIRST | SPI_3WIRE |    \
+	 SPI_LOOP | SPI_NO_CS | SPI_READY | SPI_TX_DUAL | SPI_TX_QUAD | \
+	 SPI_TX_OCTAL | SPI_RX_DUAL | SPI_RX_QUAD | SPI_RX_OCTAL |      \
+	 SPI_RX_CPHA_FLIP | SPI_3WIRE_HIZ | SPI_MOSI_IDLE_LOW)
 
 struct spidev_data {
-	dev_t			devt;
-	struct mutex		spi_lock;
-	struct spi_device	*spi;
-	struct list_head	device_entry;
+	dev_t devt;
+	struct mutex spi_lock;
+	struct spi_device *spi;
+	struct list_head device_entry;
 
 	/* TX/RX buffers are NULL unless this device is open (users > 0) */
-	struct mutex		buf_lock;
-	unsigned		users;
-	u8			*tx_buffer;
-	u8			*rx_buffer;
-	u32			speed_hz;
+	struct mutex buf_lock;
+	unsigned users;
+	u8 *tx_buffer;
+	u8 *rx_buffer;
+	u32 speed_hz;
 };
 
 static LIST_HEAD(device_list);
@@ -90,8 +87,8 @@
 
 /*-------------------------------------------------------------------------*/
 
-static ssize_t
-spidev_sync_unlocked(struct spi_device *spi, struct spi_message *message)
+static ssize_t spidev_sync_unlocked(struct spi_device *spi,
+				    struct spi_message *message)
 {
 	ssize_t status;
 
@@ -102,8 +99,8 @@
 	return status;
 }
 
-static ssize_t
-spidev_sync(struct spidev_data *spidev, struct spi_message *message)
+static ssize_t spidev_sync(struct spidev_data *spidev,
+			   struct spi_message *message)
 {
 	ssize_t status;
 	struct spi_device *spi;
@@ -120,30 +117,28 @@
 	return status;
 }
 
-static inline ssize_t
-spidev_sync_write(struct spidev_data *spidev, size_t len)
-{
-	struct spi_transfer	t = {
-			.tx_buf		= spidev->tx_buffer,
-			.len		= len,
-			.speed_hz	= spidev->speed_hz,
-		};
-	struct spi_message	m;
+static inline ssize_t spidev_sync_write(struct spidev_data *spidev, size_t len)
+{
+	struct spi_transfer t = {
+		.tx_buf = spidev->tx_buffer,
+		.len = len,
+		.speed_hz = spidev->speed_hz,
+	};
+	struct spi_message m;
 
 	spi_message_init(&m);
 	spi_message_add_tail(&t, &m);
 	return spidev_sync(spidev, &m);
 }
 
-static inline ssize_t
-spidev_sync_read(struct spidev_data *spidev, size_t len)
-{
-	struct spi_transfer	t = {
-			.rx_buf		= spidev->rx_buffer,
-			.len		= len,
-			.speed_hz	= spidev->speed_hz,
-		};
-	struct spi_message	m;
+static inline ssize_t spidev_sync_read(struct spidev_data *spidev, size_t len)
+{
+	struct spi_transfer t = {
+		.rx_buf = spidev->rx_buffer,
+		.len = len,
+		.speed_hz = spidev->speed_hz,
+	};
+	struct spi_message m;
 
 	spi_message_init(&m);
 	spi_message_add_tail(&t, &m);
@@ -153,11 +148,11 @@
 /*-------------------------------------------------------------------------*/
 
 /* Read-only message with current device setup */
-static ssize_t
-spidev_read(struct file *filp, char __user *buf, size_t count, loff_t *f_pos)
-{
-	struct spidev_data	*spidev;
-	ssize_t			status;
+static ssize_t spidev_read(struct file *filp, char __user *buf, size_t count,
+			   loff_t *f_pos)
+{
+	struct spidev_data *spidev;
+	ssize_t status;
 
 	/* chipselect only toggles at start or end of operation */
 	if (count > bufsiz)
@@ -168,7 +163,7 @@
 	mutex_lock(&spidev->buf_lock);
 	status = spidev_sync_read(spidev, count);
 	if (status > 0) {
-		unsigned long	missing;
+		unsigned long missing;
 
 		missing = copy_to_user(buf, spidev->rx_buffer, status);
 		if (missing == status)
@@ -182,13 +177,12 @@
 }
 
 /* Write-only message with current device setup */
-static ssize_t
-spidev_write(struct file *filp, const char __user *buf,
-		size_t count, loff_t *f_pos)
-{
-	struct spidev_data	*spidev;
-	ssize_t			status;
-	unsigned long		missing;
+static ssize_t spidev_write(struct file *filp, const char __user *buf,
+			    size_t count, loff_t *f_pos)
+{
+	struct spidev_data *spidev;
+	ssize_t status;
+	unsigned long missing;
 
 	/* chipselect only toggles at start or end of operation */
 	if (count > bufsiz)
@@ -208,15 +202,15 @@
 }
 
 static int spidev_message(struct spidev_data *spidev,
-		struct spi_ioc_transfer *u_xfers, unsigned n_xfers)
-{
-	struct spi_message	msg;
-	struct spi_transfer	*k_xfers;
-	struct spi_transfer	*k_tmp;
+			  struct spi_ioc_transfer *u_xfers, unsigned n_xfers)
+{
+	struct spi_message msg;
+	struct spi_transfer *k_xfers;
+	struct spi_transfer *k_tmp;
 	struct spi_ioc_transfer *u_tmp;
-	unsigned		n, total, tx_total, rx_total;
-	u8			*tx_buf, *rx_buf;
-	int			status = -EFAULT;
+	unsigned n, total, tx_total, rx_total;
+	u8 *tx_buf, *rx_buf;
+	int status = -EFAULT;
 
 	spi_message_init(&msg);
 	k_xfers = kcalloc(n_xfers, sizeof(*k_tmp), GFP_KERNEL);
@@ -232,9 +226,8 @@
 	total = 0;
 	tx_total = 0;
 	rx_total = 0;
-	for (n = n_xfers, k_tmp = k_xfers, u_tmp = u_xfers;
-			n;
-			n--, k_tmp++, u_tmp++) {
+	for (n = n_xfers, k_tmp = k_xfers, u_tmp = u_xfers; n;
+	     n--, k_tmp++, u_tmp++) {
 		/* Ensure that also following allocations from rx_buf/tx_buf will meet
 		 * DMA alignment requirements.
 		 */
@@ -271,9 +264,10 @@
 				goto done;
 			}
 			k_tmp->tx_buf = tx_buf;
-			if (copy_from_user(tx_buf, (const u8 __user *)
-						(uintptr_t) u_tmp->tx_buf,
-					u_tmp->len))
+			if (copy_from_user(
+				    tx_buf,
+				    (const u8 __user *)(uintptr_t)u_tmp->tx_buf,
+				    u_tmp->len))
 				goto done;
 			tx_buf += len_aligned;
 		}
@@ -292,14 +286,12 @@
 #ifdef VERBOSE
 		dev_dbg(&spidev->spi->dev,
 			"  xfer len %u %s%s%s%dbits %u usec %u usec %uHz\n",
-			k_tmp->len,
-			k_tmp->rx_buf ? "rx " : "",
+			k_tmp->len, k_tmp->rx_buf ? "rx " : "",
 			k_tmp->tx_buf ? "tx " : "",
 			k_tmp->cs_change ? "cs " : "",
-			k_tmp->bits_per_word ? : spidev->spi->bits_per_word,
-			k_tmp->delay.value,
-			k_tmp->word_delay.value,
-			k_tmp->speed_hz ? : spidev->spi->max_speed_hz);
+			k_tmp->bits_per_word ?: spidev->spi->bits_per_word,
+			k_tmp->delay.value, k_tmp->word_delay.value,
+			k_tmp->speed_hz ?: spidev->spi->max_speed_hz);
 #endif
 		spi_message_add_tail(k_tmp, &msg);
 	}
@@ -309,13 +301,11 @@
 		goto done;
 
 	/* copy any rx data out of bounce buffer */
-	for (n = n_xfers, k_tmp = k_xfers, u_tmp = u_xfers;
-			n;
-			n--, k_tmp++, u_tmp++) {
+	for (n = n_xfers, k_tmp = k_xfers, u_tmp = u_xfers; n;
+	     n--, k_tmp++, u_tmp++) {
 		if (u_tmp->rx_buf) {
-			if (copy_to_user((u8 __user *)
-					(uintptr_t) u_tmp->rx_buf, k_tmp->rx_buf,
-					u_tmp->len)) {
+			if (copy_to_user((u8 __user *)(uintptr_t)u_tmp->rx_buf,
+					 k_tmp->rx_buf, u_tmp->len)) {
 				status = -EFAULT;
 				goto done;
 			}
@@ -330,14 +320,14 @@
 
 static struct spi_ioc_transfer *
 spidev_get_ioc_message(unsigned int cmd, struct spi_ioc_transfer __user *u_ioc,
-		unsigned *n_ioc)
-{
-	u32	tmp;
+		       unsigned *n_ioc)
+{
+	u32 tmp;
 
 	/* Check type, command number and direction */
-	if (_IOC_TYPE(cmd) != SPI_IOC_MAGIC
-			|| _IOC_NR(cmd) != _IOC_NR(SPI_IOC_MESSAGE(0))
-			|| _IOC_DIR(cmd) != _IOC_WRITE)
+	if (_IOC_TYPE(cmd) != SPI_IOC_MAGIC ||
+	    _IOC_NR(cmd) != _IOC_NR(SPI_IOC_MESSAGE(0)) ||
+	    _IOC_DIR(cmd) != _IOC_WRITE)
 		return ERR_PTR(-ENOTTY);
 
 	tmp = _IOC_SIZE(cmd);
@@ -351,16 +341,15 @@
 	return memdup_user(u_ioc, tmp);
 }
 
-static long
-spidev_ioctl(struct file *filp, unsigned int cmd, unsigned long arg)
-{
-	int			retval = 0;
-	struct spidev_data	*spidev;
-	struct spi_device	*spi;
-	struct spi_controller	*ctlr;
-	u32			tmp;
-	unsigned		n_ioc;
-	struct spi_ioc_transfer	*ioc;
+static long spidev_ioctl(struct file *filp, unsigned int cmd, unsigned long arg)
+{
+	int retval = 0;
+	struct spidev_data *spidev;
+	struct spi_device *spi;
+	struct spi_controller *ctlr;
+	u32 tmp;
+	unsigned n_ioc;
+	struct spi_ioc_transfer *ioc;
 
 	/* Check type and command number */
 	if (_IOC_TYPE(cmd) != SPI_IOC_MAGIC)
@@ -402,8 +391,8 @@
 			retval = put_user(tmp, (__u32 __user *)arg);
 		break;
 	case SPI_IOC_RD_LSB_FIRST:
-		retval = put_user((spi->mode & SPI_LSB_FIRST) ?  1 : 0,
-					(__u8 __user *)arg);
+		retval = put_user((spi->mode & SPI_LSB_FIRST) ? 1 : 0,
+				  (__u8 __user *)arg);
 		break;
 	case SPI_IOC_RD_BITS_PER_WORD:
 		retval = put_user(spi->bits_per_word, (__u8 __user *)arg);
@@ -420,15 +409,16 @@
 		else
 			retval = get_user(tmp, (u32 __user *)arg);
 		if (retval == 0) {
-			u32	save = spi->mode;
+			u32 save = spi->mode;
 
 			if (tmp & ~SPI_MODE_MASK) {
 				retval = -EINVAL;
 				break;
 			}
 
-			if (ctlr->use_gpio_descriptors && spi_get_csgpiod(spi, 0))
-				{ /*tmp |= SPI_CS_HIGH;*/ }
+			if (ctlr->use_gpio_descriptors &&
+			    spi_get_csgpiod(spi, 0)) { /*tmp |= SPI_CS_HIGH;*/
+			}
 
 			tmp |= spi->mode & ~SPI_MODE_MASK;
 			spi->mode = tmp & SPI_MODE_USER_MASK;
@@ -442,7 +432,7 @@
 	case SPI_IOC_WR_LSB_FIRST:
 		retval = get_user(tmp, (__u8 __user *)arg);
 		if (retval == 0) {
-			u32	save = spi->mode;
+			u32 save = spi->mode;
 
 			if (tmp)
 				spi->mode |= SPI_LSB_FIRST;
@@ -453,13 +443,13 @@
 				spi->mode = save;
 			else
 				dev_dbg(&spi->dev, "%csb first\n",
-						tmp ? 'l' : 'm');
+					tmp ? 'l' : 'm');
 		}
 		break;
 	case SPI_IOC_WR_BITS_PER_WORD:
 		retval = get_user(tmp, (__u8 __user *)arg);
 		if (retval == 0) {
-			u8	save = spi->bits_per_word;
+			u8 save = spi->bits_per_word;
 
 			spi->bits_per_word = tmp;
 			retval = spi_setup(spi);
@@ -495,14 +485,14 @@
 	default:
 		/* segmented and/or full-duplex I/O request */
 		/* Check message and copy into scratch area */
-		ioc = spidev_get_ioc_message(cmd,
-				(struct spi_ioc_transfer __user *)arg, &n_ioc);
+		ioc = spidev_get_ioc_message(
+			cmd, (struct spi_ioc_transfer __user *)arg, &n_ioc);
 		if (IS_ERR(ioc)) {
 			retval = PTR_ERR(ioc);
 			break;
 		}
 		if (!ioc)
-			break;	/* n_ioc is also 0 */
+			break; /* n_ioc is also 0 */
 
 		/* translate to spi_message, execute */
 		retval = spidev_message(spidev, ioc, n_ioc);
@@ -517,18 +507,17 @@
 }
 
 #ifdef CONFIG_COMPAT
-static long
-spidev_compat_ioc_message(struct file *filp, unsigned int cmd,
-		unsigned long arg)
-{
-	struct spi_ioc_transfer __user	*u_ioc;
-	int				retval = 0;
-	struct spidev_data		*spidev;
-	struct spi_device		*spi;
-	unsigned			n_ioc, n;
-	struct spi_ioc_transfer		*ioc;
-
-	u_ioc = (struct spi_ioc_transfer __user *) compat_ptr(arg);
+static long spidev_compat_ioc_message(struct file *filp, unsigned int cmd,
+				      unsigned long arg)
+{
+	struct spi_ioc_transfer __user *u_ioc;
+	int retval = 0;
+	struct spidev_data *spidev;
+	struct spi_device *spi;
+	unsigned n_ioc, n;
+	struct spi_ioc_transfer *ioc;
+
+	u_ioc = (struct spi_ioc_transfer __user *)compat_ptr(arg);
 
 	/* guard against device removal before, or while,
 	 * we issue this ioctl.
@@ -551,12 +540,12 @@
 		goto done;
 	}
 	if (!ioc)
-		goto done;	/* n_ioc is also 0 */
+		goto done; /* n_ioc is also 0 */
 
 	/* Convert buffer pointers */
 	for (n = 0; n < n_ioc; n++) {
-		ioc[n].rx_buf = (uintptr_t) compat_ptr(ioc[n].rx_buf);
-		ioc[n].tx_buf = (uintptr_t) compat_ptr(ioc[n].tx_buf);
+		ioc[n].rx_buf = (uintptr_t)compat_ptr(ioc[n].rx_buf);
+		ioc[n].tx_buf = (uintptr_t)compat_ptr(ioc[n].tx_buf);
 	}
 
 	/* translate to spi_message, execute */
@@ -570,12 +559,12 @@
 	return retval;
 }
 
-static long
-spidev_compat_ioctl(struct file *filp, unsigned int cmd, unsigned long arg)
-{
-	if (_IOC_TYPE(cmd) == SPI_IOC_MAGIC
-			&& _IOC_NR(cmd) == _IOC_NR(SPI_IOC_MESSAGE(0))
-			&& _IOC_DIR(cmd) == _IOC_WRITE)
+static long spidev_compat_ioctl(struct file *filp, unsigned int cmd,
+				unsigned long arg)
+{
+	if (_IOC_TYPE(cmd) == SPI_IOC_MAGIC &&
+	    _IOC_NR(cmd) == _IOC_NR(SPI_IOC_MESSAGE(0)) &&
+	    _IOC_DIR(cmd) == _IOC_WRITE)
 		return spidev_compat_ioc_message(filp, cmd, arg);
 
 	return spidev_ioctl(filp, cmd, (unsigned long)compat_ptr(arg));
@@ -586,8 +575,8 @@
 
 static int spidev_open(struct inode *inode, struct file *filp)
 {
-	struct spidev_data	*spidev = NULL, *iter;
-	int			status = -ENXIO;
+	struct spidev_data *spidev = NULL, *iter;
+	int status = -ENXIO;
 
 	mutex_lock(&device_list_lock);
 
@@ -637,8 +626,8 @@
 
 static int spidev_release(struct inode *inode, struct file *filp)
 {
-	struct spidev_data	*spidev;
-	int			dofree;
+	struct spidev_data *spidev;
+	int dofree;
 
 	mutex_lock(&device_list_lock);
 	spidev = filp->private_data;
@@ -652,7 +641,6 @@
 	/* last close? */
 	spidev->users--;
 	if (!spidev->users) {
-
 		kfree(spidev->tx_buffer);
 		spidev->tx_buffer = NULL;
 
@@ -674,17 +662,17 @@
 }
 
 static const struct file_operations spidev_fops = {
-	.owner =	THIS_MODULE,
+	.owner = THIS_MODULE,
 	/* REVISIT switch to aio primitives, so that userspace
 	 * gets more complete API coverage.  It'll simplify things
 	 * too, except for the locking.
 	 */
-	.write =	spidev_write,
-	.read =		spidev_read,
+	.write = spidev_write,
+	.read = spidev_read,
 	.unlocked_ioctl = spidev_ioctl,
 	.compat_ioctl = spidev_compat_ioctl,
-	.open =		spidev_open,
-	.release =	spidev_release,
+	.open = spidev_open,
+	.release = spidev_release,
 };
 
 /*-------------------------------------------------------------------------*/
@@ -703,21 +691,6 @@
  * spidev_dt_ids array below. Both arrays are kept in the same ordering.
  */
 static const struct spi_device_id spidev_spi_ids[] = {
-<<<<<<< HEAD
-	{ .name = "bh2228fv" },
-	{ .name = "dh2228fv" },
-	{ .name = "jg10309-01" },
-	{ .name = "ltc2488" },
-	{ .name = "sx1301" },
-	{ .name = "bk4" },
-	{ .name = "dhcom-board" },
-	{ .name = "m53cpld" },
-	{ .name = "spi-petra" },
-	{ .name = "spi-authenta" },
-	{ .name = "em3581" },
-	{ .name = "si3210" },
-	{ .name = "spidev" },
-=======
 	{ .name = /* cisco */ "spi-petra" },
 	{ .name = /* dh */ "dhcom-board" },
 	{ .name = /* elgin */ "jg10309-01" },
@@ -731,7 +704,7 @@
 	{ .name = /* semtech */ "sx1301" },
 	{ .name = /* silabs */ "em3581" },
 	{ .name = /* silabs */ "si3210" },
->>>>>>> 2b88851f
+	{ .name = /* rasp */ "spidev" },
 	{},
 };
 MODULE_DEVICE_TABLE(spi, spidev_spi_ids);
@@ -792,10 +765,10 @@
 
 static int spidev_probe(struct spi_device *spi)
 {
-	int (*match)(struct device *dev);
-	struct spidev_data	*spidev;
-	int			status;
-	unsigned long		minor;
+	int (*match)(struct device * dev);
+	struct spidev_data *spidev;
+	int status;
+	unsigned long minor;
 
 	match = device_get_match_data(&spi->dev);
 	if (match) {
@@ -827,7 +800,8 @@
 		spidev->devt = MKDEV(SPIDEV_MAJOR, minor);
 		dev = device_create(&spidev_class, &spi->dev, spidev->devt,
 				    spidev, "spidev%d.%d",
-				    spi->controller->bus_num, spi_get_chipselect(spi, 0));
+				    spi->controller->bus_num,
+				    spi_get_chipselect(spi, 0));
 		status = PTR_ERR_OR_ZERO(dev);
 	} else {
 		dev_dbg(&spi->dev, "no minor number available!\n");
@@ -851,7 +825,7 @@
 
 static void spidev_remove(struct spi_device *spi)
 {
-	struct spidev_data	*spidev = spi_get_drvdata(spi);
+	struct spidev_data *spidev = spi_get_drvdata(spi);
 
 	/* prevent new opens */
 	mutex_lock(&device_list_lock);
