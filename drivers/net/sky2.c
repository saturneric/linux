/*
 * New driver for Marvell Yukon 2 chipset.
 * Based on earlier sk98lin, and skge driver.
 *
 * This driver intentionally does not support all the features
 * of the original driver such as link fail-over and link management because
 * those should be done at higher levels.
 *
 * Copyright (C) 2005 Stephen Hemminger <shemminger@osdl.org>
 *
 * This program is free software; you can redistribute it and/or modify
 * it under the terms of the GNU General Public License as published by
 * the Free Software Foundation; either version 2 of the License.
 *
 * This program is distributed in the hope that it will be useful,
 * but WITHOUT ANY WARRANTY; without even the implied warranty of
 * MERCHANTABILITY or FITNESS FOR A PARTICULAR PURPOSE. See the
 * GNU General Public License for more details.
 *
 * You should have received a copy of the GNU General Public License
 * along with this program; if not, write to the Free Software
 * Foundation, Inc., 675 Mass Ave, Cambridge, MA 02139, USA.
 */

#include <linux/crc32.h>
#include <linux/kernel.h>
#include <linux/module.h>
#include <linux/netdevice.h>
#include <linux/dma-mapping.h>
#include <linux/etherdevice.h>
#include <linux/ethtool.h>
#include <linux/pci.h>
#include <linux/ip.h>
#include <net/ip.h>
#include <linux/tcp.h>
#include <linux/in.h>
#include <linux/delay.h>
#include <linux/workqueue.h>
#include <linux/if_vlan.h>
#include <linux/prefetch.h>
#include <linux/debugfs.h>
#include <linux/mii.h>

#include <asm/irq.h>

#if defined(CONFIG_VLAN_8021Q) || defined(CONFIG_VLAN_8021Q_MODULE)
#define SKY2_VLAN_TAG_USED 1
#endif

#include "sky2.h"

#define DRV_NAME		"sky2"
#define DRV_VERSION		"1.23"
#define PFX			DRV_NAME " "

/*
 * The Yukon II chipset takes 64 bit command blocks (called list elements)
 * that are organized into three (receive, transmit, status) different rings
 * similar to Tigon3.
 */

#define RX_LE_SIZE	    	1024
#define RX_LE_BYTES		(RX_LE_SIZE*sizeof(struct sky2_rx_le))
#define RX_MAX_PENDING		(RX_LE_SIZE/6 - 2)
#define RX_DEF_PENDING		RX_MAX_PENDING

#define TX_RING_SIZE		512
#define TX_DEF_PENDING		128
#define MAX_SKB_TX_LE		(4 + (sizeof(dma_addr_t)/sizeof(u32))*MAX_SKB_FRAGS)
#define TX_MIN_PENDING		(MAX_SKB_TX_LE+1)

#define STATUS_RING_SIZE	2048	/* 2 ports * (TX + 2*RX) */
#define STATUS_LE_BYTES		(STATUS_RING_SIZE*sizeof(struct sky2_status_le))
#define TX_WATCHDOG		(5 * HZ)
#define NAPI_WEIGHT		64
#define PHY_RETRIES		1000

#define SKY2_EEPROM_MAGIC	0x9955aabb


#define RING_NEXT(x,s)	(((x)+1) & ((s)-1))

static const u32 default_msg =
    NETIF_MSG_DRV | NETIF_MSG_PROBE | NETIF_MSG_LINK
    | NETIF_MSG_TIMER | NETIF_MSG_TX_ERR | NETIF_MSG_RX_ERR
    | NETIF_MSG_IFUP | NETIF_MSG_IFDOWN;

static int debug = -1;		/* defaults above */
module_param(debug, int, 0);
MODULE_PARM_DESC(debug, "Debug level (0=none,...,16=all)");

static int copybreak __read_mostly = 128;
module_param(copybreak, int, 0);
MODULE_PARM_DESC(copybreak, "Receive copy threshold");

static int disable_msi = 0;
module_param(disable_msi, int, 0);
MODULE_PARM_DESC(disable_msi, "Disable Message Signaled Interrupt (MSI)");

static DEFINE_PCI_DEVICE_TABLE(sky2_id_table) = {
	{ PCI_DEVICE(PCI_VENDOR_ID_SYSKONNECT, 0x9000) }, /* SK-9Sxx */
	{ PCI_DEVICE(PCI_VENDOR_ID_SYSKONNECT, 0x9E00) }, /* SK-9Exx */
	{ PCI_DEVICE(PCI_VENDOR_ID_DLINK, 0x4b00) },	/* DGE-560T */
	{ PCI_DEVICE(PCI_VENDOR_ID_DLINK, 0x4001) }, 	/* DGE-550SX */
	{ PCI_DEVICE(PCI_VENDOR_ID_DLINK, 0x4B02) },	/* DGE-560SX */
	{ PCI_DEVICE(PCI_VENDOR_ID_DLINK, 0x4B03) },	/* DGE-550T */
	{ PCI_DEVICE(PCI_VENDOR_ID_MARVELL, 0x4340) }, /* 88E8021 */
	{ PCI_DEVICE(PCI_VENDOR_ID_MARVELL, 0x4341) }, /* 88E8022 */
	{ PCI_DEVICE(PCI_VENDOR_ID_MARVELL, 0x4342) }, /* 88E8061 */
	{ PCI_DEVICE(PCI_VENDOR_ID_MARVELL, 0x4343) }, /* 88E8062 */
	{ PCI_DEVICE(PCI_VENDOR_ID_MARVELL, 0x4344) }, /* 88E8021 */
	{ PCI_DEVICE(PCI_VENDOR_ID_MARVELL, 0x4345) }, /* 88E8022 */
	{ PCI_DEVICE(PCI_VENDOR_ID_MARVELL, 0x4346) }, /* 88E8061 */
	{ PCI_DEVICE(PCI_VENDOR_ID_MARVELL, 0x4347) }, /* 88E8062 */
	{ PCI_DEVICE(PCI_VENDOR_ID_MARVELL, 0x4350) }, /* 88E8035 */
	{ PCI_DEVICE(PCI_VENDOR_ID_MARVELL, 0x4351) }, /* 88E8036 */
	{ PCI_DEVICE(PCI_VENDOR_ID_MARVELL, 0x4352) }, /* 88E8038 */
	{ PCI_DEVICE(PCI_VENDOR_ID_MARVELL, 0x4353) }, /* 88E8039 */
	{ PCI_DEVICE(PCI_VENDOR_ID_MARVELL, 0x4354) }, /* 88E8040 */
	{ PCI_DEVICE(PCI_VENDOR_ID_MARVELL, 0x4355) }, /* 88E8040T */
	{ PCI_DEVICE(PCI_VENDOR_ID_MARVELL, 0x4356) }, /* 88EC033 */
	{ PCI_DEVICE(PCI_VENDOR_ID_MARVELL, 0x4357) }, /* 88E8042 */
	{ PCI_DEVICE(PCI_VENDOR_ID_MARVELL, 0x435A) }, /* 88E8048 */
	{ PCI_DEVICE(PCI_VENDOR_ID_MARVELL, 0x4360) }, /* 88E8052 */
	{ PCI_DEVICE(PCI_VENDOR_ID_MARVELL, 0x4361) }, /* 88E8050 */
	{ PCI_DEVICE(PCI_VENDOR_ID_MARVELL, 0x4362) }, /* 88E8053 */
	{ PCI_DEVICE(PCI_VENDOR_ID_MARVELL, 0x4363) }, /* 88E8055 */
	{ PCI_DEVICE(PCI_VENDOR_ID_MARVELL, 0x4364) }, /* 88E8056 */
	{ PCI_DEVICE(PCI_VENDOR_ID_MARVELL, 0x4365) }, /* 88E8070 */
	{ PCI_DEVICE(PCI_VENDOR_ID_MARVELL, 0x4366) }, /* 88EC036 */
	{ PCI_DEVICE(PCI_VENDOR_ID_MARVELL, 0x4367) }, /* 88EC032 */
	{ PCI_DEVICE(PCI_VENDOR_ID_MARVELL, 0x4368) }, /* 88EC034 */
	{ PCI_DEVICE(PCI_VENDOR_ID_MARVELL, 0x4369) }, /* 88EC042 */
	{ PCI_DEVICE(PCI_VENDOR_ID_MARVELL, 0x436A) }, /* 88E8058 */
	{ PCI_DEVICE(PCI_VENDOR_ID_MARVELL, 0x436B) }, /* 88E8071 */
	{ PCI_DEVICE(PCI_VENDOR_ID_MARVELL, 0x436C) }, /* 88E8072 */
	{ PCI_DEVICE(PCI_VENDOR_ID_MARVELL, 0x436D) }, /* 88E8055 */
	{ PCI_DEVICE(PCI_VENDOR_ID_MARVELL, 0x4370) }, /* 88E8075 */
	{ PCI_DEVICE(PCI_VENDOR_ID_MARVELL, 0x4380) }, /* 88E8057 */
	{ 0 }
};

MODULE_DEVICE_TABLE(pci, sky2_id_table);

/* Avoid conditionals by using array */
static const unsigned txqaddr[] = { Q_XA1, Q_XA2 };
static const unsigned rxqaddr[] = { Q_R1, Q_R2 };
static const u32 portirq_msk[] = { Y2_IS_PORT_1, Y2_IS_PORT_2 };

static void sky2_set_multicast(struct net_device *dev);

/* Access to PHY via serial interconnect */
static int gm_phy_write(struct sky2_hw *hw, unsigned port, u16 reg, u16 val)
{
	int i;

	gma_write16(hw, port, GM_SMI_DATA, val);
	gma_write16(hw, port, GM_SMI_CTRL,
		    GM_SMI_CT_PHY_AD(PHY_ADDR_MARV) | GM_SMI_CT_REG_AD(reg));

	for (i = 0; i < PHY_RETRIES; i++) {
		u16 ctrl = gma_read16(hw, port, GM_SMI_CTRL);
		if (ctrl == 0xffff)
			goto io_error;

		if (!(ctrl & GM_SMI_CT_BUSY))
			return 0;

		udelay(10);
	}

	dev_warn(&hw->pdev->dev,"%s: phy write timeout\n", hw->dev[port]->name);
	return -ETIMEDOUT;

io_error:
	dev_err(&hw->pdev->dev, "%s: phy I/O error\n", hw->dev[port]->name);
	return -EIO;
}

static int __gm_phy_read(struct sky2_hw *hw, unsigned port, u16 reg, u16 *val)
{
	int i;

	gma_write16(hw, port, GM_SMI_CTRL, GM_SMI_CT_PHY_AD(PHY_ADDR_MARV)
		    | GM_SMI_CT_REG_AD(reg) | GM_SMI_CT_OP_RD);

	for (i = 0; i < PHY_RETRIES; i++) {
		u16 ctrl = gma_read16(hw, port, GM_SMI_CTRL);
		if (ctrl == 0xffff)
			goto io_error;

		if (ctrl & GM_SMI_CT_RD_VAL) {
			*val = gma_read16(hw, port, GM_SMI_DATA);
			return 0;
		}

		udelay(10);
	}

	dev_warn(&hw->pdev->dev, "%s: phy read timeout\n", hw->dev[port]->name);
	return -ETIMEDOUT;
io_error:
	dev_err(&hw->pdev->dev, "%s: phy I/O error\n", hw->dev[port]->name);
	return -EIO;
}

static inline u16 gm_phy_read(struct sky2_hw *hw, unsigned port, u16 reg)
{
	u16 v;
	__gm_phy_read(hw, port, reg, &v);
	return v;
}


static void sky2_power_on(struct sky2_hw *hw)
{
	/* switch power to VCC (WA for VAUX problem) */
	sky2_write8(hw, B0_POWER_CTRL,
		    PC_VAUX_ENA | PC_VCC_ENA | PC_VAUX_OFF | PC_VCC_ON);

	/* disable Core Clock Division, */
	sky2_write32(hw, B2_Y2_CLK_CTRL, Y2_CLK_DIV_DIS);

	if (hw->chip_id == CHIP_ID_YUKON_XL && hw->chip_rev > 1)
		/* enable bits are inverted */
		sky2_write8(hw, B2_Y2_CLK_GATE,
			    Y2_PCI_CLK_LNK1_DIS | Y2_COR_CLK_LNK1_DIS |
			    Y2_CLK_GAT_LNK1_DIS | Y2_PCI_CLK_LNK2_DIS |
			    Y2_COR_CLK_LNK2_DIS | Y2_CLK_GAT_LNK2_DIS);
	else
		sky2_write8(hw, B2_Y2_CLK_GATE, 0);

	if (hw->flags & SKY2_HW_ADV_POWER_CTL) {
		u32 reg;

		sky2_pci_write32(hw, PCI_DEV_REG3, 0);

		reg = sky2_pci_read32(hw, PCI_DEV_REG4);
		/* set all bits to 0 except bits 15..12 and 8 */
		reg &= P_ASPM_CONTROL_MSK;
		sky2_pci_write32(hw, PCI_DEV_REG4, reg);

		reg = sky2_pci_read32(hw, PCI_DEV_REG5);
		/* set all bits to 0 except bits 28 & 27 */
		reg &= P_CTL_TIM_VMAIN_AV_MSK;
		sky2_pci_write32(hw, PCI_DEV_REG5, reg);

		sky2_pci_write32(hw, PCI_CFG_REG_1, 0);

		/* Enable workaround for dev 4.107 on Yukon-Ultra & Extreme */
		reg = sky2_read32(hw, B2_GP_IO);
		reg |= GLB_GPIO_STAT_RACE_DIS;
		sky2_write32(hw, B2_GP_IO, reg);

		sky2_read32(hw, B2_GP_IO);
	}
}

static void sky2_power_aux(struct sky2_hw *hw)
{
	if (hw->chip_id == CHIP_ID_YUKON_XL && hw->chip_rev > 1)
		sky2_write8(hw, B2_Y2_CLK_GATE, 0);
	else
		/* enable bits are inverted */
		sky2_write8(hw, B2_Y2_CLK_GATE,
			    Y2_PCI_CLK_LNK1_DIS | Y2_COR_CLK_LNK1_DIS |
			    Y2_CLK_GAT_LNK1_DIS | Y2_PCI_CLK_LNK2_DIS |
			    Y2_COR_CLK_LNK2_DIS | Y2_CLK_GAT_LNK2_DIS);

	/* switch power to VAUX */
	if (sky2_read16(hw, B0_CTST) & Y2_VAUX_AVAIL)
		sky2_write8(hw, B0_POWER_CTRL,
			    (PC_VAUX_ENA | PC_VCC_ENA |
			     PC_VAUX_ON | PC_VCC_OFF));
}

static void sky2_gmac_reset(struct sky2_hw *hw, unsigned port)
{
	u16 reg;

	/* disable all GMAC IRQ's */
	sky2_write8(hw, SK_REG(port, GMAC_IRQ_MSK), 0);

	gma_write16(hw, port, GM_MC_ADDR_H1, 0);	/* clear MC hash */
	gma_write16(hw, port, GM_MC_ADDR_H2, 0);
	gma_write16(hw, port, GM_MC_ADDR_H3, 0);
	gma_write16(hw, port, GM_MC_ADDR_H4, 0);

	reg = gma_read16(hw, port, GM_RX_CTRL);
	reg |= GM_RXCR_UCF_ENA | GM_RXCR_MCF_ENA;
	gma_write16(hw, port, GM_RX_CTRL, reg);
}

/* flow control to advertise bits */
static const u16 copper_fc_adv[] = {
	[FC_NONE]	= 0,
	[FC_TX]		= PHY_M_AN_ASP,
	[FC_RX]		= PHY_M_AN_PC,
	[FC_BOTH]	= PHY_M_AN_PC | PHY_M_AN_ASP,
};

/* flow control to advertise bits when using 1000BaseX */
static const u16 fiber_fc_adv[] = {
	[FC_NONE] = PHY_M_P_NO_PAUSE_X,
	[FC_TX]   = PHY_M_P_ASYM_MD_X,
	[FC_RX]	  = PHY_M_P_SYM_MD_X,
	[FC_BOTH] = PHY_M_P_BOTH_MD_X,
};

/* flow control to GMA disable bits */
static const u16 gm_fc_disable[] = {
	[FC_NONE] = GM_GPCR_FC_RX_DIS | GM_GPCR_FC_TX_DIS,
	[FC_TX]	  = GM_GPCR_FC_RX_DIS,
	[FC_RX]	  = GM_GPCR_FC_TX_DIS,
	[FC_BOTH] = 0,
};


static void sky2_phy_init(struct sky2_hw *hw, unsigned port)
{
	struct sky2_port *sky2 = netdev_priv(hw->dev[port]);
	u16 ctrl, ct1000, adv, pg, ledctrl, ledover, reg;

	if (sky2->autoneg == AUTONEG_ENABLE &&
	    !(hw->flags & SKY2_HW_NEWER_PHY)) {
		u16 ectrl = gm_phy_read(hw, port, PHY_MARV_EXT_CTRL);

		ectrl &= ~(PHY_M_EC_M_DSC_MSK | PHY_M_EC_S_DSC_MSK |
			   PHY_M_EC_MAC_S_MSK);
		ectrl |= PHY_M_EC_MAC_S(MAC_TX_CLK_25_MHZ);

		/* on PHY 88E1040 Rev.D0 (and newer) downshift control changed */
		if (hw->chip_id == CHIP_ID_YUKON_EC)
			/* set downshift counter to 3x and enable downshift */
			ectrl |= PHY_M_EC_DSC_2(2) | PHY_M_EC_DOWN_S_ENA;
		else
			/* set master & slave downshift counter to 1x */
			ectrl |= PHY_M_EC_M_DSC(0) | PHY_M_EC_S_DSC(1);

		gm_phy_write(hw, port, PHY_MARV_EXT_CTRL, ectrl);
	}

	ctrl = gm_phy_read(hw, port, PHY_MARV_PHY_CTRL);
	if (sky2_is_copper(hw)) {
		if (!(hw->flags & SKY2_HW_GIGABIT)) {
			/* enable automatic crossover */
			ctrl |= PHY_M_PC_MDI_XMODE(PHY_M_PC_ENA_AUTO) >> 1;

			if (hw->chip_id == CHIP_ID_YUKON_FE_P &&
			    hw->chip_rev == CHIP_REV_YU_FE2_A0) {
				u16 spec;

				/* Enable Class A driver for FE+ A0 */
				spec = gm_phy_read(hw, port, PHY_MARV_FE_SPEC_2);
				spec |= PHY_M_FESC_SEL_CL_A;
				gm_phy_write(hw, port, PHY_MARV_FE_SPEC_2, spec);
			}
		} else {
			/* disable energy detect */
			ctrl &= ~PHY_M_PC_EN_DET_MSK;

			/* enable automatic crossover */
			ctrl |= PHY_M_PC_MDI_XMODE(PHY_M_PC_ENA_AUTO);

			/* downshift on PHY 88E1112 and 88E1149 is changed */
			if (sky2->autoneg == AUTONEG_ENABLE
			    && (hw->flags & SKY2_HW_NEWER_PHY)) {
				/* set downshift counter to 3x and enable downshift */
				ctrl &= ~PHY_M_PC_DSC_MSK;
				ctrl |= PHY_M_PC_DSC(2) | PHY_M_PC_DOWN_S_ENA;
			}
		}
	} else {
		/* workaround for deviation #4.88 (CRC errors) */
		/* disable Automatic Crossover */

		ctrl &= ~PHY_M_PC_MDIX_MSK;
	}

	gm_phy_write(hw, port, PHY_MARV_PHY_CTRL, ctrl);

	/* special setup for PHY 88E1112 Fiber */
	if (hw->chip_id == CHIP_ID_YUKON_XL && (hw->flags & SKY2_HW_FIBRE_PHY)) {
		pg = gm_phy_read(hw, port, PHY_MARV_EXT_ADR);

		/* Fiber: select 1000BASE-X only mode MAC Specific Ctrl Reg. */
		gm_phy_write(hw, port, PHY_MARV_EXT_ADR, 2);
		ctrl = gm_phy_read(hw, port, PHY_MARV_PHY_CTRL);
		ctrl &= ~PHY_M_MAC_MD_MSK;
		ctrl |= PHY_M_MAC_MODE_SEL(PHY_M_MAC_MD_1000BX);
		gm_phy_write(hw, port, PHY_MARV_PHY_CTRL, ctrl);

		if (hw->pmd_type  == 'P') {
			/* select page 1 to access Fiber registers */
			gm_phy_write(hw, port, PHY_MARV_EXT_ADR, 1);

			/* for SFP-module set SIGDET polarity to low */
			ctrl = gm_phy_read(hw, port, PHY_MARV_PHY_CTRL);
			ctrl |= PHY_M_FIB_SIGD_POL;
			gm_phy_write(hw, port, PHY_MARV_PHY_CTRL, ctrl);
		}

		gm_phy_write(hw, port, PHY_MARV_EXT_ADR, pg);
	}

	ctrl = PHY_CT_RESET;
	ct1000 = 0;
	adv = PHY_AN_CSMA;
	reg = 0;

	if (sky2->autoneg == AUTONEG_ENABLE) {
		if (sky2_is_copper(hw)) {
			if (sky2->advertising & ADVERTISED_1000baseT_Full)
				ct1000 |= PHY_M_1000C_AFD;
			if (sky2->advertising & ADVERTISED_1000baseT_Half)
				ct1000 |= PHY_M_1000C_AHD;
			if (sky2->advertising & ADVERTISED_100baseT_Full)
				adv |= PHY_M_AN_100_FD;
			if (sky2->advertising & ADVERTISED_100baseT_Half)
				adv |= PHY_M_AN_100_HD;
			if (sky2->advertising & ADVERTISED_10baseT_Full)
				adv |= PHY_M_AN_10_FD;
			if (sky2->advertising & ADVERTISED_10baseT_Half)
				adv |= PHY_M_AN_10_HD;

			adv |= copper_fc_adv[sky2->flow_mode];
		} else {	/* special defines for FIBER (88E1040S only) */
			if (sky2->advertising & ADVERTISED_1000baseT_Full)
				adv |= PHY_M_AN_1000X_AFD;
			if (sky2->advertising & ADVERTISED_1000baseT_Half)
				adv |= PHY_M_AN_1000X_AHD;

			adv |= fiber_fc_adv[sky2->flow_mode];
		}

		/* Restart Auto-negotiation */
		ctrl |= PHY_CT_ANE | PHY_CT_RE_CFG;
	} else {
		/* forced speed/duplex settings */
		ct1000 = PHY_M_1000C_MSE;

		/* Disable auto update for duplex flow control and speed */
		reg |= GM_GPCR_AU_ALL_DIS;

		switch (sky2->speed) {
		case SPEED_1000:
			ctrl |= PHY_CT_SP1000;
			reg |= GM_GPCR_SPEED_1000;
			break;
		case SPEED_100:
			ctrl |= PHY_CT_SP100;
			reg |= GM_GPCR_SPEED_100;
			break;
		}

		if (sky2->duplex == DUPLEX_FULL) {
			reg |= GM_GPCR_DUP_FULL;
			ctrl |= PHY_CT_DUP_MD;
		} else if (sky2->speed < SPEED_1000)
			sky2->flow_mode = FC_NONE;


 		reg |= gm_fc_disable[sky2->flow_mode];

		/* Forward pause packets to GMAC? */
		if (sky2->flow_mode & FC_RX)
			sky2_write8(hw, SK_REG(port, GMAC_CTRL), GMC_PAUSE_ON);
		else
			sky2_write8(hw, SK_REG(port, GMAC_CTRL), GMC_PAUSE_OFF);
	}

	gma_write16(hw, port, GM_GP_CTRL, reg);

	if (hw->flags & SKY2_HW_GIGABIT)
		gm_phy_write(hw, port, PHY_MARV_1000T_CTRL, ct1000);

	gm_phy_write(hw, port, PHY_MARV_AUNE_ADV, adv);
	gm_phy_write(hw, port, PHY_MARV_CTRL, ctrl);

	/* Setup Phy LED's */
	ledctrl = PHY_M_LED_PULS_DUR(PULS_170MS);
	ledover = 0;

	switch (hw->chip_id) {
	case CHIP_ID_YUKON_FE:
		/* on 88E3082 these bits are at 11..9 (shifted left) */
		ledctrl |= PHY_M_LED_BLINK_RT(BLINK_84MS) << 1;

		ctrl = gm_phy_read(hw, port, PHY_MARV_FE_LED_PAR);

		/* delete ACT LED control bits */
		ctrl &= ~PHY_M_FELP_LED1_MSK;
		/* change ACT LED control to blink mode */
		ctrl |= PHY_M_FELP_LED1_CTRL(LED_PAR_CTRL_ACT_BL);
		gm_phy_write(hw, port, PHY_MARV_FE_LED_PAR, ctrl);
		break;

	case CHIP_ID_YUKON_FE_P:
		/* Enable Link Partner Next Page */
		ctrl = gm_phy_read(hw, port, PHY_MARV_PHY_CTRL);
		ctrl |= PHY_M_PC_ENA_LIP_NP;

		/* disable Energy Detect and enable scrambler */
		ctrl &= ~(PHY_M_PC_ENA_ENE_DT | PHY_M_PC_DIS_SCRAMB);
		gm_phy_write(hw, port, PHY_MARV_PHY_CTRL, ctrl);

		/* set LED2 -> ACT, LED1 -> LINK, LED0 -> SPEED */
		ctrl = PHY_M_FELP_LED2_CTRL(LED_PAR_CTRL_ACT_BL) |
			PHY_M_FELP_LED1_CTRL(LED_PAR_CTRL_LINK) |
			PHY_M_FELP_LED0_CTRL(LED_PAR_CTRL_SPEED);

		gm_phy_write(hw, port, PHY_MARV_FE_LED_PAR, ctrl);
		break;

	case CHIP_ID_YUKON_XL:
		pg = gm_phy_read(hw, port, PHY_MARV_EXT_ADR);

		/* select page 3 to access LED control register */
		gm_phy_write(hw, port, PHY_MARV_EXT_ADR, 3);

		/* set LED Function Control register */
		gm_phy_write(hw, port, PHY_MARV_PHY_CTRL,
			     (PHY_M_LEDC_LOS_CTRL(1) |	/* LINK/ACT */
			      PHY_M_LEDC_INIT_CTRL(7) |	/* 10 Mbps */
			      PHY_M_LEDC_STA1_CTRL(7) |	/* 100 Mbps */
			      PHY_M_LEDC_STA0_CTRL(7)));	/* 1000 Mbps */

		/* set Polarity Control register */
		gm_phy_write(hw, port, PHY_MARV_PHY_STAT,
			     (PHY_M_POLC_LS1_P_MIX(4) |
			      PHY_M_POLC_IS0_P_MIX(4) |
			      PHY_M_POLC_LOS_CTRL(2) |
			      PHY_M_POLC_INIT_CTRL(2) |
			      PHY_M_POLC_STA1_CTRL(2) |
			      PHY_M_POLC_STA0_CTRL(2)));

		/* restore page register */
		gm_phy_write(hw, port, PHY_MARV_EXT_ADR, pg);
		break;

	case CHIP_ID_YUKON_EC_U:
	case CHIP_ID_YUKON_EX:
	case CHIP_ID_YUKON_SUPR:
		pg = gm_phy_read(hw, port, PHY_MARV_EXT_ADR);

		/* select page 3 to access LED control register */
		gm_phy_write(hw, port, PHY_MARV_EXT_ADR, 3);

		/* set LED Function Control register */
		gm_phy_write(hw, port, PHY_MARV_PHY_CTRL,
			     (PHY_M_LEDC_LOS_CTRL(1) |	/* LINK/ACT */
			      PHY_M_LEDC_INIT_CTRL(8) |	/* 10 Mbps */
			      PHY_M_LEDC_STA1_CTRL(7) |	/* 100 Mbps */
			      PHY_M_LEDC_STA0_CTRL(7)));/* 1000 Mbps */

		/* set Blink Rate in LED Timer Control Register */
		gm_phy_write(hw, port, PHY_MARV_INT_MASK,
			     ledctrl | PHY_M_LED_BLINK_RT(BLINK_84MS));
		/* restore page register */
		gm_phy_write(hw, port, PHY_MARV_EXT_ADR, pg);
		break;

	default:
		/* set Tx LED (LED_TX) to blink mode on Rx OR Tx activity */
		ledctrl |= PHY_M_LED_BLINK_RT(BLINK_84MS) | PHY_M_LEDC_TX_CTRL;

		/* turn off the Rx LED (LED_RX) */
		ledover |= PHY_M_LED_MO_RX(MO_LED_OFF);
	}

	if (hw->chip_id == CHIP_ID_YUKON_EC_U || hw->chip_id == CHIP_ID_YUKON_UL_2) {
		/* apply fixes in PHY AFE */
		gm_phy_write(hw, port, PHY_MARV_EXT_ADR, 255);

		/* increase differential signal amplitude in 10BASE-T */
		gm_phy_write(hw, port, 0x18, 0xaa99);
		gm_phy_write(hw, port, 0x17, 0x2011);

		if (hw->chip_id == CHIP_ID_YUKON_EC_U) {
			/* fix for IEEE A/B Symmetry failure in 1000BASE-T */
			gm_phy_write(hw, port, 0x18, 0xa204);
			gm_phy_write(hw, port, 0x17, 0x2002);
		}

		/* set page register to 0 */
		gm_phy_write(hw, port, PHY_MARV_EXT_ADR, 0);
	} else if (hw->chip_id == CHIP_ID_YUKON_FE_P &&
		   hw->chip_rev == CHIP_REV_YU_FE2_A0) {
		/* apply workaround for integrated resistors calibration */
		gm_phy_write(hw, port, PHY_MARV_PAGE_ADDR, 17);
		gm_phy_write(hw, port, PHY_MARV_PAGE_DATA, 0x3f60);
	} else if (hw->chip_id != CHIP_ID_YUKON_EX &&
		   hw->chip_id < CHIP_ID_YUKON_SUPR) {
		/* no effect on Yukon-XL */
		gm_phy_write(hw, port, PHY_MARV_LED_CTRL, ledctrl);

		if (sky2->autoneg == AUTONEG_DISABLE || sky2->speed == SPEED_100) {
			/* turn on 100 Mbps LED (LED_LINK100) */
			ledover |= PHY_M_LED_MO_100(MO_LED_ON);
		}

		if (ledover)
			gm_phy_write(hw, port, PHY_MARV_LED_OVER, ledover);

	}

	/* Enable phy interrupt on auto-negotiation complete (or link up) */
	if (sky2->autoneg == AUTONEG_ENABLE)
		gm_phy_write(hw, port, PHY_MARV_INT_MASK, PHY_M_IS_AN_COMPL);
	else
		gm_phy_write(hw, port, PHY_MARV_INT_MASK, PHY_M_DEF_MSK);
}

static const u32 phy_power[] = { PCI_Y2_PHY1_POWD, PCI_Y2_PHY2_POWD };
static const u32 coma_mode[] = { PCI_Y2_PHY1_COMA, PCI_Y2_PHY2_COMA };

static void sky2_phy_power_up(struct sky2_hw *hw, unsigned port)
{
	u32 reg1;

	sky2_write8(hw, B2_TST_CTRL1, TST_CFG_WRITE_ON);
	reg1 = sky2_pci_read32(hw, PCI_DEV_REG1);
	reg1 &= ~phy_power[port];

	if (hw->chip_id == CHIP_ID_YUKON_XL && hw->chip_rev > 1)
		reg1 |= coma_mode[port];

	sky2_pci_write32(hw, PCI_DEV_REG1, reg1);
	sky2_write8(hw, B2_TST_CTRL1, TST_CFG_WRITE_OFF);
	sky2_pci_read32(hw, PCI_DEV_REG1);

	if (hw->chip_id == CHIP_ID_YUKON_FE)
		gm_phy_write(hw, port, PHY_MARV_CTRL, PHY_CT_ANE);
	else if (hw->flags & SKY2_HW_ADV_POWER_CTL)
		sky2_write8(hw, SK_REG(port, GPHY_CTRL), GPC_RST_CLR);
}

static void sky2_phy_power_down(struct sky2_hw *hw, unsigned port)
{
	u32 reg1;
	u16 ctrl;

	/* release GPHY Control reset */
	sky2_write8(hw, SK_REG(port, GPHY_CTRL), GPC_RST_CLR);

	/* release GMAC reset */
	sky2_write8(hw, SK_REG(port, GMAC_CTRL), GMC_RST_CLR);

	if (hw->flags & SKY2_HW_NEWER_PHY) {
		/* select page 2 to access MAC control register */
		gm_phy_write(hw, port, PHY_MARV_EXT_ADR, 2);

		ctrl = gm_phy_read(hw, port, PHY_MARV_PHY_CTRL);
		/* allow GMII Power Down */
		ctrl &= ~PHY_M_MAC_GMIF_PUP;
		gm_phy_write(hw, port, PHY_MARV_PHY_CTRL, ctrl);

		/* set page register back to 0 */
		gm_phy_write(hw, port, PHY_MARV_EXT_ADR, 0);
	}

	/* setup General Purpose Control Register */
	gma_write16(hw, port, GM_GP_CTRL,
		    GM_GPCR_FL_PASS | GM_GPCR_SPEED_100 | GM_GPCR_AU_ALL_DIS);

	if (hw->chip_id != CHIP_ID_YUKON_EC) {
		if (hw->chip_id == CHIP_ID_YUKON_EC_U) {
			/* select page 2 to access MAC control register */
			gm_phy_write(hw, port, PHY_MARV_EXT_ADR, 2);

			ctrl = gm_phy_read(hw, port, PHY_MARV_PHY_CTRL);
			/* enable Power Down */
			ctrl |= PHY_M_PC_POW_D_ENA;
			gm_phy_write(hw, port, PHY_MARV_PHY_CTRL, ctrl);

			/* set page register back to 0 */
			gm_phy_write(hw, port, PHY_MARV_EXT_ADR, 0);
		}

		/* set IEEE compatible Power Down Mode (dev. #4.99) */
		gm_phy_write(hw, port, PHY_MARV_CTRL, PHY_CT_PDOWN);
	}

	sky2_write8(hw, B2_TST_CTRL1, TST_CFG_WRITE_ON);
	reg1 = sky2_pci_read32(hw, PCI_DEV_REG1);
	reg1 |= phy_power[port];		/* set PHY to PowerDown/COMA Mode */
	sky2_pci_write32(hw, PCI_DEV_REG1, reg1);
	sky2_write8(hw, B2_TST_CTRL1, TST_CFG_WRITE_OFF);
}

/* Force a renegotiation */
static void sky2_phy_reinit(struct sky2_port *sky2)
{
	spin_lock_bh(&sky2->phy_lock);
	sky2_phy_init(sky2->hw, sky2->port);
	spin_unlock_bh(&sky2->phy_lock);
}

/* Put device in state to listen for Wake On Lan */
static void sky2_wol_init(struct sky2_port *sky2)
{
	struct sky2_hw *hw = sky2->hw;
	unsigned port = sky2->port;
	enum flow_control save_mode;
	u16 ctrl;
	u32 reg1;

	/* Bring hardware out of reset */
	sky2_write16(hw, B0_CTST, CS_RST_CLR);
	sky2_write16(hw, SK_REG(port, GMAC_LINK_CTRL), GMLC_RST_CLR);

	sky2_write8(hw, SK_REG(port, GPHY_CTRL), GPC_RST_CLR);
	sky2_write8(hw, SK_REG(port, GMAC_CTRL), GMC_RST_CLR);

	/* Force to 10/100
	 * sky2_reset will re-enable on resume
	 */
	save_mode = sky2->flow_mode;
	ctrl = sky2->advertising;

	sky2->advertising &= ~(ADVERTISED_1000baseT_Half|ADVERTISED_1000baseT_Full);
	sky2->flow_mode = FC_NONE;

	spin_lock_bh(&sky2->phy_lock);
	sky2_phy_power_up(hw, port);
	sky2_phy_init(hw, port);
	spin_unlock_bh(&sky2->phy_lock);

	sky2->flow_mode = save_mode;
	sky2->advertising = ctrl;

	/* Set GMAC to no flow control and auto update for speed/duplex */
	gma_write16(hw, port, GM_GP_CTRL,
		    GM_GPCR_FC_TX_DIS|GM_GPCR_TX_ENA|GM_GPCR_RX_ENA|
		    GM_GPCR_DUP_FULL|GM_GPCR_FC_RX_DIS|GM_GPCR_AU_FCT_DIS);

	/* Set WOL address */
	memcpy_toio(hw->regs + WOL_REGS(port, WOL_MAC_ADDR),
		    sky2->netdev->dev_addr, ETH_ALEN);

	/* Turn on appropriate WOL control bits */
	sky2_write16(hw, WOL_REGS(port, WOL_CTRL_STAT), WOL_CTL_CLEAR_RESULT);
	ctrl = 0;
	if (sky2->wol & WAKE_PHY)
		ctrl |= WOL_CTL_ENA_PME_ON_LINK_CHG|WOL_CTL_ENA_LINK_CHG_UNIT;
	else
		ctrl |= WOL_CTL_DIS_PME_ON_LINK_CHG|WOL_CTL_DIS_LINK_CHG_UNIT;

	if (sky2->wol & WAKE_MAGIC)
		ctrl |= WOL_CTL_ENA_PME_ON_MAGIC_PKT|WOL_CTL_ENA_MAGIC_PKT_UNIT;
	else
		ctrl |= WOL_CTL_DIS_PME_ON_MAGIC_PKT|WOL_CTL_DIS_MAGIC_PKT_UNIT;;

	ctrl |= WOL_CTL_DIS_PME_ON_PATTERN|WOL_CTL_DIS_PATTERN_UNIT;
	sky2_write16(hw, WOL_REGS(port, WOL_CTRL_STAT), ctrl);

	/* Turn on legacy PCI-Express PME mode */
	reg1 = sky2_pci_read32(hw, PCI_DEV_REG1);
	reg1 |= PCI_Y2_PME_LEGACY;
	sky2_pci_write32(hw, PCI_DEV_REG1, reg1);

	/* block receiver */
	sky2_write8(hw, SK_REG(port, RX_GMF_CTRL_T), GMF_RST_SET);

}

static void sky2_set_tx_stfwd(struct sky2_hw *hw, unsigned port)
{
	struct net_device *dev = hw->dev[port];

	if ( (hw->chip_id == CHIP_ID_YUKON_EX &&
	      hw->chip_rev != CHIP_REV_YU_EX_A0) ||
	     hw->chip_id == CHIP_ID_YUKON_FE_P ||
	     hw->chip_id == CHIP_ID_YUKON_SUPR) {
		/* Yukon-Extreme B0 and further Extreme devices */
		/* enable Store & Forward mode for TX */

		if (dev->mtu <= ETH_DATA_LEN)
			sky2_write32(hw, SK_REG(port, TX_GMF_CTRL_T),
				     TX_JUMBO_DIS | TX_STFW_ENA);

		else
			sky2_write32(hw, SK_REG(port, TX_GMF_CTRL_T),
				     TX_JUMBO_ENA| TX_STFW_ENA);
	} else {
		if (dev->mtu <= ETH_DATA_LEN)
			sky2_write32(hw, SK_REG(port, TX_GMF_CTRL_T), TX_STFW_ENA);
		else {
			/* set Tx GMAC FIFO Almost Empty Threshold */
			sky2_write32(hw, SK_REG(port, TX_GMF_AE_THR),
				     (ECU_JUMBO_WM << 16) | ECU_AE_THR);

			sky2_write32(hw, SK_REG(port, TX_GMF_CTRL_T), TX_STFW_DIS);

			/* Can't do offload because of lack of store/forward */
			dev->features &= ~(NETIF_F_TSO | NETIF_F_SG | NETIF_F_ALL_CSUM);
		}
	}
}

static void sky2_mac_init(struct sky2_hw *hw, unsigned port)
{
	struct sky2_port *sky2 = netdev_priv(hw->dev[port]);
	u16 reg;
	u32 rx_reg;
	int i;
	const u8 *addr = hw->dev[port]->dev_addr;

	sky2_write8(hw, SK_REG(port, GPHY_CTRL), GPC_RST_SET);
	sky2_write8(hw, SK_REG(port, GPHY_CTRL), GPC_RST_CLR);

	sky2_write8(hw, SK_REG(port, GMAC_CTRL), GMC_RST_CLR);

	if (hw->chip_id == CHIP_ID_YUKON_XL && hw->chip_rev == 0 && port == 1) {
		/* WA DEV_472 -- looks like crossed wires on port 2 */
		/* clear GMAC 1 Control reset */
		sky2_write8(hw, SK_REG(0, GMAC_CTRL), GMC_RST_CLR);
		do {
			sky2_write8(hw, SK_REG(1, GMAC_CTRL), GMC_RST_SET);
			sky2_write8(hw, SK_REG(1, GMAC_CTRL), GMC_RST_CLR);
		} while (gm_phy_read(hw, 1, PHY_MARV_ID0) != PHY_MARV_ID0_VAL ||
			 gm_phy_read(hw, 1, PHY_MARV_ID1) != PHY_MARV_ID1_Y2 ||
			 gm_phy_read(hw, 1, PHY_MARV_INT_MASK) != 0);
	}

	sky2_read16(hw, SK_REG(port, GMAC_IRQ_SRC));

	/* Enable Transmit FIFO Underrun */
	sky2_write8(hw, SK_REG(port, GMAC_IRQ_MSK), GMAC_DEF_MSK);

	spin_lock_bh(&sky2->phy_lock);
	sky2_phy_power_up(hw, port);
	sky2_phy_init(hw, port);
	spin_unlock_bh(&sky2->phy_lock);

	/* MIB clear */
	reg = gma_read16(hw, port, GM_PHY_ADDR);
	gma_write16(hw, port, GM_PHY_ADDR, reg | GM_PAR_MIB_CLR);

	for (i = GM_MIB_CNT_BASE; i <= GM_MIB_CNT_END; i += 4)
		gma_read16(hw, port, i);
	gma_write16(hw, port, GM_PHY_ADDR, reg);

	/* transmit control */
	gma_write16(hw, port, GM_TX_CTRL, TX_COL_THR(TX_COL_DEF));

	/* receive control reg: unicast + multicast + no FCS  */
	gma_write16(hw, port, GM_RX_CTRL,
		    GM_RXCR_UCF_ENA | GM_RXCR_CRC_DIS | GM_RXCR_MCF_ENA);

	/* transmit flow control */
	gma_write16(hw, port, GM_TX_FLOW_CTRL, 0xffff);

	/* transmit parameter */
	gma_write16(hw, port, GM_TX_PARAM,
		    TX_JAM_LEN_VAL(TX_JAM_LEN_DEF) |
		    TX_JAM_IPG_VAL(TX_JAM_IPG_DEF) |
		    TX_IPG_JAM_DATA(TX_IPG_JAM_DEF) |
		    TX_BACK_OFF_LIM(TX_BOF_LIM_DEF));

	/* serial mode register */
	reg = DATA_BLIND_VAL(DATA_BLIND_DEF) |
		GM_SMOD_VLAN_ENA | IPG_DATA_VAL(IPG_DATA_DEF);

	if (hw->dev[port]->mtu > ETH_DATA_LEN)
		reg |= GM_SMOD_JUMBO_ENA;

	gma_write16(hw, port, GM_SERIAL_MODE, reg);

	/* virtual address for data */
	gma_set_addr(hw, port, GM_SRC_ADDR_2L, addr);

	/* physical address: used for pause frames */
	gma_set_addr(hw, port, GM_SRC_ADDR_1L, addr);

	/* ignore counter overflows */
	gma_write16(hw, port, GM_TX_IRQ_MSK, 0);
	gma_write16(hw, port, GM_RX_IRQ_MSK, 0);
	gma_write16(hw, port, GM_TR_IRQ_MSK, 0);

	/* Configure Rx MAC FIFO */
	sky2_write8(hw, SK_REG(port, RX_GMF_CTRL_T), GMF_RST_CLR);
	rx_reg = GMF_OPER_ON | GMF_RX_F_FL_ON;
	if (hw->chip_id == CHIP_ID_YUKON_EX ||
	    hw->chip_id == CHIP_ID_YUKON_FE_P)
		rx_reg |= GMF_RX_OVER_ON;

	sky2_write32(hw, SK_REG(port, RX_GMF_CTRL_T), rx_reg);

	if (hw->chip_id == CHIP_ID_YUKON_XL) {
		/* Hardware errata - clear flush mask */
		sky2_write16(hw, SK_REG(port, RX_GMF_FL_MSK), 0);
	} else {
		/* Flush Rx MAC FIFO on any flow control or error */
		sky2_write16(hw, SK_REG(port, RX_GMF_FL_MSK), GMR_FS_ANY_ERR);
	}

	/* Set threshold to 0xa (64 bytes) + 1 to workaround pause bug  */
	reg = RX_GMF_FL_THR_DEF + 1;
	/* Another magic mystery workaround from sk98lin */
	if (hw->chip_id == CHIP_ID_YUKON_FE_P &&
	    hw->chip_rev == CHIP_REV_YU_FE2_A0)
		reg = 0x178;
	sky2_write16(hw, SK_REG(port, RX_GMF_FL_THR), reg);

	/* Configure Tx MAC FIFO */
	sky2_write8(hw, SK_REG(port, TX_GMF_CTRL_T), GMF_RST_CLR);
	sky2_write16(hw, SK_REG(port, TX_GMF_CTRL_T), GMF_OPER_ON);

	/* On chips without ram buffer, pause is controled by MAC level */
	if (!(hw->flags & SKY2_HW_RAM_BUFFER)) {
		sky2_write8(hw, SK_REG(port, RX_GMF_LP_THR), 768/8);
		sky2_write8(hw, SK_REG(port, RX_GMF_UP_THR), 1024/8);

		sky2_set_tx_stfwd(hw, port);
	}

	if (hw->chip_id == CHIP_ID_YUKON_FE_P &&
	    hw->chip_rev == CHIP_REV_YU_FE2_A0) {
		/* disable dynamic watermark */
		reg = sky2_read16(hw, SK_REG(port, TX_GMF_EA));
		reg &= ~TX_DYN_WM_ENA;
		sky2_write16(hw, SK_REG(port, TX_GMF_EA), reg);
	}
}

/* Assign Ram Buffer allocation to queue */
static void sky2_ramset(struct sky2_hw *hw, u16 q, u32 start, u32 space)
{
	u32 end;

	/* convert from K bytes to qwords used for hw register */
	start *= 1024/8;
	space *= 1024/8;
	end = start + space - 1;

	sky2_write8(hw, RB_ADDR(q, RB_CTRL), RB_RST_CLR);
	sky2_write32(hw, RB_ADDR(q, RB_START), start);
	sky2_write32(hw, RB_ADDR(q, RB_END), end);
	sky2_write32(hw, RB_ADDR(q, RB_WP), start);
	sky2_write32(hw, RB_ADDR(q, RB_RP), start);

	if (q == Q_R1 || q == Q_R2) {
		u32 tp = space - space/4;

		/* On receive queue's set the thresholds
		 * give receiver priority when > 3/4 full
		 * send pause when down to 2K
		 */
		sky2_write32(hw, RB_ADDR(q, RB_RX_UTHP), tp);
		sky2_write32(hw, RB_ADDR(q, RB_RX_LTHP), space/2);

		tp = space - 2048/8;
		sky2_write32(hw, RB_ADDR(q, RB_RX_UTPP), tp);
		sky2_write32(hw, RB_ADDR(q, RB_RX_LTPP), space/4);
	} else {
		/* Enable store & forward on Tx queue's because
		 * Tx FIFO is only 1K on Yukon
		 */
		sky2_write8(hw, RB_ADDR(q, RB_CTRL), RB_ENA_STFWD);
	}

	sky2_write8(hw, RB_ADDR(q, RB_CTRL), RB_ENA_OP_MD);
	sky2_read8(hw, RB_ADDR(q, RB_CTRL));
}

/* Setup Bus Memory Interface */
static void sky2_qset(struct sky2_hw *hw, u16 q)
{
	sky2_write32(hw, Q_ADDR(q, Q_CSR), BMU_CLR_RESET);
	sky2_write32(hw, Q_ADDR(q, Q_CSR), BMU_OPER_INIT);
	sky2_write32(hw, Q_ADDR(q, Q_CSR), BMU_FIFO_OP_ON);
	sky2_write32(hw, Q_ADDR(q, Q_WM),  BMU_WM_DEFAULT);
}

/* Setup prefetch unit registers. This is the interface between
 * hardware and driver list elements
 */
static void sky2_prefetch_init(struct sky2_hw *hw, u32 qaddr,
				      u64 addr, u32 last)
{
	sky2_write32(hw, Y2_QADDR(qaddr, PREF_UNIT_CTRL), PREF_UNIT_RST_SET);
	sky2_write32(hw, Y2_QADDR(qaddr, PREF_UNIT_CTRL), PREF_UNIT_RST_CLR);
	sky2_write32(hw, Y2_QADDR(qaddr, PREF_UNIT_ADDR_HI), addr >> 32);
	sky2_write32(hw, Y2_QADDR(qaddr, PREF_UNIT_ADDR_LO), (u32) addr);
	sky2_write16(hw, Y2_QADDR(qaddr, PREF_UNIT_LAST_IDX), last);
	sky2_write32(hw, Y2_QADDR(qaddr, PREF_UNIT_CTRL), PREF_UNIT_OP_ON);

	sky2_read32(hw, Y2_QADDR(qaddr, PREF_UNIT_CTRL));
}

static inline struct sky2_tx_le *get_tx_le(struct sky2_port *sky2)
{
	struct sky2_tx_le *le = sky2->tx_le + sky2->tx_prod;

	sky2->tx_prod = RING_NEXT(sky2->tx_prod, TX_RING_SIZE);
	le->ctrl = 0;
	return le;
}

static void tx_init(struct sky2_port *sky2)
{
	struct sky2_tx_le *le;

	sky2->tx_prod = sky2->tx_cons = 0;
	sky2->tx_tcpsum = 0;
	sky2->tx_last_mss = 0;

	le = get_tx_le(sky2);
	le->addr = 0;
	le->opcode = OP_ADDR64 | HW_OWNER;
}

static inline struct tx_ring_info *tx_le_re(struct sky2_port *sky2,
					    struct sky2_tx_le *le)
{
	return sky2->tx_ring + (le - sky2->tx_le);
}

/* Update chip's next pointer */
static inline void sky2_put_idx(struct sky2_hw *hw, unsigned q, u16 idx)
{
	/* Make sure write' to descriptors are complete before we tell hardware */
	wmb();
	sky2_write16(hw, Y2_QADDR(q, PREF_UNIT_PUT_IDX), idx);

	/* Synchronize I/O on since next processor may write to tail */
	mmiowb();
}


static inline struct sky2_rx_le *sky2_next_rx(struct sky2_port *sky2)
{
	struct sky2_rx_le *le = sky2->rx_le + sky2->rx_put;
	sky2->rx_put = RING_NEXT(sky2->rx_put, RX_LE_SIZE);
	le->ctrl = 0;
	return le;
}

/* Build description to hardware for one receive segment */
static void sky2_rx_add(struct sky2_port *sky2,  u8 op,
			dma_addr_t map, unsigned len)
{
	struct sky2_rx_le *le;

	if (sizeof(dma_addr_t) > sizeof(u32)) {
		le = sky2_next_rx(sky2);
		le->addr = cpu_to_le32(upper_32_bits(map));
		le->opcode = OP_ADDR64 | HW_OWNER;
	}

	le = sky2_next_rx(sky2);
	le->addr = cpu_to_le32((u32) map);
	le->length = cpu_to_le16(len);
	le->opcode = op | HW_OWNER;
}

/* Build description to hardware for one possibly fragmented skb */
static void sky2_rx_submit(struct sky2_port *sky2,
			   const struct rx_ring_info *re)
{
	int i;

	sky2_rx_add(sky2, OP_PACKET, re->data_addr, sky2->rx_data_size);

	for (i = 0; i < skb_shinfo(re->skb)->nr_frags; i++)
		sky2_rx_add(sky2, OP_BUFFER, re->frag_addr[i], PAGE_SIZE);
}


static int sky2_rx_map_skb(struct pci_dev *pdev, struct rx_ring_info *re,
			    unsigned size)
{
	struct sk_buff *skb = re->skb;
	int i;

	re->data_addr = pci_map_single(pdev, skb->data, size, PCI_DMA_FROMDEVICE);
	if (unlikely(pci_dma_mapping_error(pdev, re->data_addr)))
		return -EIO;

	pci_unmap_len_set(re, data_size, size);

	for (i = 0; i < skb_shinfo(skb)->nr_frags; i++)
		re->frag_addr[i] = pci_map_page(pdev,
						skb_shinfo(skb)->frags[i].page,
						skb_shinfo(skb)->frags[i].page_offset,
						skb_shinfo(skb)->frags[i].size,
						PCI_DMA_FROMDEVICE);
	return 0;
}

static void sky2_rx_unmap_skb(struct pci_dev *pdev, struct rx_ring_info *re)
{
	struct sk_buff *skb = re->skb;
	int i;

	pci_unmap_single(pdev, re->data_addr, pci_unmap_len(re, data_size),
			 PCI_DMA_FROMDEVICE);

	for (i = 0; i < skb_shinfo(skb)->nr_frags; i++)
		pci_unmap_page(pdev, re->frag_addr[i],
			       skb_shinfo(skb)->frags[i].size,
			       PCI_DMA_FROMDEVICE);
}

/* Tell chip where to start receive checksum.
 * Actually has two checksums, but set both same to avoid possible byte
 * order problems.
 */
static void rx_set_checksum(struct sky2_port *sky2)
{
	struct sky2_rx_le *le = sky2_next_rx(sky2);

	le->addr = cpu_to_le32((ETH_HLEN << 16) | ETH_HLEN);
	le->ctrl = 0;
	le->opcode = OP_TCPSTART | HW_OWNER;

	sky2_write32(sky2->hw,
		     Q_ADDR(rxqaddr[sky2->port], Q_CSR),
		     sky2->rx_csum ? BMU_ENA_RX_CHKSUM : BMU_DIS_RX_CHKSUM);
}

/*
 * The RX Stop command will not work for Yukon-2 if the BMU does not
 * reach the end of packet and since we can't make sure that we have
 * incoming data, we must reset the BMU while it is not doing a DMA
 * transfer. Since it is possible that the RX path is still active,
 * the RX RAM buffer will be stopped first, so any possible incoming
 * data will not trigger a DMA. After the RAM buffer is stopped, the
 * BMU is polled until any DMA in progress is ended and only then it
 * will be reset.
 */
static void sky2_rx_stop(struct sky2_port *sky2)
{
	struct sky2_hw *hw = sky2->hw;
	unsigned rxq = rxqaddr[sky2->port];
	int i;

	/* disable the RAM Buffer receive queue */
	sky2_write8(hw, RB_ADDR(rxq, RB_CTRL), RB_DIS_OP_MD);

	for (i = 0; i < 0xffff; i++)
		if (sky2_read8(hw, RB_ADDR(rxq, Q_RSL))
		    == sky2_read8(hw, RB_ADDR(rxq, Q_RL)))
			goto stopped;

	printk(KERN_WARNING PFX "%s: receiver stop failed\n",
	       sky2->netdev->name);
stopped:
	sky2_write32(hw, Q_ADDR(rxq, Q_CSR), BMU_RST_SET | BMU_FIFO_RST);

	/* reset the Rx prefetch unit */
	sky2_write32(hw, Y2_QADDR(rxq, PREF_UNIT_CTRL), PREF_UNIT_RST_SET);

	/* Reset the RAM Buffer receive queue */
	sky2_write8(hw, RB_ADDR(rxq, RB_CTRL), RB_RST_SET);

	/* Reset Rx MAC FIFO */
	sky2_write8(hw, SK_REG(sky2->port, RX_GMF_CTRL_T), GMF_RST_SET);

	sky2_read8(hw, B0_CTST);
}

/* Clean out receive buffer area, assumes receiver hardware stopped */
static void sky2_rx_clean(struct sky2_port *sky2)
{
	unsigned i;

	memset(sky2->rx_le, 0, RX_LE_BYTES);
	for (i = 0; i < sky2->rx_pending; i++) {
		struct rx_ring_info *re = sky2->rx_ring + i;

		if (re->skb) {
			sky2_rx_unmap_skb(sky2->hw->pdev, re);
			kfree_skb(re->skb);
			re->skb = NULL;
		}
	}
	skb_queue_purge(&sky2->rx_recycle);
}

/* Basic MII support */
static int sky2_ioctl(struct net_device *dev, struct ifreq *ifr, int cmd)
{
	struct mii_ioctl_data *data = if_mii(ifr);
	struct sky2_port *sky2 = netdev_priv(dev);
	struct sky2_hw *hw = sky2->hw;
	int err = -EOPNOTSUPP;

	if (!netif_running(dev))
		return -ENODEV;	/* Phy still in reset */

	switch (cmd) {
	case SIOCGMIIPHY:
		data->phy_id = PHY_ADDR_MARV;

		/* fallthru */
	case SIOCGMIIREG: {
		u16 val = 0;

		spin_lock_bh(&sky2->phy_lock);
		err = __gm_phy_read(hw, sky2->port, data->reg_num & 0x1f, &val);
		spin_unlock_bh(&sky2->phy_lock);

		data->val_out = val;
		break;
	}

	case SIOCSMIIREG:
		if (!capable(CAP_NET_ADMIN))
			return -EPERM;

		spin_lock_bh(&sky2->phy_lock);
		err = gm_phy_write(hw, sky2->port, data->reg_num & 0x1f,
				   data->val_in);
		spin_unlock_bh(&sky2->phy_lock);
		break;
	}
	return err;
}

#ifdef SKY2_VLAN_TAG_USED
static void sky2_set_vlan_mode(struct sky2_hw *hw, u16 port, bool onoff)
{
	if (onoff) {
		sky2_write32(hw, SK_REG(port, RX_GMF_CTRL_T),
			     RX_VLAN_STRIP_ON);
		sky2_write32(hw, SK_REG(port, TX_GMF_CTRL_T),
			     TX_VLAN_TAG_ON);
	} else {
		sky2_write32(hw, SK_REG(port, RX_GMF_CTRL_T),
			     RX_VLAN_STRIP_OFF);
		sky2_write32(hw, SK_REG(port, TX_GMF_CTRL_T),
			     TX_VLAN_TAG_OFF);
	}
}

static void sky2_vlan_rx_register(struct net_device *dev, struct vlan_group *grp)
{
	struct sky2_port *sky2 = netdev_priv(dev);
	struct sky2_hw *hw = sky2->hw;
	u16 port = sky2->port;

	netif_tx_lock_bh(dev);
	napi_disable(&hw->napi);

	sky2->vlgrp = grp;
	sky2_set_vlan_mode(hw, port, grp != NULL);

	sky2_read32(hw, B0_Y2_SP_LISR);
	napi_enable(&hw->napi);
	netif_tx_unlock_bh(dev);
}
#endif

/* Amount of required worst case padding in rx buffer */
static inline unsigned sky2_rx_pad(const struct sky2_hw *hw)
{
	return (hw->flags & SKY2_HW_RAM_BUFFER) ? 8 : 2;
}

/*
 * Allocate an skb for receiving. If the MTU is large enough
 * make the skb non-linear with a fragment list of pages.
 */
static struct sk_buff *sky2_rx_alloc(struct sky2_port *sky2)
{
	struct sk_buff *skb;
	int i;

	skb = __skb_dequeue(&sky2->rx_recycle);
	if (!skb)
		skb = netdev_alloc_skb(sky2->netdev, sky2->rx_data_size
				       + sky2_rx_pad(sky2->hw));
	if (!skb)
		goto nomem;

	if (sky2->hw->flags & SKY2_HW_RAM_BUFFER) {
		unsigned char *start;
		/*
		 * Workaround for a bug in FIFO that cause hang
		 * if the FIFO if the receive buffer is not 64 byte aligned.
		 * The buffer returned from netdev_alloc_skb is
		 * aligned except if slab debugging is enabled.
		 */
		start = PTR_ALIGN(skb->data, 8);
		skb_reserve(skb, start - skb->data);
	} else
		skb_reserve(skb, NET_IP_ALIGN);

	for (i = 0; i < sky2->rx_nfrags; i++) {
		struct page *page = alloc_page(GFP_ATOMIC);

		if (!page)
			goto free_partial;
		skb_fill_page_desc(skb, i, page, 0, PAGE_SIZE);
	}

	return skb;
free_partial:
	kfree_skb(skb);
nomem:
	return NULL;
}

static inline void sky2_rx_update(struct sky2_port *sky2, unsigned rxq)
{
	sky2_put_idx(sky2->hw, rxq, sky2->rx_put);
}

/*
 * Allocate and setup receiver buffer pool.
 * Normal case this ends up creating one list element for skb
 * in the receive ring. Worst case if using large MTU and each
 * allocation falls on a different 64 bit region, that results
 * in 6 list elements per ring entry.
 * One element is used for checksum enable/disable, and one
 * extra to avoid wrap.
 */
static int sky2_rx_start(struct sky2_port *sky2)
{
	struct sky2_hw *hw = sky2->hw;
	struct rx_ring_info *re;
	unsigned rxq = rxqaddr[sky2->port];
	unsigned i, size, thresh;

	sky2->rx_put = sky2->rx_next = 0;
	sky2_qset(hw, rxq);

	/* On PCI express lowering the watermark gives better performance */
	if (pci_find_capability(hw->pdev, PCI_CAP_ID_EXP))
		sky2_write32(hw, Q_ADDR(rxq, Q_WM), BMU_WM_PEX);

	/* These chips have no ram buffer?
	 * MAC Rx RAM Read is controlled by hardware */
	if (hw->chip_id == CHIP_ID_YUKON_EC_U &&
	    (hw->chip_rev == CHIP_REV_YU_EC_U_A1
	     || hw->chip_rev == CHIP_REV_YU_EC_U_B0))
		sky2_write32(hw, Q_ADDR(rxq, Q_TEST), F_M_RX_RAM_DIS);

	sky2_prefetch_init(hw, rxq, sky2->rx_le_map, RX_LE_SIZE - 1);

	if (!(hw->flags & SKY2_HW_NEW_LE))
		rx_set_checksum(sky2);

	/* Space needed for frame data + headers rounded up */
	size = roundup(sky2->netdev->mtu + ETH_HLEN + VLAN_HLEN, 8);

	/* Stopping point for hardware truncation */
	thresh = (size - 8) / sizeof(u32);

	sky2->rx_nfrags = size >> PAGE_SHIFT;
	BUG_ON(sky2->rx_nfrags > ARRAY_SIZE(re->frag_addr));

	/* Compute residue after pages */
	size -= sky2->rx_nfrags << PAGE_SHIFT;

	/* Optimize to handle small packets and headers */
	if (size < copybreak)
		size = copybreak;
	if (size < ETH_HLEN)
		size = ETH_HLEN;

	sky2->rx_data_size = size;

	skb_queue_head_init(&sky2->rx_recycle);

	/* Fill Rx ring */
	for (i = 0; i < sky2->rx_pending; i++) {
		re = sky2->rx_ring + i;

		re->skb = sky2_rx_alloc(sky2);
		if (!re->skb)
			goto nomem;

		if (sky2_rx_map_skb(hw->pdev, re, sky2->rx_data_size)) {
			dev_kfree_skb(re->skb);
			re->skb = NULL;
			goto nomem;
		}

		sky2_rx_submit(sky2, re);
	}

	/*
	 * The receiver hangs if it receives frames larger than the
	 * packet buffer. As a workaround, truncate oversize frames, but
	 * the register is limited to 9 bits, so if you do frames > 2052
	 * you better get the MTU right!
	 */
	if (thresh > 0x1ff)
		sky2_write32(hw, SK_REG(sky2->port, RX_GMF_CTRL_T), RX_TRUNC_OFF);
	else {
		sky2_write16(hw, SK_REG(sky2->port, RX_GMF_TR_THR), thresh);
		sky2_write32(hw, SK_REG(sky2->port, RX_GMF_CTRL_T), RX_TRUNC_ON);
	}

	/* Tell chip about available buffers */
	sky2_rx_update(sky2, rxq);
	return 0;
nomem:
	sky2_rx_clean(sky2);
	return -ENOMEM;
}

/* Bring up network interface. */
static int sky2_up(struct net_device *dev)
{
	struct sky2_port *sky2 = netdev_priv(dev);
	struct sky2_hw *hw = sky2->hw;
	unsigned port = sky2->port;
	u32 imask, ramsize;
	int cap, err = -ENOMEM;
	struct net_device *otherdev = hw->dev[sky2->port^1];

	/*
 	 * On dual port PCI-X card, there is an problem where status
	 * can be received out of order due to split transactions
	 */
	if (otherdev && netif_running(otherdev) &&
 	    (cap = pci_find_capability(hw->pdev, PCI_CAP_ID_PCIX))) {
 		u16 cmd;

		cmd = sky2_pci_read16(hw, cap + PCI_X_CMD);
 		cmd &= ~PCI_X_CMD_MAX_SPLIT;
 		sky2_pci_write16(hw, cap + PCI_X_CMD, cmd);

 	}

	netif_carrier_off(dev);

	/* must be power of 2 */
	sky2->tx_le = pci_alloc_consistent(hw->pdev,
					   TX_RING_SIZE *
					   sizeof(struct sky2_tx_le),
					   &sky2->tx_le_map);
	if (!sky2->tx_le)
		goto err_out;

	sky2->tx_ring = kcalloc(TX_RING_SIZE, sizeof(struct tx_ring_info),
				GFP_KERNEL);
	if (!sky2->tx_ring)
		goto err_out;

	tx_init(sky2);

	sky2->rx_le = pci_alloc_consistent(hw->pdev, RX_LE_BYTES,
					   &sky2->rx_le_map);
	if (!sky2->rx_le)
		goto err_out;
	memset(sky2->rx_le, 0, RX_LE_BYTES);

	sky2->rx_ring = kcalloc(sky2->rx_pending, sizeof(struct rx_ring_info),
				GFP_KERNEL);
	if (!sky2->rx_ring)
		goto err_out;

	sky2_mac_init(hw, port);

	/* Register is number of 4K blocks on internal RAM buffer. */
	ramsize = sky2_read8(hw, B2_E_0) * 4;
	if (ramsize > 0) {
		u32 rxspace;

		hw->flags |= SKY2_HW_RAM_BUFFER;
		pr_debug(PFX "%s: ram buffer %dK\n", dev->name, ramsize);
		if (ramsize < 16)
			rxspace = ramsize / 2;
		else
			rxspace = 8 + (2*(ramsize - 16))/3;

		sky2_ramset(hw, rxqaddr[port], 0, rxspace);
		sky2_ramset(hw, txqaddr[port], rxspace, ramsize - rxspace);

		/* Make sure SyncQ is disabled */
		sky2_write8(hw, RB_ADDR(port == 0 ? Q_XS1 : Q_XS2, RB_CTRL),
			    RB_RST_SET);
	}

	sky2_qset(hw, txqaddr[port]);

	/* This is copied from sk98lin 10.0.5.3; no one tells me about erratta's */
	if (hw->chip_id == CHIP_ID_YUKON_EX && hw->chip_rev == CHIP_REV_YU_EX_B0)
		sky2_write32(hw, Q_ADDR(txqaddr[port], Q_TEST), F_TX_CHK_AUTO_OFF);

	/* Set almost empty threshold */
	if (hw->chip_id == CHIP_ID_YUKON_EC_U
	    && hw->chip_rev == CHIP_REV_YU_EC_U_A0)
		sky2_write16(hw, Q_ADDR(txqaddr[port], Q_AL), ECU_TXFF_LEV);

	sky2_prefetch_init(hw, txqaddr[port], sky2->tx_le_map,
			   TX_RING_SIZE - 1);

#ifdef SKY2_VLAN_TAG_USED
	sky2_set_vlan_mode(hw, port, sky2->vlgrp != NULL);
#endif

	sky2->restarting = 0;

	err = sky2_rx_start(sky2);
	if (err)
		goto err_out;

	/* Enable interrupts from phy/mac for port */
	imask = sky2_read32(hw, B0_IMSK);
	imask |= portirq_msk[port];
	sky2_write32(hw, B0_IMSK, imask);
	sky2_read32(hw, B0_IMSK);

	sky2_set_multicast(dev);

	/* wake queue incase we are restarting */
	netif_wake_queue(dev);

	if (netif_msg_ifup(sky2))
		printk(KERN_INFO PFX "%s: enabling interface\n", dev->name);
	return 0;

err_out:
	if (sky2->rx_le) {
		pci_free_consistent(hw->pdev, RX_LE_BYTES,
				    sky2->rx_le, sky2->rx_le_map);
		sky2->rx_le = NULL;
	}
	if (sky2->tx_le) {
		pci_free_consistent(hw->pdev,
				    TX_RING_SIZE * sizeof(struct sky2_tx_le),
				    sky2->tx_le, sky2->tx_le_map);
		sky2->tx_le = NULL;
	}
	kfree(sky2->tx_ring);
	kfree(sky2->rx_ring);

	sky2->tx_ring = NULL;
	sky2->rx_ring = NULL;
	return err;
}

/* Modular subtraction in ring */
static inline int tx_dist(unsigned tail, unsigned head)
{
	return (head - tail) & (TX_RING_SIZE - 1);
}

/* Number of list elements available for next tx */
static inline int tx_avail(const struct sky2_port *sky2)
{
	if (unlikely(sky2->restarting))
		return 0;
	return sky2->tx_pending - tx_dist(sky2->tx_cons, sky2->tx_prod);
}

/* Estimate of number of transmit list elements required */
static unsigned tx_le_req(const struct sk_buff *skb)
{
	unsigned count;

	count = sizeof(dma_addr_t) / sizeof(u32);
	count += skb_shinfo(skb)->nr_frags * count;

	if (skb_is_gso(skb))
		++count;

	if (skb->ip_summed == CHECKSUM_PARTIAL)
		++count;

	return count;
}

/*
 * Put one packet in ring for transmit.
 * A single packet can generate multiple list elements, and
 * the number of ring elements will probably be less than the number
 * of list elements used.
 */
static int sky2_xmit_frame(struct sk_buff *skb, struct net_device *dev)
{
	struct sky2_port *sky2 = netdev_priv(dev);
	struct sky2_hw *hw = sky2->hw;
	struct sky2_tx_le *le = NULL;
	struct tx_ring_info *re;
	unsigned i, len, first_slot;
	dma_addr_t mapping;
	u16 mss;
	u8 ctrl;

 	if (unlikely(tx_avail(sky2) < tx_le_req(skb)))
  		return NETDEV_TX_BUSY;

	len = skb_headlen(skb);
	mapping = pci_map_single(hw->pdev, skb->data, len, PCI_DMA_TODEVICE);

	if (pci_dma_mapping_error(hw->pdev, mapping))
		goto mapping_error;

	first_slot = sky2->tx_prod;
	if (unlikely(netif_msg_tx_queued(sky2)))
		printk(KERN_DEBUG "%s: tx queued, slot %u, len %d\n",
		       dev->name, first_slot, skb->len);

	/* Send high bits if needed */
	if (sizeof(dma_addr_t) > sizeof(u32)) {
		le = get_tx_le(sky2);
		le->addr = cpu_to_le32(upper_32_bits(mapping));
		le->opcode = OP_ADDR64 | HW_OWNER;
	}

	/* Check for TCP Segmentation Offload */
	mss = skb_shinfo(skb)->gso_size;
	if (mss != 0) {

		if (!(hw->flags & SKY2_HW_NEW_LE))
			mss += ETH_HLEN + ip_hdrlen(skb) + tcp_hdrlen(skb);

  		if (mss != sky2->tx_last_mss) {
  			le = get_tx_le(sky2);
  			le->addr = cpu_to_le32(mss);

			if (hw->flags & SKY2_HW_NEW_LE)
				le->opcode = OP_MSS | HW_OWNER;
			else
				le->opcode = OP_LRGLEN | HW_OWNER;
			sky2->tx_last_mss = mss;
		}
	}

	ctrl = 0;
#ifdef SKY2_VLAN_TAG_USED
	/* Add VLAN tag, can piggyback on LRGLEN or ADDR64 */
	if (sky2->vlgrp && vlan_tx_tag_present(skb)) {
		if (!le) {
			le = get_tx_le(sky2);
			le->addr = 0;
			le->opcode = OP_VLAN|HW_OWNER;
		} else
			le->opcode |= OP_VLAN;
		le->length = cpu_to_be16(vlan_tx_tag_get(skb));
		ctrl |= INS_VLAN;
	}
#endif

	/* Handle TCP checksum offload */
	if (skb->ip_summed == CHECKSUM_PARTIAL) {
		/* On Yukon EX (some versions) encoding change. */
 		if (hw->flags & SKY2_HW_AUTO_TX_SUM)
 			ctrl |= CALSUM;	/* auto checksum */
		else {
			const unsigned offset = skb_transport_offset(skb);
			u32 tcpsum;

			tcpsum = offset << 16;			/* sum start */
			tcpsum |= offset + skb->csum_offset;	/* sum write */

			ctrl |= CALSUM | WR_SUM | INIT_SUM | LOCK_SUM;
			if (ip_hdr(skb)->protocol == IPPROTO_UDP)
				ctrl |= UDPTCP;

			if (tcpsum != sky2->tx_tcpsum) {
				sky2->tx_tcpsum = tcpsum;

				le = get_tx_le(sky2);
				le->addr = cpu_to_le32(tcpsum);
				le->length = 0;	/* initial checksum value */
				le->ctrl = 1;	/* one packet */
				le->opcode = OP_TCPLISW | HW_OWNER;
			}
		}
	}

	le = get_tx_le(sky2);
	le->addr = cpu_to_le32((u32) mapping);
	le->length = cpu_to_le16(len);
	le->ctrl = ctrl;
	le->opcode = mss ? (OP_LARGESEND | HW_OWNER) : (OP_PACKET | HW_OWNER);

	re = tx_le_re(sky2, le);
	re->skb = skb;
	pci_unmap_addr_set(re, mapaddr, mapping);
	pci_unmap_len_set(re, maplen, len);

	for (i = 0; i < skb_shinfo(skb)->nr_frags; i++) {
		const skb_frag_t *frag = &skb_shinfo(skb)->frags[i];

		mapping = pci_map_page(hw->pdev, frag->page, frag->page_offset,
				       frag->size, PCI_DMA_TODEVICE);

		if (pci_dma_mapping_error(hw->pdev, mapping))
			goto mapping_unwind;

		if (sizeof(dma_addr_t) > sizeof(u32)) {
			le = get_tx_le(sky2);
			le->addr = cpu_to_le32(upper_32_bits(mapping));
			le->ctrl = 0;
			le->opcode = OP_ADDR64 | HW_OWNER;
		}

		le = get_tx_le(sky2);
		le->addr = cpu_to_le32((u32) mapping);
		le->length = cpu_to_le16(frag->size);
		le->ctrl = ctrl;
		le->opcode = OP_BUFFER | HW_OWNER;

		re = tx_le_re(sky2, le);
		re->skb = skb;
		pci_unmap_addr_set(re, mapaddr, mapping);
		pci_unmap_len_set(re, maplen, frag->size);
	}

	le->ctrl |= EOP;

	if (tx_avail(sky2) <= MAX_SKB_TX_LE)
		netif_stop_queue(dev);

	sky2_put_idx(hw, txqaddr[sky2->port], sky2->tx_prod);

	return NETDEV_TX_OK;

mapping_unwind:
	for (i = first_slot; i != sky2->tx_prod; i = RING_NEXT(i, TX_RING_SIZE)) {
		le = sky2->tx_le + i;
		re = sky2->tx_ring + i;

		switch(le->opcode & ~HW_OWNER) {
		case OP_LARGESEND:
		case OP_PACKET:
			pci_unmap_single(hw->pdev,
					 pci_unmap_addr(re, mapaddr),
					 pci_unmap_len(re, maplen),
					 PCI_DMA_TODEVICE);
			break;
		case OP_BUFFER:
			pci_unmap_page(hw->pdev, pci_unmap_addr(re, mapaddr),
				       pci_unmap_len(re, maplen),
				       PCI_DMA_TODEVICE);
			break;
		}
	}

	sky2->tx_prod = first_slot;
mapping_error:
	if (net_ratelimit())
		dev_warn(&hw->pdev->dev, "%s: tx mapping error\n", dev->name);
	dev_kfree_skb(skb);
	return NETDEV_TX_OK;
}

/*
 * Free ring elements from starting at tx_cons until "done"
 *
 * NB: the hardware will tell us about partial completion of multi-part
 *     buffers so make sure not to free skb to early.
 */
static void sky2_tx_complete(struct sky2_port *sky2, u16 done)
{
	struct net_device *dev = sky2->netdev;
	struct pci_dev *pdev = sky2->hw->pdev;
	unsigned idx;

	BUG_ON(done >= TX_RING_SIZE);

	for (idx = sky2->tx_cons; idx != done;
	     idx = RING_NEXT(idx, TX_RING_SIZE)) {
		struct sky2_tx_le *le = sky2->tx_le + idx;
		struct tx_ring_info *re = sky2->tx_ring + idx;

		switch(le->opcode & ~HW_OWNER) {
		case OP_LARGESEND:
		case OP_PACKET:
			pci_unmap_single(pdev,
					 pci_unmap_addr(re, mapaddr),
					 pci_unmap_len(re, maplen),
					 PCI_DMA_TODEVICE);
			break;
		case OP_BUFFER:
			pci_unmap_page(pdev, pci_unmap_addr(re, mapaddr),
				       pci_unmap_len(re, maplen),
				       PCI_DMA_TODEVICE);
			break;
		}

		if (le->ctrl & EOP) {
			struct sk_buff *skb = re->skb;

			if (unlikely(netif_msg_tx_done(sky2)))
				printk(KERN_DEBUG "%s: tx done %u\n",
				       dev->name, idx);

			dev->stats.tx_packets++;
			dev->stats.tx_bytes += skb->len;

			if (skb_queue_len(&sky2->rx_recycle) < sky2->rx_pending
			    && skb_recycle_check(skb, sky2->rx_data_size
						 + sky2_rx_pad(sky2->hw)))
				__skb_queue_head(&sky2->rx_recycle, skb);
			else
				dev_kfree_skb_any(skb);

			sky2->tx_next = RING_NEXT(idx, TX_RING_SIZE);
		}
	}

	sky2->tx_cons = idx;
	smp_mb();

	if (tx_avail(sky2) > MAX_SKB_TX_LE + 4)
		netif_wake_queue(dev);
}

/* Cleanup all untransmitted buffers, assume transmitter not running */
static void sky2_tx_clean(struct net_device *dev)
{
	struct sky2_port *sky2 = netdev_priv(dev);

	netif_tx_lock_bh(dev);
	sky2_tx_complete(sky2, sky2->tx_prod);
	netif_tx_unlock_bh(dev);
}

/* Network shutdown */
static int sky2_down(struct net_device *dev)
{
	struct sky2_port *sky2 = netdev_priv(dev);
	struct sky2_hw *hw = sky2->hw;
	unsigned port = sky2->port;
	u16 ctrl;
	u32 imask;

	/* Never really got started! */
	if (!sky2->tx_le)
		return 0;

	if (netif_msg_ifdown(sky2))
		printk(KERN_INFO PFX "%s: disabling interface\n", dev->name);

<<<<<<< HEAD
	/* Disable port IRQ */
	imask = sky2_read32(hw, B0_IMSK);
	imask &= ~portirq_msk[port];
	sky2_write32(hw, B0_IMSK, imask);
	sky2_read32(hw, B0_IMSK);
=======
	/* explicitly shut off tx incase we're restarting */
	sky2->restarting = 1;
	netif_tx_disable(dev);
>>>>>>> 80ffb3cc

	/* Force flow control off */
	sky2_write8(hw, SK_REG(port, GMAC_CTRL), GMC_PAUSE_OFF);

	/* Stop transmitter */
	sky2_write32(hw, Q_ADDR(txqaddr[port], Q_CSR), BMU_STOP);
	sky2_read32(hw, Q_ADDR(txqaddr[port], Q_CSR));

	sky2_write32(hw, RB_ADDR(txqaddr[port], RB_CTRL),
		     RB_RST_SET | RB_DIS_OP_MD);

	ctrl = gma_read16(hw, port, GM_GP_CTRL);
	ctrl &= ~(GM_GPCR_TX_ENA | GM_GPCR_RX_ENA);
	gma_write16(hw, port, GM_GP_CTRL, ctrl);

	sky2_write8(hw, SK_REG(port, GPHY_CTRL), GPC_RST_SET);

	/* Workaround shared GMAC reset */
	if (!(hw->chip_id == CHIP_ID_YUKON_XL && hw->chip_rev == 0
	      && port == 0 && hw->dev[1] && netif_running(hw->dev[1])))
		sky2_write8(hw, SK_REG(port, GMAC_CTRL), GMC_RST_SET);

	/* Disable Force Sync bit and Enable Alloc bit */
	sky2_write8(hw, SK_REG(port, TXA_CTRL),
		    TXA_DIS_FSYNC | TXA_DIS_ALLOC | TXA_STOP_RC);

	/* Stop Interval Timer and Limit Counter of Tx Arbiter */
	sky2_write32(hw, SK_REG(port, TXA_ITI_INI), 0L);
	sky2_write32(hw, SK_REG(port, TXA_LIM_INI), 0L);

	/* Reset the PCI FIFO of the async Tx queue */
	sky2_write32(hw, Q_ADDR(txqaddr[port], Q_CSR),
		     BMU_RST_SET | BMU_FIFO_RST);

	/* Reset the Tx prefetch units */
	sky2_write32(hw, Y2_QADDR(txqaddr[port], PREF_UNIT_CTRL),
		     PREF_UNIT_RST_SET);

	sky2_write32(hw, RB_ADDR(txqaddr[port], RB_CTRL), RB_RST_SET);

	sky2_write8(hw, SK_REG(port, RX_GMF_CTRL_T), GMF_RST_SET);
	sky2_write8(hw, SK_REG(port, TX_GMF_CTRL_T), GMF_RST_SET);

	/* Force any delayed status interrrupt and NAPI */
	sky2_write32(hw, STAT_LEV_TIMER_CNT, 0);
	sky2_write32(hw, STAT_TX_TIMER_CNT, 0);
	sky2_write32(hw, STAT_ISR_TIMER_CNT, 0);
	sky2_read8(hw, STAT_ISR_TIMER_CTRL);

<<<<<<< HEAD
=======
	sky2_rx_stop(sky2);

	/* Disable port IRQ */
	imask = sky2_read32(hw, B0_IMSK);
	imask &= ~portirq_msk[port];
	sky2_write32(hw, B0_IMSK, imask);
	sky2_read32(hw, B0_IMSK);

>>>>>>> 80ffb3cc
	synchronize_irq(hw->pdev->irq);
	napi_synchronize(&hw->napi);

	sky2_phy_power_down(hw, port);

	/* turn off LED's */
	sky2_write16(hw, B0_Y2LED, LED_STAT_OFF);

	sky2_tx_clean(dev);
	sky2_rx_clean(sky2);

	pci_free_consistent(hw->pdev, RX_LE_BYTES,
			    sky2->rx_le, sky2->rx_le_map);
	kfree(sky2->rx_ring);

	pci_free_consistent(hw->pdev,
			    TX_RING_SIZE * sizeof(struct sky2_tx_le),
			    sky2->tx_le, sky2->tx_le_map);
	kfree(sky2->tx_ring);

	sky2->tx_le = NULL;
	sky2->rx_le = NULL;

	sky2->rx_ring = NULL;
	sky2->tx_ring = NULL;

	return 0;
}

static u16 sky2_phy_speed(const struct sky2_hw *hw, u16 aux)
{
	if (hw->flags & SKY2_HW_FIBRE_PHY)
		return SPEED_1000;

	if (!(hw->flags & SKY2_HW_GIGABIT)) {
		if (aux & PHY_M_PS_SPEED_100)
			return SPEED_100;
		else
			return SPEED_10;
	}

	switch (aux & PHY_M_PS_SPEED_MSK) {
	case PHY_M_PS_SPEED_1000:
		return SPEED_1000;
	case PHY_M_PS_SPEED_100:
		return SPEED_100;
	default:
		return SPEED_10;
	}
}

static void sky2_link_up(struct sky2_port *sky2)
{
	struct sky2_hw *hw = sky2->hw;
	unsigned port = sky2->port;
	u16 reg;
	static const char *fc_name[] = {
		[FC_NONE]	= "none",
		[FC_TX]		= "tx",
		[FC_RX]		= "rx",
		[FC_BOTH]	= "both",
	};

	/* enable Rx/Tx */
	reg = gma_read16(hw, port, GM_GP_CTRL);
	reg |= GM_GPCR_RX_ENA | GM_GPCR_TX_ENA;
	gma_write16(hw, port, GM_GP_CTRL, reg);

	gm_phy_write(hw, port, PHY_MARV_INT_MASK, PHY_M_DEF_MSK);

	netif_carrier_on(sky2->netdev);

	mod_timer(&hw->watchdog_timer, jiffies + 1);

	/* Turn on link LED */
	sky2_write8(hw, SK_REG(port, LNK_LED_REG),
		    LINKLED_ON | LINKLED_BLINK_OFF | LINKLED_LINKSYNC_OFF);

	if (netif_msg_link(sky2))
		printk(KERN_INFO PFX
		       "%s: Link is up at %d Mbps, %s duplex, flow control %s\n",
		       sky2->netdev->name, sky2->speed,
		       sky2->duplex == DUPLEX_FULL ? "full" : "half",
		       fc_name[sky2->flow_status]);
}

static void sky2_link_down(struct sky2_port *sky2)
{
	struct sky2_hw *hw = sky2->hw;
	unsigned port = sky2->port;
	u16 reg;

	gm_phy_write(hw, port, PHY_MARV_INT_MASK, 0);

	reg = gma_read16(hw, port, GM_GP_CTRL);
	reg &= ~(GM_GPCR_RX_ENA | GM_GPCR_TX_ENA);
	gma_write16(hw, port, GM_GP_CTRL, reg);

	netif_carrier_off(sky2->netdev);

	/* Turn on link LED */
	sky2_write8(hw, SK_REG(port, LNK_LED_REG), LINKLED_OFF);

	if (netif_msg_link(sky2))
		printk(KERN_INFO PFX "%s: Link is down.\n", sky2->netdev->name);

	sky2_phy_init(hw, port);
}

static enum flow_control sky2_flow(int rx, int tx)
{
	if (rx)
		return tx ? FC_BOTH : FC_RX;
	else
		return tx ? FC_TX : FC_NONE;
}

static int sky2_autoneg_done(struct sky2_port *sky2, u16 aux)
{
	struct sky2_hw *hw = sky2->hw;
	unsigned port = sky2->port;
	u16 advert, lpa;

	advert = gm_phy_read(hw, port, PHY_MARV_AUNE_ADV);
	lpa = gm_phy_read(hw, port, PHY_MARV_AUNE_LP);
	if (lpa & PHY_M_AN_RF) {
		printk(KERN_ERR PFX "%s: remote fault", sky2->netdev->name);
		return -1;
	}

	if (!(aux & PHY_M_PS_SPDUP_RES)) {
		printk(KERN_ERR PFX "%s: speed/duplex mismatch",
		       sky2->netdev->name);
		return -1;
	}

	sky2->speed = sky2_phy_speed(hw, aux);
	sky2->duplex = (aux & PHY_M_PS_FULL_DUP) ? DUPLEX_FULL : DUPLEX_HALF;

	/* Since the pause result bits seem to in different positions on
	 * different chips. look at registers.
	 */
	if (hw->flags & SKY2_HW_FIBRE_PHY) {
		/* Shift for bits in fiber PHY */
		advert &= ~(ADVERTISE_PAUSE_CAP|ADVERTISE_PAUSE_ASYM);
		lpa &= ~(LPA_PAUSE_CAP|LPA_PAUSE_ASYM);

		if (advert & ADVERTISE_1000XPAUSE)
			advert |= ADVERTISE_PAUSE_CAP;
		if (advert & ADVERTISE_1000XPSE_ASYM)
			advert |= ADVERTISE_PAUSE_ASYM;
		if (lpa & LPA_1000XPAUSE)
			lpa |= LPA_PAUSE_CAP;
		if (lpa & LPA_1000XPAUSE_ASYM)
			lpa |= LPA_PAUSE_ASYM;
	}

	sky2->flow_status = FC_NONE;
	if (advert & ADVERTISE_PAUSE_CAP) {
		if (lpa & LPA_PAUSE_CAP)
			sky2->flow_status = FC_BOTH;
		else if (advert & ADVERTISE_PAUSE_ASYM)
			sky2->flow_status = FC_RX;
	} else if (advert & ADVERTISE_PAUSE_ASYM) {
		if ((lpa & LPA_PAUSE_CAP) && (lpa & LPA_PAUSE_ASYM))
			sky2->flow_status = FC_TX;
	}

	if (sky2->duplex == DUPLEX_HALF && sky2->speed < SPEED_1000
	    && !(hw->chip_id == CHIP_ID_YUKON_EC_U || hw->chip_id == CHIP_ID_YUKON_EX))
		sky2->flow_status = FC_NONE;

	if (sky2->flow_status & FC_TX)
		sky2_write8(hw, SK_REG(port, GMAC_CTRL), GMC_PAUSE_ON);
	else
		sky2_write8(hw, SK_REG(port, GMAC_CTRL), GMC_PAUSE_OFF);

	return 0;
}

/* Interrupt from PHY */
static void sky2_phy_intr(struct sky2_hw *hw, unsigned port)
{
	struct net_device *dev = hw->dev[port];
	struct sky2_port *sky2 = netdev_priv(dev);
	u16 istatus, phystat;

	if (!netif_running(dev))
		return;

	spin_lock(&sky2->phy_lock);
	istatus = gm_phy_read(hw, port, PHY_MARV_INT_STAT);
	phystat = gm_phy_read(hw, port, PHY_MARV_PHY_STAT);

	if (netif_msg_intr(sky2))
		printk(KERN_INFO PFX "%s: phy interrupt status 0x%x 0x%x\n",
		       sky2->netdev->name, istatus, phystat);

	if (sky2->autoneg == AUTONEG_ENABLE && (istatus & PHY_M_IS_AN_COMPL)) {
		if (sky2_autoneg_done(sky2, phystat) == 0)
			sky2_link_up(sky2);
		goto out;
	}

	if (istatus & PHY_M_IS_LSP_CHANGE)
		sky2->speed = sky2_phy_speed(hw, phystat);

	if (istatus & PHY_M_IS_DUP_CHANGE)
		sky2->duplex =
		    (phystat & PHY_M_PS_FULL_DUP) ? DUPLEX_FULL : DUPLEX_HALF;

	if (istatus & PHY_M_IS_LST_CHANGE) {
		if (phystat & PHY_M_PS_LINK_UP)
			sky2_link_up(sky2);
		else
			sky2_link_down(sky2);
	}
out:
	spin_unlock(&sky2->phy_lock);
}

/* Transmit timeout is only called if we are running, carrier is up
 * and tx queue is full (stopped).
 */
static void sky2_tx_timeout(struct net_device *dev)
{
	struct sky2_port *sky2 = netdev_priv(dev);
	struct sky2_hw *hw = sky2->hw;

	if (netif_msg_timer(sky2))
		printk(KERN_ERR PFX "%s: tx timeout\n", dev->name);

	printk(KERN_DEBUG PFX "%s: transmit ring %u .. %u report=%u done=%u\n",
	       dev->name, sky2->tx_cons, sky2->tx_prod,
	       sky2_read16(hw, sky2->port == 0 ? STAT_TXA1_RIDX : STAT_TXA2_RIDX),
	       sky2_read16(hw, Q_ADDR(txqaddr[sky2->port], Q_DONE)));

	/* can't restart safely under softirq */
	schedule_work(&hw->restart_work);
}

static int sky2_change_mtu(struct net_device *dev, int new_mtu)
{
	struct sky2_port *sky2 = netdev_priv(dev);
	struct sky2_hw *hw = sky2->hw;
	unsigned port = sky2->port;
	int err;
	u16 ctl, mode;
	u32 imask;

	if (new_mtu < ETH_ZLEN || new_mtu > ETH_JUMBO_MTU)
		return -EINVAL;

	if (new_mtu > ETH_DATA_LEN &&
	    (hw->chip_id == CHIP_ID_YUKON_FE ||
	     hw->chip_id == CHIP_ID_YUKON_FE_P))
		return -EINVAL;

	if (!netif_running(dev)) {
		dev->mtu = new_mtu;
		return 0;
	}

	imask = sky2_read32(hw, B0_IMSK);
	sky2_write32(hw, B0_IMSK, 0);

	dev->trans_start = jiffies;	/* prevent tx timeout */
	netif_stop_queue(dev);
	napi_disable(&hw->napi);

	synchronize_irq(hw->pdev->irq);

	if (!(hw->flags & SKY2_HW_RAM_BUFFER))
		sky2_set_tx_stfwd(hw, port);

	ctl = gma_read16(hw, port, GM_GP_CTRL);
	gma_write16(hw, port, GM_GP_CTRL, ctl & ~GM_GPCR_RX_ENA);
	sky2_rx_stop(sky2);
	sky2_rx_clean(sky2);

	dev->mtu = new_mtu;

	mode = DATA_BLIND_VAL(DATA_BLIND_DEF) |
		GM_SMOD_VLAN_ENA | IPG_DATA_VAL(IPG_DATA_DEF);

	if (dev->mtu > ETH_DATA_LEN)
		mode |= GM_SMOD_JUMBO_ENA;

	gma_write16(hw, port, GM_SERIAL_MODE, mode);

	sky2_write8(hw, RB_ADDR(rxqaddr[port], RB_CTRL), RB_ENA_OP_MD);

	err = sky2_rx_start(sky2);
	sky2_write32(hw, B0_IMSK, imask);

	sky2_read32(hw, B0_Y2_SP_LISR);
	napi_enable(&hw->napi);

	if (err)
		dev_close(dev);
	else {
		gma_write16(hw, port, GM_GP_CTRL, ctl);

		netif_wake_queue(dev);
	}

	return err;
}

/* For small just reuse existing skb for next receive */
static struct sk_buff *receive_copy(struct sky2_port *sky2,
				    const struct rx_ring_info *re,
				    unsigned length)
{
	struct sk_buff *skb;

	skb = netdev_alloc_skb(sky2->netdev, length + 2);
	if (likely(skb)) {
		skb_reserve(skb, 2);
		pci_dma_sync_single_for_cpu(sky2->hw->pdev, re->data_addr,
					    length, PCI_DMA_FROMDEVICE);
		skb_copy_from_linear_data(re->skb, skb->data, length);
		skb->ip_summed = re->skb->ip_summed;
		skb->csum = re->skb->csum;
		pci_dma_sync_single_for_device(sky2->hw->pdev, re->data_addr,
					       length, PCI_DMA_FROMDEVICE);
		re->skb->ip_summed = CHECKSUM_NONE;
		skb_put(skb, length);
	}
	return skb;
}

/* Adjust length of skb with fragments to match received data */
static void skb_put_frags(struct sk_buff *skb, unsigned int hdr_space,
			  unsigned int length)
{
	int i, num_frags;
	unsigned int size;

	/* put header into skb */
	size = min(length, hdr_space);
	skb->tail += size;
	skb->len += size;
	length -= size;

	num_frags = skb_shinfo(skb)->nr_frags;
	for (i = 0; i < num_frags; i++) {
		skb_frag_t *frag = &skb_shinfo(skb)->frags[i];

		if (length == 0) {
			/* don't need this page */
			__free_page(frag->page);
			--skb_shinfo(skb)->nr_frags;
		} else {
			size = min(length, (unsigned) PAGE_SIZE);

			frag->size = size;
			skb->data_len += size;
			skb->truesize += size;
			skb->len += size;
			length -= size;
		}
	}
}

/* Normal packet - take skb from ring element and put in a new one  */
static struct sk_buff *receive_new(struct sky2_port *sky2,
				   struct rx_ring_info *re,
				   unsigned int length)
{
	struct sk_buff *skb, *nskb;
	unsigned hdr_space = sky2->rx_data_size;

	/* Don't be tricky about reusing pages (yet) */
	nskb = sky2_rx_alloc(sky2);
	if (unlikely(!nskb))
		return NULL;

	skb = re->skb;
	sky2_rx_unmap_skb(sky2->hw->pdev, re);

	prefetch(skb->data);
	re->skb = nskb;
	if (sky2_rx_map_skb(sky2->hw->pdev, re, hdr_space)) {
		dev_kfree_skb(nskb);
		re->skb = skb;
		return NULL;
	}

	if (skb_shinfo(skb)->nr_frags)
		skb_put_frags(skb, hdr_space, length);
	else
		skb_put(skb, length);
	return skb;
}

/*
 * Receive one packet.
 * For larger packets, get new buffer.
 */
static struct sk_buff *sky2_receive(struct net_device *dev,
				    u16 length, u32 status)
{
 	struct sky2_port *sky2 = netdev_priv(dev);
	struct rx_ring_info *re = sky2->rx_ring + sky2->rx_next;
	struct sk_buff *skb = NULL;
	u16 count = (status & GMR_FS_LEN) >> 16;

#ifdef SKY2_VLAN_TAG_USED
	/* Account for vlan tag */
	if (sky2->vlgrp && (status & GMR_FS_VLAN))
		count -= VLAN_HLEN;
#endif

	if (unlikely(netif_msg_rx_status(sky2)))
		printk(KERN_DEBUG PFX "%s: rx slot %u status 0x%x len %d\n",
		       dev->name, sky2->rx_next, status, length);

	sky2->rx_next = (sky2->rx_next + 1) % sky2->rx_pending;
	prefetch(sky2->rx_ring + sky2->rx_next);

	/* This chip has hardware problems that generates bogus status.
	 * So do only marginal checking and expect higher level protocols
	 * to handle crap frames.
	 */
	if (sky2->hw->chip_id == CHIP_ID_YUKON_FE_P &&
	    sky2->hw->chip_rev == CHIP_REV_YU_FE2_A0 &&
	    length != count)
		goto okay;

	if (status & GMR_FS_ANY_ERR)
		goto error;

	if (!(status & GMR_FS_RX_OK))
		goto resubmit;

	/* if length reported by DMA does not match PHY, packet was truncated */
	if (length != count)
		goto len_error;

okay:
	if (length < copybreak)
		skb = receive_copy(sky2, re, length);
	else
		skb = receive_new(sky2, re, length);
resubmit:
	sky2_rx_submit(sky2, re);

	return skb;

len_error:
	/* Truncation of overlength packets
	   causes PHY length to not match MAC length */
	++dev->stats.rx_length_errors;
	if (netif_msg_rx_err(sky2) && net_ratelimit())
		pr_info(PFX "%s: rx length error: status %#x length %d\n",
			dev->name, status, length);
	goto resubmit;

error:
	++dev->stats.rx_errors;
	if (status & GMR_FS_RX_FF_OV) {
		dev->stats.rx_over_errors++;
		goto resubmit;
	}

	if (netif_msg_rx_err(sky2) && net_ratelimit())
		printk(KERN_INFO PFX "%s: rx error, status 0x%x length %d\n",
		       dev->name, status, length);

	if (status & (GMR_FS_LONG_ERR | GMR_FS_UN_SIZE))
		dev->stats.rx_length_errors++;
	if (status & GMR_FS_FRAGMENT)
		dev->stats.rx_frame_errors++;
	if (status & GMR_FS_CRC_ERR)
		dev->stats.rx_crc_errors++;

	goto resubmit;
}

/* Transmit complete */
static inline void sky2_tx_done(struct net_device *dev, u16 last)
{
	struct sky2_port *sky2 = netdev_priv(dev);

	if (likely(netif_running(dev) && !sky2->restarting)) {
		netif_tx_lock(dev);
		sky2_tx_complete(sky2, last);
		netif_tx_unlock(dev);
	}
}

static inline void sky2_skb_rx(const struct sky2_port *sky2,
			       u32 status, struct sk_buff *skb)
{
#ifdef SKY2_VLAN_TAG_USED
	u16 vlan_tag = be16_to_cpu(sky2->rx_tag);
	if (sky2->vlgrp && (status & GMR_FS_VLAN)) {
		if (skb->ip_summed == CHECKSUM_NONE)
			vlan_hwaccel_receive_skb(skb, sky2->vlgrp, vlan_tag);
		else
			vlan_gro_receive(&sky2->hw->napi, sky2->vlgrp,
					 vlan_tag, skb);
		return;
	}
#endif
	if (skb->ip_summed == CHECKSUM_NONE)
		netif_receive_skb(skb);
	else
		napi_gro_receive(&sky2->hw->napi, skb);
}

static inline void sky2_rx_done(struct sky2_hw *hw, unsigned port,
				unsigned packets, unsigned bytes)
{
	if (packets) {
		struct net_device *dev = hw->dev[port];

		dev->stats.rx_packets += packets;
		dev->stats.rx_bytes += bytes;
		dev->last_rx = jiffies;
		sky2_rx_update(netdev_priv(dev), rxqaddr[port]);
	}
}

/* Process status response ring */
static int sky2_status_intr(struct sky2_hw *hw, int to_do, u16 idx)
{
	int work_done = 0;
	unsigned int total_bytes[2] = { 0 };
	unsigned int total_packets[2] = { 0 };

	rmb();
	do {
		struct sky2_port *sky2;
		struct sky2_status_le *le  = hw->st_le + hw->st_idx;
		unsigned port;
		struct net_device *dev;
		struct sk_buff *skb;
		u32 status;
		u16 length;
		u8 opcode = le->opcode;

		if (!(opcode & HW_OWNER))
			break;

		hw->st_idx = RING_NEXT(hw->st_idx, STATUS_RING_SIZE);

		port = le->css & CSS_LINK_BIT;
		dev = hw->dev[port];
		sky2 = netdev_priv(dev);
		length = le16_to_cpu(le->length);
		status = le32_to_cpu(le->status);

		le->opcode = 0;
		switch (opcode & ~HW_OWNER) {
		case OP_RXSTAT:
			total_packets[port]++;
			total_bytes[port] += length;
			skb = sky2_receive(dev, length, status);
			if (unlikely(!skb)) {
				dev->stats.rx_dropped++;
				break;
			}

			/* This chip reports checksum status differently */
			if (hw->flags & SKY2_HW_NEW_LE) {
				if (sky2->rx_csum &&
				    (le->css & (CSS_ISIPV4 | CSS_ISIPV6)) &&
				    (le->css & CSS_TCPUDPCSOK))
					skb->ip_summed = CHECKSUM_UNNECESSARY;
				else
					skb->ip_summed = CHECKSUM_NONE;
			}

			skb->protocol = eth_type_trans(skb, dev);

			sky2_skb_rx(sky2, status, skb);

			/* Stop after net poll weight */
			if (++work_done >= to_do)
				goto exit_loop;
			break;

#ifdef SKY2_VLAN_TAG_USED
		case OP_RXVLAN:
			sky2->rx_tag = length;
			break;

		case OP_RXCHKSVLAN:
			sky2->rx_tag = length;
			/* fall through */
#endif
		case OP_RXCHKS:
			if (!sky2->rx_csum)
				break;

			/* If this happens then driver assuming wrong format */
			if (unlikely(hw->flags & SKY2_HW_NEW_LE)) {
				if (net_ratelimit())
					printk(KERN_NOTICE "%s: unexpected"
					       " checksum status\n",
					       dev->name);
				break;
			}

			/* Both checksum counters are programmed to start at
			 * the same offset, so unless there is a problem they
			 * should match. This failure is an early indication that
			 * hardware receive checksumming won't work.
			 */
			if (likely(status >> 16 == (status & 0xffff))) {
				skb = sky2->rx_ring[sky2->rx_next].skb;
				skb->ip_summed = CHECKSUM_COMPLETE;
				skb->csum = le16_to_cpu(status);
			} else {
				printk(KERN_NOTICE PFX "%s: hardware receive "
				       "checksum problem (status = %#x)\n",
				       dev->name, status);
				sky2->rx_csum = 0;
				sky2_write32(sky2->hw,
					     Q_ADDR(rxqaddr[port], Q_CSR),
					     BMU_DIS_RX_CHKSUM);
			}
			break;

		case OP_TXINDEXLE:
			/* TX index reports status for both ports */
			BUILD_BUG_ON(TX_RING_SIZE > 0x1000);
			sky2_tx_done(hw->dev[0], status & 0xfff);
			if (hw->dev[1])
				sky2_tx_done(hw->dev[1],
				     ((status >> 24) & 0xff)
					     | (u16)(length & 0xf) << 8);
			break;

		default:
			if (net_ratelimit())
				printk(KERN_WARNING PFX
				       "unknown status opcode 0x%x\n", opcode);
		}
	} while (hw->st_idx != idx);

	/* Fully processed status ring so clear irq */
	sky2_write32(hw, STAT_CTRL, SC_STAT_CLR_IRQ);

exit_loop:
	sky2_rx_done(hw, 0, total_packets[0], total_bytes[0]);
	sky2_rx_done(hw, 1, total_packets[1], total_bytes[1]);

	return work_done;
}

static void sky2_hw_error(struct sky2_hw *hw, unsigned port, u32 status)
{
	struct net_device *dev = hw->dev[port];

	if (net_ratelimit())
		printk(KERN_INFO PFX "%s: hw error interrupt status 0x%x\n",
		       dev->name, status);

	if (status & Y2_IS_PAR_RD1) {
		if (net_ratelimit())
			printk(KERN_ERR PFX "%s: ram data read parity error\n",
			       dev->name);
		/* Clear IRQ */
		sky2_write16(hw, RAM_BUFFER(port, B3_RI_CTRL), RI_CLR_RD_PERR);
	}

	if (status & Y2_IS_PAR_WR1) {
		if (net_ratelimit())
			printk(KERN_ERR PFX "%s: ram data write parity error\n",
			       dev->name);

		sky2_write16(hw, RAM_BUFFER(port, B3_RI_CTRL), RI_CLR_WR_PERR);
	}

	if (status & Y2_IS_PAR_MAC1) {
		if (net_ratelimit())
			printk(KERN_ERR PFX "%s: MAC parity error\n", dev->name);
		sky2_write8(hw, SK_REG(port, TX_GMF_CTRL_T), GMF_CLI_TX_PE);
	}

	if (status & Y2_IS_PAR_RX1) {
		if (net_ratelimit())
			printk(KERN_ERR PFX "%s: RX parity error\n", dev->name);
		sky2_write32(hw, Q_ADDR(rxqaddr[port], Q_CSR), BMU_CLR_IRQ_PAR);
	}

	if (status & Y2_IS_TCP_TXA1) {
		if (net_ratelimit())
			printk(KERN_ERR PFX "%s: TCP segmentation error\n",
			       dev->name);
		sky2_write32(hw, Q_ADDR(txqaddr[port], Q_CSR), BMU_CLR_IRQ_TCP);
	}
}

static void sky2_hw_intr(struct sky2_hw *hw)
{
	struct pci_dev *pdev = hw->pdev;
	u32 status = sky2_read32(hw, B0_HWE_ISRC);
	u32 hwmsk = sky2_read32(hw, B0_HWE_IMSK);

	status &= hwmsk;

	if (status & Y2_IS_TIST_OV)
		sky2_write8(hw, GMAC_TI_ST_CTRL, GMT_ST_CLR_IRQ);

	if (status & (Y2_IS_MST_ERR | Y2_IS_IRQ_STAT)) {
		u16 pci_err;

		sky2_write8(hw, B2_TST_CTRL1, TST_CFG_WRITE_ON);
		pci_err = sky2_pci_read16(hw, PCI_STATUS);
		if (net_ratelimit())
			dev_err(&pdev->dev, "PCI hardware error (0x%x)\n",
			        pci_err);

		sky2_pci_write16(hw, PCI_STATUS,
				      pci_err | PCI_STATUS_ERROR_BITS);
		sky2_write8(hw, B2_TST_CTRL1, TST_CFG_WRITE_OFF);
	}

	if (status & Y2_IS_PCI_EXP) {
		/* PCI-Express uncorrectable Error occurred */
		u32 err;

		sky2_write8(hw, B2_TST_CTRL1, TST_CFG_WRITE_ON);
		err = sky2_read32(hw, Y2_CFG_AER + PCI_ERR_UNCOR_STATUS);
		sky2_write32(hw, Y2_CFG_AER + PCI_ERR_UNCOR_STATUS,
			     0xfffffffful);
		if (net_ratelimit())
			dev_err(&pdev->dev, "PCI Express error (0x%x)\n", err);

		sky2_read32(hw, Y2_CFG_AER + PCI_ERR_UNCOR_STATUS);
		sky2_write8(hw, B2_TST_CTRL1, TST_CFG_WRITE_OFF);
	}

	if (status & Y2_HWE_L1_MASK)
		sky2_hw_error(hw, 0, status);
	status >>= 8;
	if (status & Y2_HWE_L1_MASK)
		sky2_hw_error(hw, 1, status);
}

static void sky2_mac_intr(struct sky2_hw *hw, unsigned port)
{
	struct net_device *dev = hw->dev[port];
	struct sky2_port *sky2 = netdev_priv(dev);
	u8 status = sky2_read8(hw, SK_REG(port, GMAC_IRQ_SRC));

	if (netif_msg_intr(sky2))
		printk(KERN_INFO PFX "%s: mac interrupt status 0x%x\n",
		       dev->name, status);

	if (status & GM_IS_RX_CO_OV)
		gma_read16(hw, port, GM_RX_IRQ_SRC);

	if (status & GM_IS_TX_CO_OV)
		gma_read16(hw, port, GM_TX_IRQ_SRC);

	if (status & GM_IS_RX_FF_OR) {
		++dev->stats.rx_fifo_errors;
		sky2_write8(hw, SK_REG(port, RX_GMF_CTRL_T), GMF_CLI_RX_FO);
	}

	if (status & GM_IS_TX_FF_UR) {
		++dev->stats.tx_fifo_errors;
		sky2_write8(hw, SK_REG(port, TX_GMF_CTRL_T), GMF_CLI_TX_FU);
	}
}

/* This should never happen it is a bug. */
static void sky2_le_error(struct sky2_hw *hw, unsigned port,
			  u16 q, unsigned ring_size)
{
	struct net_device *dev = hw->dev[port];
	struct sky2_port *sky2 = netdev_priv(dev);
	unsigned idx;
	const u64 *le = (q == Q_R1 || q == Q_R2)
		? (u64 *) sky2->rx_le : (u64 *) sky2->tx_le;

	idx = sky2_read16(hw, Y2_QADDR(q, PREF_UNIT_GET_IDX));
	printk(KERN_ERR PFX "%s: descriptor error q=%#x get=%u [%llx] put=%u\n",
	       dev->name, (unsigned) q, idx, (unsigned long long) le[idx],
	       (unsigned) sky2_read16(hw, Y2_QADDR(q, PREF_UNIT_PUT_IDX)));

	sky2_write32(hw, Q_ADDR(q, Q_CSR), BMU_CLR_IRQ_CHK);
}

static int sky2_rx_hung(struct net_device *dev)
{
	struct sky2_port *sky2 = netdev_priv(dev);
	struct sky2_hw *hw = sky2->hw;
	unsigned port = sky2->port;
	unsigned rxq = rxqaddr[port];
	u32 mac_rp = sky2_read32(hw, SK_REG(port, RX_GMF_RP));
	u8 mac_lev = sky2_read8(hw, SK_REG(port, RX_GMF_RLEV));
	u8 fifo_rp = sky2_read8(hw, Q_ADDR(rxq, Q_RP));
	u8 fifo_lev = sky2_read8(hw, Q_ADDR(rxq, Q_RL));

	/* If idle and MAC or PCI is stuck */
	if (sky2->check.last == dev->last_rx &&
	    ((mac_rp == sky2->check.mac_rp &&
	      mac_lev != 0 && mac_lev >= sky2->check.mac_lev) ||
	     /* Check if the PCI RX hang */
	     (fifo_rp == sky2->check.fifo_rp &&
	      fifo_lev != 0 && fifo_lev >= sky2->check.fifo_lev))) {
		printk(KERN_DEBUG PFX "%s: hung mac %d:%d fifo %d (%d:%d)\n",
		       dev->name, mac_lev, mac_rp, fifo_lev, fifo_rp,
		       sky2_read8(hw, Q_ADDR(rxq, Q_WP)));
		return 1;
	} else {
		sky2->check.last = dev->last_rx;
		sky2->check.mac_rp = mac_rp;
		sky2->check.mac_lev = mac_lev;
		sky2->check.fifo_rp = fifo_rp;
		sky2->check.fifo_lev = fifo_lev;
		return 0;
	}
}

static void sky2_watchdog(unsigned long arg)
{
	struct sky2_hw *hw = (struct sky2_hw *) arg;

	/* Check for lost IRQ once a second */
	if (sky2_read32(hw, B0_ISRC)) {
		napi_schedule(&hw->napi);
	} else {
		int i, active = 0;

		for (i = 0; i < hw->ports; i++) {
			struct net_device *dev = hw->dev[i];
			if (!netif_running(dev))
				continue;
			++active;

			/* For chips with Rx FIFO, check if stuck */
			if ((hw->flags & SKY2_HW_RAM_BUFFER) &&
			     sky2_rx_hung(dev)) {
				pr_info(PFX "%s: receiver hang detected\n",
					dev->name);
				schedule_work(&hw->restart_work);
				return;
			}
		}

		if (active == 0)
			return;
	}

	mod_timer(&hw->watchdog_timer, round_jiffies(jiffies + HZ));
}

/* Hardware/software error handling */
static void sky2_err_intr(struct sky2_hw *hw, u32 status)
{
	if (net_ratelimit())
		dev_warn(&hw->pdev->dev, "error interrupt status=%#x\n", status);

	if (status & Y2_IS_HW_ERR)
		sky2_hw_intr(hw);

	if (status & Y2_IS_IRQ_MAC1)
		sky2_mac_intr(hw, 0);

	if (status & Y2_IS_IRQ_MAC2)
		sky2_mac_intr(hw, 1);

	if (status & Y2_IS_CHK_RX1)
		sky2_le_error(hw, 0, Q_R1, RX_LE_SIZE);

	if (status & Y2_IS_CHK_RX2)
		sky2_le_error(hw, 1, Q_R2, RX_LE_SIZE);

	if (status & Y2_IS_CHK_TXA1)
		sky2_le_error(hw, 0, Q_XA1, TX_RING_SIZE);

	if (status & Y2_IS_CHK_TXA2)
		sky2_le_error(hw, 1, Q_XA2, TX_RING_SIZE);
}

static int sky2_poll(struct napi_struct *napi, int work_limit)
{
	struct sky2_hw *hw = container_of(napi, struct sky2_hw, napi);
	u32 status = sky2_read32(hw, B0_Y2_SP_EISR);
	int work_done = 0;
	u16 idx;

	if (unlikely(status & Y2_IS_ERROR))
		sky2_err_intr(hw, status);

	if (status & Y2_IS_IRQ_PHY1)
		sky2_phy_intr(hw, 0);

	if (status & Y2_IS_IRQ_PHY2)
		sky2_phy_intr(hw, 1);

	while ((idx = sky2_read16(hw, STAT_PUT_IDX)) != hw->st_idx) {
		work_done += sky2_status_intr(hw, work_limit - work_done, idx);

		if (work_done >= work_limit)
			goto done;
	}

	napi_complete(napi);
	sky2_read32(hw, B0_Y2_SP_LISR);
done:

	return work_done;
}

static irqreturn_t sky2_intr(int irq, void *dev_id)
{
	struct sky2_hw *hw = dev_id;
	u32 status;

	/* Reading this mask interrupts as side effect */
	status = sky2_read32(hw, B0_Y2_SP_ISRC2);
	if (status == 0 || status == ~0)
		return IRQ_NONE;

	prefetch(&hw->st_le[hw->st_idx]);

	napi_schedule(&hw->napi);

	return IRQ_HANDLED;
}

#ifdef CONFIG_NET_POLL_CONTROLLER
static void sky2_netpoll(struct net_device *dev)
{
	struct sky2_port *sky2 = netdev_priv(dev);

	napi_schedule(&sky2->hw->napi);
}
#endif

/* Chip internal frequency for clock calculations */
static u32 sky2_mhz(const struct sky2_hw *hw)
{
	switch (hw->chip_id) {
	case CHIP_ID_YUKON_EC:
	case CHIP_ID_YUKON_EC_U:
	case CHIP_ID_YUKON_EX:
	case CHIP_ID_YUKON_SUPR:
	case CHIP_ID_YUKON_UL_2:
		return 125;

	case CHIP_ID_YUKON_FE:
		return 100;

	case CHIP_ID_YUKON_FE_P:
		return 50;

	case CHIP_ID_YUKON_XL:
		return 156;

	default:
		BUG();
	}
}

static inline u32 sky2_us2clk(const struct sky2_hw *hw, u32 us)
{
	return sky2_mhz(hw) * us;
}

static inline u32 sky2_clk2us(const struct sky2_hw *hw, u32 clk)
{
	return clk / sky2_mhz(hw);
}


static int __devinit sky2_init(struct sky2_hw *hw)
{
	u8 t8;

	/* Enable all clocks and check for bad PCI access */
	sky2_pci_write32(hw, PCI_DEV_REG3, 0);

	sky2_write8(hw, B0_CTST, CS_RST_CLR);

	hw->chip_id = sky2_read8(hw, B2_CHIP_ID);
	hw->chip_rev = (sky2_read8(hw, B2_MAC_CFG) & CFG_CHIP_R_MSK) >> 4;

	switch(hw->chip_id) {
	case CHIP_ID_YUKON_XL:
		hw->flags = SKY2_HW_GIGABIT | SKY2_HW_NEWER_PHY;
		break;

	case CHIP_ID_YUKON_EC_U:
		hw->flags = SKY2_HW_GIGABIT
			| SKY2_HW_NEWER_PHY
			| SKY2_HW_ADV_POWER_CTL;
		break;

	case CHIP_ID_YUKON_EX:
		hw->flags = SKY2_HW_GIGABIT
			| SKY2_HW_NEWER_PHY
			| SKY2_HW_NEW_LE
			| SKY2_HW_ADV_POWER_CTL;

		/* New transmit checksum */
		if (hw->chip_rev != CHIP_REV_YU_EX_B0)
			hw->flags |= SKY2_HW_AUTO_TX_SUM;
		break;

	case CHIP_ID_YUKON_EC:
		/* This rev is really old, and requires untested workarounds */
		if (hw->chip_rev == CHIP_REV_YU_EC_A1) {
			dev_err(&hw->pdev->dev, "unsupported revision Yukon-EC rev A1\n");
			return -EOPNOTSUPP;
		}
		hw->flags = SKY2_HW_GIGABIT;
		break;

	case CHIP_ID_YUKON_FE:
		break;

	case CHIP_ID_YUKON_FE_P:
		hw->flags = SKY2_HW_NEWER_PHY
			| SKY2_HW_NEW_LE
			| SKY2_HW_AUTO_TX_SUM
			| SKY2_HW_ADV_POWER_CTL;
		break;

	case CHIP_ID_YUKON_SUPR:
		hw->flags = SKY2_HW_GIGABIT
			| SKY2_HW_NEWER_PHY
			| SKY2_HW_NEW_LE
			| SKY2_HW_AUTO_TX_SUM
			| SKY2_HW_ADV_POWER_CTL;
		break;

	case CHIP_ID_YUKON_UL_2:
		hw->flags = SKY2_HW_GIGABIT
			| SKY2_HW_ADV_POWER_CTL;
		break;

	default:
		dev_err(&hw->pdev->dev, "unsupported chip type 0x%x\n",
			hw->chip_id);
		return -EOPNOTSUPP;
	}

	hw->pmd_type = sky2_read8(hw, B2_PMD_TYP);
	if (hw->pmd_type == 'L' || hw->pmd_type == 'S' || hw->pmd_type == 'P')
		hw->flags |= SKY2_HW_FIBRE_PHY;

	hw->ports = 1;
	t8 = sky2_read8(hw, B2_Y2_HW_RES);
	if ((t8 & CFG_DUAL_MAC_MSK) == CFG_DUAL_MAC_MSK) {
		if (!(sky2_read8(hw, B2_Y2_CLK_GATE) & Y2_STATUS_LNK2_INAC))
			++hw->ports;
	}

	return 0;
}

static void sky2_reset(struct sky2_hw *hw)
{
	struct pci_dev *pdev = hw->pdev;
	u16 status;
	int i, cap;
	u32 hwe_mask = Y2_HWE_ALL_MASK;

	/* disable ASF */
	if (hw->chip_id == CHIP_ID_YUKON_EX) {
		status = sky2_read16(hw, HCU_CCSR);
		status &= ~(HCU_CCSR_AHB_RST | HCU_CCSR_CPU_RST_MODE |
			    HCU_CCSR_UC_STATE_MSK);
		sky2_write16(hw, HCU_CCSR, status);
	} else
		sky2_write8(hw, B28_Y2_ASF_STAT_CMD, Y2_ASF_RESET);
	sky2_write16(hw, B0_CTST, Y2_ASF_DISABLE);

	/* do a SW reset */
	sky2_write8(hw, B0_CTST, CS_RST_SET);
	sky2_write8(hw, B0_CTST, CS_RST_CLR);

	/* allow writes to PCI config */
	sky2_write8(hw, B2_TST_CTRL1, TST_CFG_WRITE_ON);

	/* clear PCI errors, if any */
	status = sky2_pci_read16(hw, PCI_STATUS);
	status |= PCI_STATUS_ERROR_BITS;
	sky2_pci_write16(hw, PCI_STATUS, status);

	sky2_write8(hw, B0_CTST, CS_MRST_CLR);

	cap = pci_find_capability(pdev, PCI_CAP_ID_EXP);
	if (cap) {
		sky2_write32(hw, Y2_CFG_AER + PCI_ERR_UNCOR_STATUS,
			     0xfffffffful);

		/* If error bit is stuck on ignore it */
		if (sky2_read32(hw, B0_HWE_ISRC) & Y2_IS_PCI_EXP)
			dev_info(&pdev->dev, "ignoring stuck error report bit\n");
		else
			hwe_mask |= Y2_IS_PCI_EXP;
	}

	sky2_power_on(hw);
	sky2_write8(hw, B2_TST_CTRL1, TST_CFG_WRITE_OFF);

	for (i = 0; i < hw->ports; i++) {
		sky2_write8(hw, SK_REG(i, GMAC_LINK_CTRL), GMLC_RST_SET);
		sky2_write8(hw, SK_REG(i, GMAC_LINK_CTRL), GMLC_RST_CLR);

		if (hw->chip_id == CHIP_ID_YUKON_EX ||
		    hw->chip_id == CHIP_ID_YUKON_SUPR)
			sky2_write16(hw, SK_REG(i, GMAC_CTRL),
				     GMC_BYP_MACSECRX_ON | GMC_BYP_MACSECTX_ON
				     | GMC_BYP_RETR_ON);
	}

	/* Clear I2C IRQ noise */
	sky2_write32(hw, B2_I2C_IRQ, 1);

	/* turn off hardware timer (unused) */
	sky2_write8(hw, B2_TI_CTRL, TIM_STOP);
	sky2_write8(hw, B2_TI_CTRL, TIM_CLR_IRQ);

	sky2_write8(hw, B0_Y2LED, LED_STAT_ON);

	/* Turn off descriptor polling */
	sky2_write32(hw, B28_DPT_CTRL, DPT_STOP);

	/* Turn off receive timestamp */
	sky2_write8(hw, GMAC_TI_ST_CTRL, GMT_ST_STOP);
	sky2_write8(hw, GMAC_TI_ST_CTRL, GMT_ST_CLR_IRQ);

	/* enable the Tx Arbiters */
	for (i = 0; i < hw->ports; i++)
		sky2_write8(hw, SK_REG(i, TXA_CTRL), TXA_ENA_ARB);

	/* Initialize ram interface */
	for (i = 0; i < hw->ports; i++) {
		sky2_write8(hw, RAM_BUFFER(i, B3_RI_CTRL), RI_RST_CLR);

		sky2_write8(hw, RAM_BUFFER(i, B3_RI_WTO_R1), SK_RI_TO_53);
		sky2_write8(hw, RAM_BUFFER(i, B3_RI_WTO_XA1), SK_RI_TO_53);
		sky2_write8(hw, RAM_BUFFER(i, B3_RI_WTO_XS1), SK_RI_TO_53);
		sky2_write8(hw, RAM_BUFFER(i, B3_RI_RTO_R1), SK_RI_TO_53);
		sky2_write8(hw, RAM_BUFFER(i, B3_RI_RTO_XA1), SK_RI_TO_53);
		sky2_write8(hw, RAM_BUFFER(i, B3_RI_RTO_XS1), SK_RI_TO_53);
		sky2_write8(hw, RAM_BUFFER(i, B3_RI_WTO_R2), SK_RI_TO_53);
		sky2_write8(hw, RAM_BUFFER(i, B3_RI_WTO_XA2), SK_RI_TO_53);
		sky2_write8(hw, RAM_BUFFER(i, B3_RI_WTO_XS2), SK_RI_TO_53);
		sky2_write8(hw, RAM_BUFFER(i, B3_RI_RTO_R2), SK_RI_TO_53);
		sky2_write8(hw, RAM_BUFFER(i, B3_RI_RTO_XA2), SK_RI_TO_53);
		sky2_write8(hw, RAM_BUFFER(i, B3_RI_RTO_XS2), SK_RI_TO_53);
	}

	sky2_write32(hw, B0_HWE_IMSK, hwe_mask);

	for (i = 0; i < hw->ports; i++)
		sky2_gmac_reset(hw, i);

	memset(hw->st_le, 0, STATUS_LE_BYTES);
	hw->st_idx = 0;

	sky2_write32(hw, STAT_CTRL, SC_STAT_RST_SET);
	sky2_write32(hw, STAT_CTRL, SC_STAT_RST_CLR);

	sky2_write32(hw, STAT_LIST_ADDR_LO, hw->st_dma);
	sky2_write32(hw, STAT_LIST_ADDR_HI, (u64) hw->st_dma >> 32);

	/* Set the list last index */
	sky2_write16(hw, STAT_LAST_IDX, STATUS_RING_SIZE - 1);

	sky2_write16(hw, STAT_TX_IDX_TH, 10);
	sky2_write8(hw, STAT_FIFO_WM, 16);

	/* set Status-FIFO ISR watermark */
	if (hw->chip_id == CHIP_ID_YUKON_XL && hw->chip_rev == 0)
		sky2_write8(hw, STAT_FIFO_ISR_WM, 4);
	else
		sky2_write8(hw, STAT_FIFO_ISR_WM, 16);

	sky2_write32(hw, STAT_TX_TIMER_INI, sky2_us2clk(hw, 1000));
	sky2_write32(hw, STAT_ISR_TIMER_INI, sky2_us2clk(hw, 20));
	sky2_write32(hw, STAT_LEV_TIMER_INI, sky2_us2clk(hw, 100));

	/* enable status unit */
	sky2_write32(hw, STAT_CTRL, SC_STAT_OP_ON);

	sky2_write8(hw, STAT_TX_TIMER_CTRL, TIM_START);
	sky2_write8(hw, STAT_LEV_TIMER_CTRL, TIM_START);
	sky2_write8(hw, STAT_ISR_TIMER_CTRL, TIM_START);
}

static void sky2_restart(struct work_struct *work)
{
	struct sky2_hw *hw = container_of(work, struct sky2_hw, restart_work);
	struct net_device *dev;
	int i, err;

	rtnl_lock();
	for (i = 0; i < hw->ports; i++) {
		dev = hw->dev[i];
		if (netif_running(dev))
			sky2_down(dev);
	}

	napi_disable(&hw->napi);
	sky2_write32(hw, B0_IMSK, 0);
	sky2_reset(hw);
	sky2_write32(hw, B0_IMSK, Y2_IS_BASE);
	napi_enable(&hw->napi);

	for (i = 0; i < hw->ports; i++) {
		dev = hw->dev[i];
		if (netif_running(dev)) {
			err = sky2_up(dev);
			if (err) {
				printk(KERN_INFO PFX "%s: could not restart %d\n",
				       dev->name, err);
				dev_close(dev);
			}
		}
	}

	rtnl_unlock();
}

static inline u8 sky2_wol_supported(const struct sky2_hw *hw)
{
	return sky2_is_copper(hw) ? (WAKE_PHY | WAKE_MAGIC) : 0;
}

static void sky2_get_wol(struct net_device *dev, struct ethtool_wolinfo *wol)
{
	const struct sky2_port *sky2 = netdev_priv(dev);

	wol->supported = sky2_wol_supported(sky2->hw);
	wol->wolopts = sky2->wol;
}

static int sky2_set_wol(struct net_device *dev, struct ethtool_wolinfo *wol)
{
	struct sky2_port *sky2 = netdev_priv(dev);
	struct sky2_hw *hw = sky2->hw;

	if ((wol->wolopts & ~sky2_wol_supported(sky2->hw))
	    || !device_can_wakeup(&hw->pdev->dev))
		return -EOPNOTSUPP;

	sky2->wol = wol->wolopts;

	if (hw->chip_id == CHIP_ID_YUKON_EC_U ||
	    hw->chip_id == CHIP_ID_YUKON_EX ||
	    hw->chip_id == CHIP_ID_YUKON_FE_P)
		sky2_write32(hw, B0_CTST, sky2->wol
			     ? Y2_HW_WOL_ON : Y2_HW_WOL_OFF);

	device_set_wakeup_enable(&hw->pdev->dev, sky2->wol);

	if (!netif_running(dev))
		sky2_wol_init(sky2);
	return 0;
}

static u32 sky2_supported_modes(const struct sky2_hw *hw)
{
	if (sky2_is_copper(hw)) {
		u32 modes = SUPPORTED_10baseT_Half
			| SUPPORTED_10baseT_Full
			| SUPPORTED_100baseT_Half
			| SUPPORTED_100baseT_Full
			| SUPPORTED_Autoneg | SUPPORTED_TP;

		if (hw->flags & SKY2_HW_GIGABIT)
			modes |= SUPPORTED_1000baseT_Half
				| SUPPORTED_1000baseT_Full;
		return modes;
	} else
		return  SUPPORTED_1000baseT_Half
			| SUPPORTED_1000baseT_Full
			| SUPPORTED_Autoneg
			| SUPPORTED_FIBRE;
}

static int sky2_get_settings(struct net_device *dev, struct ethtool_cmd *ecmd)
{
	struct sky2_port *sky2 = netdev_priv(dev);
	struct sky2_hw *hw = sky2->hw;

	ecmd->transceiver = XCVR_INTERNAL;
	ecmd->supported = sky2_supported_modes(hw);
	ecmd->phy_address = PHY_ADDR_MARV;
	if (sky2_is_copper(hw)) {
		ecmd->port = PORT_TP;
		ecmd->speed = sky2->speed;
	} else {
		ecmd->speed = SPEED_1000;
		ecmd->port = PORT_FIBRE;
	}

	ecmd->advertising = sky2->advertising;
	ecmd->autoneg = sky2->autoneg;
	ecmd->duplex = sky2->duplex;
	return 0;
}

static int sky2_set_settings(struct net_device *dev, struct ethtool_cmd *ecmd)
{
	struct sky2_port *sky2 = netdev_priv(dev);
	const struct sky2_hw *hw = sky2->hw;
	u32 supported = sky2_supported_modes(hw);

	if (ecmd->autoneg == AUTONEG_ENABLE) {
		ecmd->advertising = supported;
		sky2->duplex = -1;
		sky2->speed = -1;
	} else {
		u32 setting;

		switch (ecmd->speed) {
		case SPEED_1000:
			if (ecmd->duplex == DUPLEX_FULL)
				setting = SUPPORTED_1000baseT_Full;
			else if (ecmd->duplex == DUPLEX_HALF)
				setting = SUPPORTED_1000baseT_Half;
			else
				return -EINVAL;
			break;
		case SPEED_100:
			if (ecmd->duplex == DUPLEX_FULL)
				setting = SUPPORTED_100baseT_Full;
			else if (ecmd->duplex == DUPLEX_HALF)
				setting = SUPPORTED_100baseT_Half;
			else
				return -EINVAL;
			break;

		case SPEED_10:
			if (ecmd->duplex == DUPLEX_FULL)
				setting = SUPPORTED_10baseT_Full;
			else if (ecmd->duplex == DUPLEX_HALF)
				setting = SUPPORTED_10baseT_Half;
			else
				return -EINVAL;
			break;
		default:
			return -EINVAL;
		}

		if ((setting & supported) == 0)
			return -EINVAL;

		sky2->speed = ecmd->speed;
		sky2->duplex = ecmd->duplex;
	}

	sky2->autoneg = ecmd->autoneg;
	sky2->advertising = ecmd->advertising;

	if (netif_running(dev)) {
		sky2_phy_reinit(sky2);
		sky2_set_multicast(dev);
	}

	return 0;
}

static void sky2_get_drvinfo(struct net_device *dev,
			     struct ethtool_drvinfo *info)
{
	struct sky2_port *sky2 = netdev_priv(dev);

	strcpy(info->driver, DRV_NAME);
	strcpy(info->version, DRV_VERSION);
	strcpy(info->fw_version, "N/A");
	strcpy(info->bus_info, pci_name(sky2->hw->pdev));
}

static const struct sky2_stat {
	char name[ETH_GSTRING_LEN];
	u16 offset;
} sky2_stats[] = {
	{ "tx_bytes",	   GM_TXO_OK_HI },
	{ "rx_bytes",	   GM_RXO_OK_HI },
	{ "tx_broadcast",  GM_TXF_BC_OK },
	{ "rx_broadcast",  GM_RXF_BC_OK },
	{ "tx_multicast",  GM_TXF_MC_OK },
	{ "rx_multicast",  GM_RXF_MC_OK },
	{ "tx_unicast",    GM_TXF_UC_OK },
	{ "rx_unicast",    GM_RXF_UC_OK },
	{ "tx_mac_pause",  GM_TXF_MPAUSE },
	{ "rx_mac_pause",  GM_RXF_MPAUSE },
	{ "collisions",    GM_TXF_COL },
	{ "late_collision",GM_TXF_LAT_COL },
	{ "aborted", 	   GM_TXF_ABO_COL },
	{ "single_collisions", GM_TXF_SNG_COL },
	{ "multi_collisions", GM_TXF_MUL_COL },

	{ "rx_short",      GM_RXF_SHT },
	{ "rx_runt", 	   GM_RXE_FRAG },
	{ "rx_64_byte_packets", GM_RXF_64B },
	{ "rx_65_to_127_byte_packets", GM_RXF_127B },
	{ "rx_128_to_255_byte_packets", GM_RXF_255B },
	{ "rx_256_to_511_byte_packets", GM_RXF_511B },
	{ "rx_512_to_1023_byte_packets", GM_RXF_1023B },
	{ "rx_1024_to_1518_byte_packets", GM_RXF_1518B },
	{ "rx_1518_to_max_byte_packets", GM_RXF_MAX_SZ },
	{ "rx_too_long",   GM_RXF_LNG_ERR },
	{ "rx_fifo_overflow", GM_RXE_FIFO_OV },
	{ "rx_jabber",     GM_RXF_JAB_PKT },
	{ "rx_fcs_error",   GM_RXF_FCS_ERR },

	{ "tx_64_byte_packets", GM_TXF_64B },
	{ "tx_65_to_127_byte_packets", GM_TXF_127B },
	{ "tx_128_to_255_byte_packets", GM_TXF_255B },
	{ "tx_256_to_511_byte_packets", GM_TXF_511B },
	{ "tx_512_to_1023_byte_packets", GM_TXF_1023B },
	{ "tx_1024_to_1518_byte_packets", GM_TXF_1518B },
	{ "tx_1519_to_max_byte_packets", GM_TXF_MAX_SZ },
	{ "tx_fifo_underrun", GM_TXE_FIFO_UR },
};

static u32 sky2_get_rx_csum(struct net_device *dev)
{
	struct sky2_port *sky2 = netdev_priv(dev);

	return sky2->rx_csum;
}

static int sky2_set_rx_csum(struct net_device *dev, u32 data)
{
	struct sky2_port *sky2 = netdev_priv(dev);

	sky2->rx_csum = data;

	sky2_write32(sky2->hw, Q_ADDR(rxqaddr[sky2->port], Q_CSR),
		     data ? BMU_ENA_RX_CHKSUM : BMU_DIS_RX_CHKSUM);

	return 0;
}

static u32 sky2_get_msglevel(struct net_device *netdev)
{
	struct sky2_port *sky2 = netdev_priv(netdev);
	return sky2->msg_enable;
}

static int sky2_nway_reset(struct net_device *dev)
{
	struct sky2_port *sky2 = netdev_priv(dev);

	if (!netif_running(dev) || sky2->autoneg != AUTONEG_ENABLE)
		return -EINVAL;

	sky2_phy_reinit(sky2);
	sky2_set_multicast(dev);

	return 0;
}

static void sky2_phy_stats(struct sky2_port *sky2, u64 * data, unsigned count)
{
	struct sky2_hw *hw = sky2->hw;
	unsigned port = sky2->port;
	int i;

	data[0] = (u64) gma_read32(hw, port, GM_TXO_OK_HI) << 32
	    | (u64) gma_read32(hw, port, GM_TXO_OK_LO);
	data[1] = (u64) gma_read32(hw, port, GM_RXO_OK_HI) << 32
	    | (u64) gma_read32(hw, port, GM_RXO_OK_LO);

	for (i = 2; i < count; i++)
		data[i] = (u64) gma_read32(hw, port, sky2_stats[i].offset);
}

static void sky2_set_msglevel(struct net_device *netdev, u32 value)
{
	struct sky2_port *sky2 = netdev_priv(netdev);
	sky2->msg_enable = value;
}

static int sky2_get_sset_count(struct net_device *dev, int sset)
{
	switch (sset) {
	case ETH_SS_STATS:
		return ARRAY_SIZE(sky2_stats);
	default:
		return -EOPNOTSUPP;
	}
}

static void sky2_get_ethtool_stats(struct net_device *dev,
				   struct ethtool_stats *stats, u64 * data)
{
	struct sky2_port *sky2 = netdev_priv(dev);

	sky2_phy_stats(sky2, data, ARRAY_SIZE(sky2_stats));
}

static void sky2_get_strings(struct net_device *dev, u32 stringset, u8 * data)
{
	int i;

	switch (stringset) {
	case ETH_SS_STATS:
		for (i = 0; i < ARRAY_SIZE(sky2_stats); i++)
			memcpy(data + i * ETH_GSTRING_LEN,
			       sky2_stats[i].name, ETH_GSTRING_LEN);
		break;
	}
}

static int sky2_set_mac_address(struct net_device *dev, void *p)
{
	struct sky2_port *sky2 = netdev_priv(dev);
	struct sky2_hw *hw = sky2->hw;
	unsigned port = sky2->port;
	const struct sockaddr *addr = p;

	if (!is_valid_ether_addr(addr->sa_data))
		return -EADDRNOTAVAIL;

	memcpy(dev->dev_addr, addr->sa_data, ETH_ALEN);
	memcpy_toio(hw->regs + B2_MAC_1 + port * 8,
		    dev->dev_addr, ETH_ALEN);
	memcpy_toio(hw->regs + B2_MAC_2 + port * 8,
		    dev->dev_addr, ETH_ALEN);

	/* virtual address for data */
	gma_set_addr(hw, port, GM_SRC_ADDR_2L, dev->dev_addr);

	/* physical address: used for pause frames */
	gma_set_addr(hw, port, GM_SRC_ADDR_1L, dev->dev_addr);

	return 0;
}

static void inline sky2_add_filter(u8 filter[8], const u8 *addr)
{
	u32 bit;

	bit = ether_crc(ETH_ALEN, addr) & 63;
	filter[bit >> 3] |= 1 << (bit & 7);
}

static void sky2_set_multicast(struct net_device *dev)
{
	struct sky2_port *sky2 = netdev_priv(dev);
	struct sky2_hw *hw = sky2->hw;
	unsigned port = sky2->port;
	struct dev_mc_list *list = dev->mc_list;
	u16 reg;
	u8 filter[8];
	int rx_pause;
	static const u8 pause_mc_addr[ETH_ALEN] = { 0x1, 0x80, 0xc2, 0x0, 0x0, 0x1 };

	rx_pause = (sky2->flow_status == FC_RX || sky2->flow_status == FC_BOTH);
	memset(filter, 0, sizeof(filter));

	reg = gma_read16(hw, port, GM_RX_CTRL);
	reg |= GM_RXCR_UCF_ENA;

	if (dev->flags & IFF_PROMISC)	/* promiscuous */
		reg &= ~(GM_RXCR_UCF_ENA | GM_RXCR_MCF_ENA);
	else if (dev->flags & IFF_ALLMULTI)
		memset(filter, 0xff, sizeof(filter));
	else if (dev->mc_count == 0 && !rx_pause)
		reg &= ~GM_RXCR_MCF_ENA;
	else {
		int i;
		reg |= GM_RXCR_MCF_ENA;

		if (rx_pause)
			sky2_add_filter(filter, pause_mc_addr);

		for (i = 0; list && i < dev->mc_count; i++, list = list->next)
			sky2_add_filter(filter, list->dmi_addr);
	}

	gma_write16(hw, port, GM_MC_ADDR_H1,
		    (u16) filter[0] | ((u16) filter[1] << 8));
	gma_write16(hw, port, GM_MC_ADDR_H2,
		    (u16) filter[2] | ((u16) filter[3] << 8));
	gma_write16(hw, port, GM_MC_ADDR_H3,
		    (u16) filter[4] | ((u16) filter[5] << 8));
	gma_write16(hw, port, GM_MC_ADDR_H4,
		    (u16) filter[6] | ((u16) filter[7] << 8));

	gma_write16(hw, port, GM_RX_CTRL, reg);
}

/* Can have one global because blinking is controlled by
 * ethtool and that is always under RTNL mutex
 */
static void sky2_led(struct sky2_port *sky2, enum led_mode mode)
{
	struct sky2_hw *hw = sky2->hw;
	unsigned port = sky2->port;

	spin_lock_bh(&sky2->phy_lock);
	if (hw->chip_id == CHIP_ID_YUKON_EC_U ||
	    hw->chip_id == CHIP_ID_YUKON_EX ||
	    hw->chip_id == CHIP_ID_YUKON_SUPR) {
		u16 pg;
		pg = gm_phy_read(hw, port, PHY_MARV_EXT_ADR);
		gm_phy_write(hw, port, PHY_MARV_EXT_ADR, 3);

		switch (mode) {
		case MO_LED_OFF:
			gm_phy_write(hw, port, PHY_MARV_PHY_CTRL,
				     PHY_M_LEDC_LOS_CTRL(8) |
				     PHY_M_LEDC_INIT_CTRL(8) |
				     PHY_M_LEDC_STA1_CTRL(8) |
				     PHY_M_LEDC_STA0_CTRL(8));
			break;
		case MO_LED_ON:
			gm_phy_write(hw, port, PHY_MARV_PHY_CTRL,
				     PHY_M_LEDC_LOS_CTRL(9) |
				     PHY_M_LEDC_INIT_CTRL(9) |
				     PHY_M_LEDC_STA1_CTRL(9) |
				     PHY_M_LEDC_STA0_CTRL(9));
			break;
		case MO_LED_BLINK:
			gm_phy_write(hw, port, PHY_MARV_PHY_CTRL,
				     PHY_M_LEDC_LOS_CTRL(0xa) |
				     PHY_M_LEDC_INIT_CTRL(0xa) |
				     PHY_M_LEDC_STA1_CTRL(0xa) |
				     PHY_M_LEDC_STA0_CTRL(0xa));
			break;
		case MO_LED_NORM:
			gm_phy_write(hw, port, PHY_MARV_PHY_CTRL,
				     PHY_M_LEDC_LOS_CTRL(1) |
				     PHY_M_LEDC_INIT_CTRL(8) |
				     PHY_M_LEDC_STA1_CTRL(7) |
				     PHY_M_LEDC_STA0_CTRL(7));
		}

		gm_phy_write(hw, port, PHY_MARV_EXT_ADR, pg);
	} else
		gm_phy_write(hw, port, PHY_MARV_LED_OVER,
				     PHY_M_LED_MO_DUP(mode) |
				     PHY_M_LED_MO_10(mode) |
				     PHY_M_LED_MO_100(mode) |
				     PHY_M_LED_MO_1000(mode) |
				     PHY_M_LED_MO_RX(mode) |
				     PHY_M_LED_MO_TX(mode));

	spin_unlock_bh(&sky2->phy_lock);
}

/* blink LED's for finding board */
static int sky2_phys_id(struct net_device *dev, u32 data)
{
	struct sky2_port *sky2 = netdev_priv(dev);
	unsigned int i;

	if (data == 0)
		data = UINT_MAX;

	for (i = 0; i < data; i++) {
		sky2_led(sky2, MO_LED_ON);
		if (msleep_interruptible(500))
			break;
		sky2_led(sky2, MO_LED_OFF);
		if (msleep_interruptible(500))
			break;
	}
	sky2_led(sky2, MO_LED_NORM);

	return 0;
}

static void sky2_get_pauseparam(struct net_device *dev,
				struct ethtool_pauseparam *ecmd)
{
	struct sky2_port *sky2 = netdev_priv(dev);

	switch (sky2->flow_mode) {
	case FC_NONE:
		ecmd->tx_pause = ecmd->rx_pause = 0;
		break;
	case FC_TX:
		ecmd->tx_pause = 1, ecmd->rx_pause = 0;
		break;
	case FC_RX:
		ecmd->tx_pause = 0, ecmd->rx_pause = 1;
		break;
	case FC_BOTH:
		ecmd->tx_pause = ecmd->rx_pause = 1;
	}

	ecmd->autoneg = sky2->autoneg;
}

static int sky2_set_pauseparam(struct net_device *dev,
			       struct ethtool_pauseparam *ecmd)
{
	struct sky2_port *sky2 = netdev_priv(dev);

	sky2->autoneg = ecmd->autoneg;
	sky2->flow_mode = sky2_flow(ecmd->rx_pause, ecmd->tx_pause);

	if (netif_running(dev))
		sky2_phy_reinit(sky2);

	return 0;
}

static int sky2_get_coalesce(struct net_device *dev,
			     struct ethtool_coalesce *ecmd)
{
	struct sky2_port *sky2 = netdev_priv(dev);
	struct sky2_hw *hw = sky2->hw;

	if (sky2_read8(hw, STAT_TX_TIMER_CTRL) == TIM_STOP)
		ecmd->tx_coalesce_usecs = 0;
	else {
		u32 clks = sky2_read32(hw, STAT_TX_TIMER_INI);
		ecmd->tx_coalesce_usecs = sky2_clk2us(hw, clks);
	}
	ecmd->tx_max_coalesced_frames = sky2_read16(hw, STAT_TX_IDX_TH);

	if (sky2_read8(hw, STAT_LEV_TIMER_CTRL) == TIM_STOP)
		ecmd->rx_coalesce_usecs = 0;
	else {
		u32 clks = sky2_read32(hw, STAT_LEV_TIMER_INI);
		ecmd->rx_coalesce_usecs = sky2_clk2us(hw, clks);
	}
	ecmd->rx_max_coalesced_frames = sky2_read8(hw, STAT_FIFO_WM);

	if (sky2_read8(hw, STAT_ISR_TIMER_CTRL) == TIM_STOP)
		ecmd->rx_coalesce_usecs_irq = 0;
	else {
		u32 clks = sky2_read32(hw, STAT_ISR_TIMER_INI);
		ecmd->rx_coalesce_usecs_irq = sky2_clk2us(hw, clks);
	}

	ecmd->rx_max_coalesced_frames_irq = sky2_read8(hw, STAT_FIFO_ISR_WM);

	return 0;
}

/* Note: this affect both ports */
static int sky2_set_coalesce(struct net_device *dev,
			     struct ethtool_coalesce *ecmd)
{
	struct sky2_port *sky2 = netdev_priv(dev);
	struct sky2_hw *hw = sky2->hw;
	const u32 tmax = sky2_clk2us(hw, 0x0ffffff);

	if (ecmd->tx_coalesce_usecs > tmax ||
	    ecmd->rx_coalesce_usecs > tmax ||
	    ecmd->rx_coalesce_usecs_irq > tmax)
		return -EINVAL;

	if (ecmd->tx_max_coalesced_frames >= TX_RING_SIZE-1)
		return -EINVAL;
	if (ecmd->rx_max_coalesced_frames > RX_MAX_PENDING)
		return -EINVAL;
	if (ecmd->rx_max_coalesced_frames_irq >RX_MAX_PENDING)
		return -EINVAL;

	if (ecmd->tx_coalesce_usecs == 0)
		sky2_write8(hw, STAT_TX_TIMER_CTRL, TIM_STOP);
	else {
		sky2_write32(hw, STAT_TX_TIMER_INI,
			     sky2_us2clk(hw, ecmd->tx_coalesce_usecs));
		sky2_write8(hw, STAT_TX_TIMER_CTRL, TIM_START);
	}
	sky2_write16(hw, STAT_TX_IDX_TH, ecmd->tx_max_coalesced_frames);

	if (ecmd->rx_coalesce_usecs == 0)
		sky2_write8(hw, STAT_LEV_TIMER_CTRL, TIM_STOP);
	else {
		sky2_write32(hw, STAT_LEV_TIMER_INI,
			     sky2_us2clk(hw, ecmd->rx_coalesce_usecs));
		sky2_write8(hw, STAT_LEV_TIMER_CTRL, TIM_START);
	}
	sky2_write8(hw, STAT_FIFO_WM, ecmd->rx_max_coalesced_frames);

	if (ecmd->rx_coalesce_usecs_irq == 0)
		sky2_write8(hw, STAT_ISR_TIMER_CTRL, TIM_STOP);
	else {
		sky2_write32(hw, STAT_ISR_TIMER_INI,
			     sky2_us2clk(hw, ecmd->rx_coalesce_usecs_irq));
		sky2_write8(hw, STAT_ISR_TIMER_CTRL, TIM_START);
	}
	sky2_write8(hw, STAT_FIFO_ISR_WM, ecmd->rx_max_coalesced_frames_irq);
	return 0;
}

static void sky2_get_ringparam(struct net_device *dev,
			       struct ethtool_ringparam *ering)
{
	struct sky2_port *sky2 = netdev_priv(dev);

	ering->rx_max_pending = RX_MAX_PENDING;
	ering->rx_mini_max_pending = 0;
	ering->rx_jumbo_max_pending = 0;
	ering->tx_max_pending = TX_RING_SIZE - 1;

	ering->rx_pending = sky2->rx_pending;
	ering->rx_mini_pending = 0;
	ering->rx_jumbo_pending = 0;
	ering->tx_pending = sky2->tx_pending;
}

static int sky2_set_ringparam(struct net_device *dev,
			      struct ethtool_ringparam *ering)
{
	struct sky2_port *sky2 = netdev_priv(dev);
	int err = 0;

	if (ering->rx_pending > RX_MAX_PENDING ||
	    ering->rx_pending < 8 ||
	    ering->tx_pending < MAX_SKB_TX_LE ||
	    ering->tx_pending > TX_RING_SIZE - 1)
		return -EINVAL;

	if (netif_running(dev))
		sky2_down(dev);

	sky2->rx_pending = ering->rx_pending;
	sky2->tx_pending = ering->tx_pending;

	if (netif_running(dev)) {
		err = sky2_up(dev);
		if (err)
			dev_close(dev);
	}

	return err;
}

static int sky2_get_regs_len(struct net_device *dev)
{
	return 0x4000;
}

/*
 * Returns copy of control register region
 * Note: ethtool_get_regs always provides full size (16k) buffer
 */
static void sky2_get_regs(struct net_device *dev, struct ethtool_regs *regs,
			  void *p)
{
	const struct sky2_port *sky2 = netdev_priv(dev);
	const void __iomem *io = sky2->hw->regs;
	unsigned int b;

	regs->version = 1;

	for (b = 0; b < 128; b++) {
		/* This complicated switch statement is to make sure and
		 * only access regions that are unreserved.
		 * Some blocks are only valid on dual port cards.
		 * and block 3 has some special diagnostic registers that
		 * are poison.
		 */
		switch (b) {
		case 3:
			/* skip diagnostic ram region */
			memcpy_fromio(p + 0x10, io + 0x10, 128 - 0x10);
			break;

		/* dual port cards only */
		case 5:		/* Tx Arbiter 2 */
		case 9: 	/* RX2 */
		case 14 ... 15:	/* TX2 */
		case 17: case 19: /* Ram Buffer 2 */
		case 22 ... 23: /* Tx Ram Buffer 2 */
		case 25: 	/* Rx MAC Fifo 1 */
		case 27: 	/* Tx MAC Fifo 2 */
		case 31:	/* GPHY 2 */
		case 40 ... 47: /* Pattern Ram 2 */
		case 52: case 54: /* TCP Segmentation 2 */
		case 112 ... 116: /* GMAC 2 */
			if (sky2->hw->ports == 1)
				goto reserved;
			/* fall through */
		case 0:		/* Control */
		case 2:		/* Mac address */
		case 4:		/* Tx Arbiter 1 */
		case 7:		/* PCI express reg */
		case 8:		/* RX1 */
		case 12 ... 13: /* TX1 */
		case 16: case 18:/* Rx Ram Buffer 1 */
		case 20 ... 21: /* Tx Ram Buffer 1 */
		case 24: 	/* Rx MAC Fifo 1 */
		case 26: 	/* Tx MAC Fifo 1 */
		case 28 ... 29: /* Descriptor and status unit */
		case 30:	/* GPHY 1*/
		case 32 ... 39: /* Pattern Ram 1 */
		case 48: case 50: /* TCP Segmentation 1 */
		case 56 ... 60:	/* PCI space */
		case 80 ... 84:	/* GMAC 1 */
			memcpy_fromio(p, io, 128);
			break;
		default:
reserved:
			memset(p, 0, 128);
		}

		p += 128;
		io += 128;
	}
}

/* In order to do Jumbo packets on these chips, need to turn off the
 * transmit store/forward. Therefore checksum offload won't work.
 */
static int no_tx_offload(struct net_device *dev)
{
	const struct sky2_port *sky2 = netdev_priv(dev);
	const struct sky2_hw *hw = sky2->hw;

	return dev->mtu > ETH_DATA_LEN && hw->chip_id == CHIP_ID_YUKON_EC_U;
}

static int sky2_set_tx_csum(struct net_device *dev, u32 data)
{
	if (data && no_tx_offload(dev))
		return -EINVAL;

	return ethtool_op_set_tx_csum(dev, data);
}


static int sky2_set_tso(struct net_device *dev, u32 data)
{
	if (data && no_tx_offload(dev))
		return -EINVAL;

	return ethtool_op_set_tso(dev, data);
}

static int sky2_get_eeprom_len(struct net_device *dev)
{
	struct sky2_port *sky2 = netdev_priv(dev);
	struct sky2_hw *hw = sky2->hw;
	u16 reg2;

	reg2 = sky2_pci_read16(hw, PCI_DEV_REG2);
	return 1 << ( ((reg2 & PCI_VPD_ROM_SZ) >> 14) + 8);
}

static int sky2_vpd_wait(const struct sky2_hw *hw, int cap, u16 busy)
{
	unsigned long start = jiffies;

	while ( (sky2_pci_read16(hw, cap + PCI_VPD_ADDR) & PCI_VPD_ADDR_F) == busy) {
		/* Can take up to 10.6 ms for write */
		if (time_after(jiffies, start + HZ/4)) {
			dev_err(&hw->pdev->dev, PFX "VPD cycle timed out");
			return -ETIMEDOUT;
		}
		mdelay(1);
	}

	return 0;
}

static int sky2_vpd_read(struct sky2_hw *hw, int cap, void *data,
			 u16 offset, size_t length)
{
	int rc = 0;

	while (length > 0) {
		u32 val;

		sky2_pci_write16(hw, cap + PCI_VPD_ADDR, offset);
		rc = sky2_vpd_wait(hw, cap, 0);
		if (rc)
			break;

		val = sky2_pci_read32(hw, cap + PCI_VPD_DATA);

		memcpy(data, &val, min(sizeof(val), length));
		offset += sizeof(u32);
		data += sizeof(u32);
		length -= sizeof(u32);
	}

	return rc;
}

static int sky2_vpd_write(struct sky2_hw *hw, int cap, const void *data,
			  u16 offset, unsigned int length)
{
	unsigned int i;
	int rc = 0;

	for (i = 0; i < length; i += sizeof(u32)) {
		u32 val = *(u32 *)(data + i);

		sky2_pci_write32(hw, cap + PCI_VPD_DATA, val);
		sky2_pci_write32(hw, cap + PCI_VPD_ADDR, offset | PCI_VPD_ADDR_F);

		rc = sky2_vpd_wait(hw, cap, PCI_VPD_ADDR_F);
		if (rc)
			break;
	}
	return rc;
}

static int sky2_get_eeprom(struct net_device *dev, struct ethtool_eeprom *eeprom,
			   u8 *data)
{
	struct sky2_port *sky2 = netdev_priv(dev);
	int cap = pci_find_capability(sky2->hw->pdev, PCI_CAP_ID_VPD);

	if (!cap)
		return -EINVAL;

	eeprom->magic = SKY2_EEPROM_MAGIC;

	return sky2_vpd_read(sky2->hw, cap, data, eeprom->offset, eeprom->len);
}

static int sky2_set_eeprom(struct net_device *dev, struct ethtool_eeprom *eeprom,
			   u8 *data)
{
	struct sky2_port *sky2 = netdev_priv(dev);
	int cap = pci_find_capability(sky2->hw->pdev, PCI_CAP_ID_VPD);

	if (!cap)
		return -EINVAL;

	if (eeprom->magic != SKY2_EEPROM_MAGIC)
		return -EINVAL;

	/* Partial writes not supported */
	if ((eeprom->offset & 3) || (eeprom->len & 3))
		return -EINVAL;

	return sky2_vpd_write(sky2->hw, cap, data, eeprom->offset, eeprom->len);
}


static const struct ethtool_ops sky2_ethtool_ops = {
	.get_settings	= sky2_get_settings,
	.set_settings	= sky2_set_settings,
	.get_drvinfo	= sky2_get_drvinfo,
	.get_wol	= sky2_get_wol,
	.set_wol	= sky2_set_wol,
	.get_msglevel	= sky2_get_msglevel,
	.set_msglevel	= sky2_set_msglevel,
	.nway_reset	= sky2_nway_reset,
	.get_regs_len	= sky2_get_regs_len,
	.get_regs	= sky2_get_regs,
	.get_link	= ethtool_op_get_link,
	.get_eeprom_len	= sky2_get_eeprom_len,
	.get_eeprom	= sky2_get_eeprom,
	.set_eeprom	= sky2_set_eeprom,
	.set_sg 	= ethtool_op_set_sg,
	.set_tx_csum	= sky2_set_tx_csum,
	.set_tso	= sky2_set_tso,
	.get_rx_csum	= sky2_get_rx_csum,
	.set_rx_csum	= sky2_set_rx_csum,
	.get_strings	= sky2_get_strings,
	.get_coalesce	= sky2_get_coalesce,
	.set_coalesce	= sky2_set_coalesce,
	.get_ringparam	= sky2_get_ringparam,
	.set_ringparam	= sky2_set_ringparam,
	.get_pauseparam = sky2_get_pauseparam,
	.set_pauseparam = sky2_set_pauseparam,
	.phys_id	= sky2_phys_id,
	.get_sset_count = sky2_get_sset_count,
	.get_ethtool_stats = sky2_get_ethtool_stats,
};

#ifdef CONFIG_SKY2_DEBUG

static struct dentry *sky2_debug;


/*
 * Read and parse the first part of Vital Product Data
 */
#define VPD_SIZE	128
#define VPD_MAGIC	0x82

static const struct vpd_tag {
	char tag[2];
	char *label;
} vpd_tags[] = {
	{ "PN",	"Part Number" },
	{ "EC", "Engineering Level" },
	{ "MN", "Manufacturer" },
	{ "SN", "Serial Number" },
	{ "YA", "Asset Tag" },
	{ "VL", "First Error Log Message" },
	{ "VF", "Second Error Log Message" },
	{ "VB", "Boot Agent ROM Configuration" },
	{ "VE", "EFI UNDI Configuration" },
};

static void sky2_show_vpd(struct seq_file *seq, struct sky2_hw *hw)
{
	size_t vpd_size;
	loff_t offs;
	u8 len;
	unsigned char *buf;
	u16 reg2;

	reg2 = sky2_pci_read16(hw, PCI_DEV_REG2);
	vpd_size = 1 << ( ((reg2 & PCI_VPD_ROM_SZ) >> 14) + 8);

	seq_printf(seq, "%s Product Data\n", pci_name(hw->pdev));
	buf = kmalloc(vpd_size, GFP_KERNEL);
	if (!buf) {
		seq_puts(seq, "no memory!\n");
		return;
	}

	if (pci_read_vpd(hw->pdev, 0, vpd_size, buf) < 0) {
		seq_puts(seq, "VPD read failed\n");
		goto out;
	}

	if (buf[0] != VPD_MAGIC) {
		seq_printf(seq, "VPD tag mismatch: %#x\n", buf[0]);
		goto out;
	}
	len = buf[1];
	if (len == 0 || len > vpd_size - 4) {
		seq_printf(seq, "Invalid id length: %d\n", len);
		goto out;
	}

	seq_printf(seq, "%.*s\n", len, buf + 3);
	offs = len + 3;

	while (offs < vpd_size - 4) {
		int i;

		if (!memcmp("RW", buf + offs, 2))	/* end marker */
			break;
		len = buf[offs + 2];
		if (offs + len + 3 >= vpd_size)
			break;

		for (i = 0; i < ARRAY_SIZE(vpd_tags); i++) {
			if (!memcmp(vpd_tags[i].tag, buf + offs, 2)) {
				seq_printf(seq, " %s: %.*s\n",
					   vpd_tags[i].label, len, buf + offs + 3);
				break;
			}
		}
		offs += len + 3;
	}
out:
	kfree(buf);
}

static int sky2_debug_show(struct seq_file *seq, void *v)
{
	struct net_device *dev = seq->private;
	const struct sky2_port *sky2 = netdev_priv(dev);
	struct sky2_hw *hw = sky2->hw;
	unsigned port = sky2->port;
	unsigned idx, last;
	int sop;

	sky2_show_vpd(seq, hw);

	seq_printf(seq, "\nIRQ src=%x mask=%x control=%x\n",
		   sky2_read32(hw, B0_ISRC),
		   sky2_read32(hw, B0_IMSK),
		   sky2_read32(hw, B0_Y2_SP_ICR));

	if (!netif_running(dev)) {
		seq_printf(seq, "network not running\n");
		return 0;
	}

	napi_disable(&hw->napi);
	last = sky2_read16(hw, STAT_PUT_IDX);

	if (hw->st_idx == last)
		seq_puts(seq, "Status ring (empty)\n");
	else {
		seq_puts(seq, "Status ring\n");
		for (idx = hw->st_idx; idx != last && idx < STATUS_RING_SIZE;
		     idx = RING_NEXT(idx, STATUS_RING_SIZE)) {
			const struct sky2_status_le *le = hw->st_le + idx;
			seq_printf(seq, "[%d] %#x %d %#x\n",
				   idx, le->opcode, le->length, le->status);
		}
		seq_puts(seq, "\n");
	}

	seq_printf(seq, "Tx ring pending=%u...%u report=%d done=%d\n",
		   sky2->tx_cons, sky2->tx_prod,
		   sky2_read16(hw, port == 0 ? STAT_TXA1_RIDX : STAT_TXA2_RIDX),
		   sky2_read16(hw, Q_ADDR(txqaddr[port], Q_DONE)));

	/* Dump contents of tx ring */
	sop = 1;
	for (idx = sky2->tx_next; idx != sky2->tx_prod && idx < TX_RING_SIZE;
	     idx = RING_NEXT(idx, TX_RING_SIZE)) {
		const struct sky2_tx_le *le = sky2->tx_le + idx;
		u32 a = le32_to_cpu(le->addr);

		if (sop)
			seq_printf(seq, "%u:", idx);
		sop = 0;

		switch(le->opcode & ~HW_OWNER) {
		case OP_ADDR64:
			seq_printf(seq, " %#x:", a);
			break;
		case OP_LRGLEN:
			seq_printf(seq, " mtu=%d", a);
			break;
		case OP_VLAN:
			seq_printf(seq, " vlan=%d", be16_to_cpu(le->length));
			break;
		case OP_TCPLISW:
			seq_printf(seq, " csum=%#x", a);
			break;
		case OP_LARGESEND:
			seq_printf(seq, " tso=%#x(%d)", a, le16_to_cpu(le->length));
			break;
		case OP_PACKET:
			seq_printf(seq, " %#x(%d)", a, le16_to_cpu(le->length));
			break;
		case OP_BUFFER:
			seq_printf(seq, " frag=%#x(%d)", a, le16_to_cpu(le->length));
			break;
		default:
			seq_printf(seq, " op=%#x,%#x(%d)", le->opcode,
				   a, le16_to_cpu(le->length));
		}

		if (le->ctrl & EOP) {
			seq_putc(seq, '\n');
			sop = 1;
		}
	}

	seq_printf(seq, "\nRx ring hw get=%d put=%d last=%d\n",
		   sky2_read16(hw, Y2_QADDR(rxqaddr[port], PREF_UNIT_GET_IDX)),
		   last = sky2_read16(hw, Y2_QADDR(rxqaddr[port], PREF_UNIT_PUT_IDX)),
		   sky2_read16(hw, Y2_QADDR(rxqaddr[port], PREF_UNIT_LAST_IDX)));

	sky2_read32(hw, B0_Y2_SP_LISR);
	napi_enable(&hw->napi);
	return 0;
}

static int sky2_debug_open(struct inode *inode, struct file *file)
{
	return single_open(file, sky2_debug_show, inode->i_private);
}

static const struct file_operations sky2_debug_fops = {
	.owner		= THIS_MODULE,
	.open		= sky2_debug_open,
	.read		= seq_read,
	.llseek		= seq_lseek,
	.release	= single_release,
};

/*
 * Use network device events to create/remove/rename
 * debugfs file entries
 */
static int sky2_device_event(struct notifier_block *unused,
			     unsigned long event, void *ptr)
{
	struct net_device *dev = ptr;
	struct sky2_port *sky2 = netdev_priv(dev);

	if (dev->netdev_ops->ndo_open != sky2_up || !sky2_debug)
		return NOTIFY_DONE;

	switch(event) {
	case NETDEV_CHANGENAME:
		if (sky2->debugfs) {
			sky2->debugfs = debugfs_rename(sky2_debug, sky2->debugfs,
						       sky2_debug, dev->name);
		}
		break;

	case NETDEV_GOING_DOWN:
		if (sky2->debugfs) {
			printk(KERN_DEBUG PFX "%s: remove debugfs\n",
			       dev->name);
			debugfs_remove(sky2->debugfs);
			sky2->debugfs = NULL;
		}
		break;

	case NETDEV_UP:
		sky2->debugfs = debugfs_create_file(dev->name, S_IRUGO,
						    sky2_debug, dev,
						    &sky2_debug_fops);
		if (IS_ERR(sky2->debugfs))
			sky2->debugfs = NULL;
	}

	return NOTIFY_DONE;
}

static struct notifier_block sky2_notifier = {
	.notifier_call = sky2_device_event,
};


static __init void sky2_debug_init(void)
{
	struct dentry *ent;

	ent = debugfs_create_dir("sky2", NULL);
	if (!ent || IS_ERR(ent))
		return;

	sky2_debug = ent;
	register_netdevice_notifier(&sky2_notifier);
}

static __exit void sky2_debug_cleanup(void)
{
	if (sky2_debug) {
		unregister_netdevice_notifier(&sky2_notifier);
		debugfs_remove(sky2_debug);
		sky2_debug = NULL;
	}
}

#else
#define sky2_debug_init()
#define sky2_debug_cleanup()
#endif

/* Two copies of network device operations to handle special case of
   not allowing netpoll on second port */
static const struct net_device_ops sky2_netdev_ops[2] = {
  {
	.ndo_open		= sky2_up,
	.ndo_stop		= sky2_down,
	.ndo_start_xmit		= sky2_xmit_frame,
	.ndo_do_ioctl		= sky2_ioctl,
	.ndo_validate_addr	= eth_validate_addr,
	.ndo_set_mac_address	= sky2_set_mac_address,
	.ndo_set_multicast_list	= sky2_set_multicast,
	.ndo_change_mtu		= sky2_change_mtu,
	.ndo_tx_timeout		= sky2_tx_timeout,
#ifdef SKY2_VLAN_TAG_USED
	.ndo_vlan_rx_register	= sky2_vlan_rx_register,
#endif
#ifdef CONFIG_NET_POLL_CONTROLLER
	.ndo_poll_controller	= sky2_netpoll,
#endif
  },
  {
	.ndo_open		= sky2_up,
	.ndo_stop		= sky2_down,
	.ndo_start_xmit		= sky2_xmit_frame,
	.ndo_do_ioctl		= sky2_ioctl,
	.ndo_validate_addr	= eth_validate_addr,
	.ndo_set_mac_address	= sky2_set_mac_address,
	.ndo_set_multicast_list	= sky2_set_multicast,
	.ndo_change_mtu		= sky2_change_mtu,
	.ndo_tx_timeout		= sky2_tx_timeout,
#ifdef SKY2_VLAN_TAG_USED
	.ndo_vlan_rx_register	= sky2_vlan_rx_register,
#endif
  },
};

/* Initialize network device */
static __devinit struct net_device *sky2_init_netdev(struct sky2_hw *hw,
						     unsigned port,
						     int highmem, int wol)
{
	struct sky2_port *sky2;
	struct net_device *dev = alloc_etherdev(sizeof(*sky2));

	if (!dev) {
		dev_err(&hw->pdev->dev, "etherdev alloc failed\n");
		return NULL;
	}

	SET_NETDEV_DEV(dev, &hw->pdev->dev);
	dev->irq = hw->pdev->irq;
	SET_ETHTOOL_OPS(dev, &sky2_ethtool_ops);
	dev->watchdog_timeo = TX_WATCHDOG;
	dev->netdev_ops = &sky2_netdev_ops[port];

	sky2 = netdev_priv(dev);
	sky2->netdev = dev;
	sky2->hw = hw;
	sky2->msg_enable = netif_msg_init(debug, default_msg);

	/* Auto speed and flow control */
	sky2->autoneg = AUTONEG_ENABLE;
	sky2->flow_mode = FC_BOTH;

	sky2->duplex = -1;
	sky2->speed = -1;
	sky2->advertising = sky2_supported_modes(hw);
	sky2->rx_csum = (hw->chip_id != CHIP_ID_YUKON_XL);
	sky2->wol = wol;

	spin_lock_init(&sky2->phy_lock);
	sky2->tx_pending = TX_DEF_PENDING;
	sky2->rx_pending = RX_DEF_PENDING;
	sky2->restarting = 0;

	hw->dev[port] = dev;

	sky2->port = port;

	dev->features |= NETIF_F_TSO | NETIF_F_IP_CSUM | NETIF_F_SG;
	if (highmem)
		dev->features |= NETIF_F_HIGHDMA;

#ifdef SKY2_VLAN_TAG_USED
	/* The workaround for FE+ status conflicts with VLAN tag detection. */
	if (!(sky2->hw->chip_id == CHIP_ID_YUKON_FE_P &&
	      sky2->hw->chip_rev == CHIP_REV_YU_FE2_A0)) {
		dev->features |= NETIF_F_HW_VLAN_TX | NETIF_F_HW_VLAN_RX;
	}
#endif

	/* read the mac address */
	memcpy_fromio(dev->dev_addr, hw->regs + B2_MAC_1 + port * 8, ETH_ALEN);
	memcpy(dev->perm_addr, dev->dev_addr, dev->addr_len);

	return dev;
}

static void __devinit sky2_show_addr(struct net_device *dev)
{
	const struct sky2_port *sky2 = netdev_priv(dev);

	if (netif_msg_probe(sky2))
		printk(KERN_INFO PFX "%s: addr %pM\n",
		       dev->name, dev->dev_addr);
}

/* Handle software interrupt used during MSI test */
static irqreturn_t __devinit sky2_test_intr(int irq, void *dev_id)
{
	struct sky2_hw *hw = dev_id;
	u32 status = sky2_read32(hw, B0_Y2_SP_ISRC2);

	if (status == 0)
		return IRQ_NONE;

	if (status & Y2_IS_IRQ_SW) {
		hw->flags |= SKY2_HW_USE_MSI;
		wake_up(&hw->msi_wait);
		sky2_write8(hw, B0_CTST, CS_CL_SW_IRQ);
	}
	sky2_write32(hw, B0_Y2_SP_ICR, 2);

	return IRQ_HANDLED;
}

/* Test interrupt path by forcing a a software IRQ */
static int __devinit sky2_test_msi(struct sky2_hw *hw)
{
	struct pci_dev *pdev = hw->pdev;
	int err;

	init_waitqueue_head (&hw->msi_wait);

	sky2_write32(hw, B0_IMSK, Y2_IS_IRQ_SW);

	err = request_irq(pdev->irq, sky2_test_intr, 0, DRV_NAME, hw);
	if (err) {
		dev_err(&pdev->dev, "cannot assign irq %d\n", pdev->irq);
		return err;
	}

	sky2_write8(hw, B0_CTST, CS_ST_SW_IRQ);
	sky2_read8(hw, B0_CTST);

	wait_event_timeout(hw->msi_wait, (hw->flags & SKY2_HW_USE_MSI), HZ/10);

	if (!(hw->flags & SKY2_HW_USE_MSI)) {
		/* MSI test failed, go back to INTx mode */
		dev_info(&pdev->dev, "No interrupt generated using MSI, "
			 "switching to INTx mode.\n");

		err = -EOPNOTSUPP;
		sky2_write8(hw, B0_CTST, CS_CL_SW_IRQ);
	}

	sky2_write32(hw, B0_IMSK, 0);
	sky2_read32(hw, B0_IMSK);

	free_irq(pdev->irq, hw);

	return err;
}

/* This driver supports yukon2 chipset only */
static const char *sky2_name(u8 chipid, char *buf, int sz)
{
	const char *name[] = {
		"XL",		/* 0xb3 */
		"EC Ultra", 	/* 0xb4 */
		"Extreme",	/* 0xb5 */
		"EC",		/* 0xb6 */
		"FE",		/* 0xb7 */
		"FE+",		/* 0xb8 */
		"Supreme",	/* 0xb9 */
		"UL 2",		/* 0xba */
	};

	if (chipid >= CHIP_ID_YUKON_XL && chipid < CHIP_ID_YUKON_UL_2)
		strncpy(buf, name[chipid - CHIP_ID_YUKON_XL], sz);
	else
		snprintf(buf, sz, "(chip %#x)", chipid);
	return buf;
}

static int __devinit sky2_probe(struct pci_dev *pdev,
				const struct pci_device_id *ent)
{
	struct net_device *dev;
	struct sky2_hw *hw;
	int err, using_dac = 0, wol_default;
	u32 reg;
	char buf1[16];

	err = pci_enable_device(pdev);
	if (err) {
		dev_err(&pdev->dev, "cannot enable PCI device\n");
		goto err_out;
	}

	/* Get configuration information
	 * Note: only regular PCI config access once to test for HW issues
	 *       other PCI access through shared memory for speed and to
	 *	 avoid MMCONFIG problems.
	 */
	err = pci_read_config_dword(pdev, PCI_DEV_REG2, &reg);
	if (err) {
		dev_err(&pdev->dev, "PCI read config failed\n");
		goto err_out;
	}

	if (~reg == 0) {
		dev_err(&pdev->dev, "PCI configuration read error\n");
		goto err_out;
	}

	err = pci_request_regions(pdev, DRV_NAME);
	if (err) {
		dev_err(&pdev->dev, "cannot obtain PCI resources\n");
		goto err_out_disable;
	}

	pci_set_master(pdev);

	if (sizeof(dma_addr_t) > sizeof(u32) &&
	    !(err = pci_set_dma_mask(pdev, DMA_BIT_MASK(64)))) {
		using_dac = 1;
		err = pci_set_consistent_dma_mask(pdev, DMA_BIT_MASK(64));
		if (err < 0) {
			dev_err(&pdev->dev, "unable to obtain 64 bit DMA "
				"for consistent allocations\n");
			goto err_out_free_regions;
		}
	} else {
		err = pci_set_dma_mask(pdev, DMA_BIT_MASK(32));
		if (err) {
			dev_err(&pdev->dev, "no usable DMA configuration\n");
			goto err_out_free_regions;
		}
	}


#ifdef __BIG_ENDIAN
	/* The sk98lin vendor driver uses hardware byte swapping but
	 * this driver uses software swapping.
	 */
	reg &= ~PCI_REV_DESC;
	err = pci_write_config_dword(pdev,PCI_DEV_REG2, reg);
	if (err) {
		dev_err(&pdev->dev, "PCI write config failed\n");
		goto err_out_free_regions;
	}
#endif

	wol_default = device_may_wakeup(&pdev->dev) ? WAKE_MAGIC : 0;

	err = -ENOMEM;
	hw = kzalloc(sizeof(*hw), GFP_KERNEL);
	if (!hw) {
		dev_err(&pdev->dev, "cannot allocate hardware struct\n");
		goto err_out_free_regions;
	}

	hw->pdev = pdev;

	hw->regs = ioremap_nocache(pci_resource_start(pdev, 0), 0x4000);
	if (!hw->regs) {
		dev_err(&pdev->dev, "cannot map device registers\n");
		goto err_out_free_hw;
	}

	/* ring for status responses */
	hw->st_le = pci_alloc_consistent(pdev, STATUS_LE_BYTES, &hw->st_dma);
	if (!hw->st_le)
		goto err_out_iounmap;

	err = sky2_init(hw);
	if (err)
		goto err_out_iounmap;

	dev_info(&pdev->dev, "Yukon-2 %s chip revision %d\n",
		 sky2_name(hw->chip_id, buf1, sizeof(buf1)), hw->chip_rev);

	sky2_reset(hw);

	dev = sky2_init_netdev(hw, 0, using_dac, wol_default);
	if (!dev) {
		err = -ENOMEM;
		goto err_out_free_pci;
	}

	if (!disable_msi && pci_enable_msi(pdev) == 0) {
		err = sky2_test_msi(hw);
		if (err == -EOPNOTSUPP)
 			pci_disable_msi(pdev);
		else if (err)
			goto err_out_free_netdev;
 	}

	err = register_netdev(dev);
	if (err) {
		dev_err(&pdev->dev, "cannot register net device\n");
		goto err_out_free_netdev;
	}

	netif_napi_add(dev, &hw->napi, sky2_poll, NAPI_WEIGHT);

	err = request_irq(pdev->irq, sky2_intr,
			  (hw->flags & SKY2_HW_USE_MSI) ? 0 : IRQF_SHARED,
			  dev->name, hw);
	if (err) {
		dev_err(&pdev->dev, "cannot assign irq %d\n", pdev->irq);
		goto err_out_unregister;
	}
	sky2_write32(hw, B0_IMSK, Y2_IS_BASE);
	napi_enable(&hw->napi);

	sky2_show_addr(dev);

	if (hw->ports > 1) {
		struct net_device *dev1;

		dev1 = sky2_init_netdev(hw, 1, using_dac, wol_default);
		if (!dev1)
			dev_warn(&pdev->dev, "allocation for second device failed\n");
		else if ((err = register_netdev(dev1))) {
			dev_warn(&pdev->dev,
				 "register of second port failed (%d)\n", err);
			hw->dev[1] = NULL;
			free_netdev(dev1);
		} else
			sky2_show_addr(dev1);
	}

	setup_timer(&hw->watchdog_timer, sky2_watchdog, (unsigned long) hw);
	INIT_WORK(&hw->restart_work, sky2_restart);

	pci_set_drvdata(pdev, hw);

	return 0;

err_out_unregister:
	if (hw->flags & SKY2_HW_USE_MSI)
		pci_disable_msi(pdev);
	unregister_netdev(dev);
err_out_free_netdev:
	free_netdev(dev);
err_out_free_pci:
	sky2_write8(hw, B0_CTST, CS_RST_SET);
	pci_free_consistent(pdev, STATUS_LE_BYTES, hw->st_le, hw->st_dma);
err_out_iounmap:
	iounmap(hw->regs);
err_out_free_hw:
	kfree(hw);
err_out_free_regions:
	pci_release_regions(pdev);
err_out_disable:
	pci_disable_device(pdev);
err_out:
	pci_set_drvdata(pdev, NULL);
	return err;
}

static void __devexit sky2_remove(struct pci_dev *pdev)
{
	struct sky2_hw *hw = pci_get_drvdata(pdev);
	int i;

	if (!hw)
		return;

	del_timer_sync(&hw->watchdog_timer);
	cancel_work_sync(&hw->restart_work);

	for (i = hw->ports-1; i >= 0; --i)
		unregister_netdev(hw->dev[i]);

	sky2_write32(hw, B0_IMSK, 0);

	sky2_power_aux(hw);

	sky2_write16(hw, B0_Y2LED, LED_STAT_OFF);
	sky2_write8(hw, B0_CTST, CS_RST_SET);
	sky2_read8(hw, B0_CTST);

	free_irq(pdev->irq, hw);
	if (hw->flags & SKY2_HW_USE_MSI)
		pci_disable_msi(pdev);
	pci_free_consistent(pdev, STATUS_LE_BYTES, hw->st_le, hw->st_dma);
	pci_release_regions(pdev);
	pci_disable_device(pdev);

	for (i = hw->ports-1; i >= 0; --i)
		free_netdev(hw->dev[i]);

	iounmap(hw->regs);
	kfree(hw);

	pci_set_drvdata(pdev, NULL);
}

#ifdef CONFIG_PM
static int sky2_suspend(struct pci_dev *pdev, pm_message_t state)
{
	struct sky2_hw *hw = pci_get_drvdata(pdev);
	int i, wol = 0;

	if (!hw)
		return 0;

	del_timer_sync(&hw->watchdog_timer);
	cancel_work_sync(&hw->restart_work);

	for (i = 0; i < hw->ports; i++) {
		struct net_device *dev = hw->dev[i];
		struct sky2_port *sky2 = netdev_priv(dev);

		netif_device_detach(dev);
		if (netif_running(dev))
			sky2_down(dev);

		if (sky2->wol)
			sky2_wol_init(sky2);

		wol |= sky2->wol;
	}

	sky2_write32(hw, B0_IMSK, 0);
	napi_disable(&hw->napi);
	sky2_power_aux(hw);

	pci_save_state(pdev);
	pci_enable_wake(pdev, pci_choose_state(pdev, state), wol);
	pci_set_power_state(pdev, pci_choose_state(pdev, state));

	return 0;
}

static int sky2_resume(struct pci_dev *pdev)
{
	struct sky2_hw *hw = pci_get_drvdata(pdev);
	int i, err;

	if (!hw)
		return 0;

	err = pci_set_power_state(pdev, PCI_D0);
	if (err)
		goto out;

	err = pci_restore_state(pdev);
	if (err)
		goto out;

	pci_enable_wake(pdev, PCI_D0, 0);

	/* Re-enable all clocks */
	if (hw->chip_id == CHIP_ID_YUKON_EX ||
	    hw->chip_id == CHIP_ID_YUKON_EC_U ||
	    hw->chip_id == CHIP_ID_YUKON_FE_P)
		sky2_pci_write32(hw, PCI_DEV_REG3, 0);

	sky2_reset(hw);
	sky2_write32(hw, B0_IMSK, Y2_IS_BASE);
	napi_enable(&hw->napi);

	for (i = 0; i < hw->ports; i++) {
		struct net_device *dev = hw->dev[i];

		netif_device_attach(dev);
		if (netif_running(dev)) {
			err = sky2_up(dev);
			if (err) {
				printk(KERN_ERR PFX "%s: could not up: %d\n",
				       dev->name, err);
				rtnl_lock();
				dev_close(dev);
				rtnl_unlock();
				goto out;
			}
		}
	}

	return 0;
out:
	dev_err(&pdev->dev, "resume failed (%d)\n", err);
	pci_disable_device(pdev);
	return err;
}
#endif

static void sky2_shutdown(struct pci_dev *pdev)
{
	struct sky2_hw *hw = pci_get_drvdata(pdev);
	int i, wol = 0;

	if (!hw)
		return;

	del_timer_sync(&hw->watchdog_timer);

	for (i = 0; i < hw->ports; i++) {
		struct net_device *dev = hw->dev[i];
		struct sky2_port *sky2 = netdev_priv(dev);

		if (sky2->wol) {
			wol = 1;
			sky2_wol_init(sky2);
		}
	}

	if (wol)
		sky2_power_aux(hw);

	pci_enable_wake(pdev, PCI_D3hot, wol);
	pci_enable_wake(pdev, PCI_D3cold, wol);

	pci_disable_device(pdev);
	pci_set_power_state(pdev, PCI_D3hot);
}

static struct pci_driver sky2_driver = {
	.name = DRV_NAME,
	.id_table = sky2_id_table,
	.probe = sky2_probe,
	.remove = __devexit_p(sky2_remove),
#ifdef CONFIG_PM
	.suspend = sky2_suspend,
	.resume = sky2_resume,
#endif
	.shutdown = sky2_shutdown,
};

static int __init sky2_init_module(void)
{
	pr_info(PFX "driver version " DRV_VERSION "\n");

	sky2_debug_init();
	return pci_register_driver(&sky2_driver);
}

static void __exit sky2_cleanup_module(void)
{
	pci_unregister_driver(&sky2_driver);
	sky2_debug_cleanup();
}

module_init(sky2_init_module);
module_exit(sky2_cleanup_module);

MODULE_DESCRIPTION("Marvell Yukon 2 Gigabit Ethernet driver");
MODULE_AUTHOR("Stephen Hemminger <shemminger@linux-foundation.org>");
MODULE_LICENSE("GPL");
MODULE_VERSION(DRV_VERSION);<|MERGE_RESOLUTION|>--- conflicted
+++ resolved
@@ -1151,14 +1151,7 @@
 
 	/* reset the Rx prefetch unit */
 	sky2_write32(hw, Y2_QADDR(rxq, PREF_UNIT_CTRL), PREF_UNIT_RST_SET);
-
-	/* Reset the RAM Buffer receive queue */
-	sky2_write8(hw, RB_ADDR(rxq, RB_CTRL), RB_RST_SET);
-
-	/* Reset Rx MAC FIFO */
-	sky2_write8(hw, SK_REG(sky2->port, RX_GMF_CTRL_T), GMF_RST_SET);
-
-	sky2_read8(hw, B0_CTST);
+	mmiowb();
 }
 
 /* Clean out receive buffer area, assumes receiver hardware stopped */
@@ -1832,77 +1825,66 @@
 	if (netif_msg_ifdown(sky2))
 		printk(KERN_INFO PFX "%s: disabling interface\n", dev->name);
 
-<<<<<<< HEAD
+	/* explicitly shut off tx incase we're restarting */
+	sky2->restarting = 1;
+	netif_tx_disable(dev);
+
+	/* Force flow control off */
+	sky2_write8(hw, SK_REG(port, GMAC_CTRL), GMC_PAUSE_OFF);
+
+	/* Stop transmitter */
+	sky2_write32(hw, Q_ADDR(txqaddr[port], Q_CSR), BMU_STOP);
+	sky2_read32(hw, Q_ADDR(txqaddr[port], Q_CSR));
+
+	sky2_write32(hw, RB_ADDR(txqaddr[port], RB_CTRL),
+		     RB_RST_SET | RB_DIS_OP_MD);
+
+	ctrl = gma_read16(hw, port, GM_GP_CTRL);
+	ctrl &= ~(GM_GPCR_TX_ENA | GM_GPCR_RX_ENA);
+	gma_write16(hw, port, GM_GP_CTRL, ctrl);
+
+	sky2_write8(hw, SK_REG(port, GPHY_CTRL), GPC_RST_SET);
+
+	/* Workaround shared GMAC reset */
+	if (!(hw->chip_id == CHIP_ID_YUKON_XL && hw->chip_rev == 0
+	      && port == 0 && hw->dev[1] && netif_running(hw->dev[1])))
+		sky2_write8(hw, SK_REG(port, GMAC_CTRL), GMC_RST_SET);
+
+	/* Disable Force Sync bit and Enable Alloc bit */
+	sky2_write8(hw, SK_REG(port, TXA_CTRL),
+		    TXA_DIS_FSYNC | TXA_DIS_ALLOC | TXA_STOP_RC);
+
+	/* Stop Interval Timer and Limit Counter of Tx Arbiter */
+	sky2_write32(hw, SK_REG(port, TXA_ITI_INI), 0L);
+	sky2_write32(hw, SK_REG(port, TXA_LIM_INI), 0L);
+
+	/* Reset the PCI FIFO of the async Tx queue */
+	sky2_write32(hw, Q_ADDR(txqaddr[port], Q_CSR),
+		     BMU_RST_SET | BMU_FIFO_RST);
+
+	/* Reset the Tx prefetch units */
+	sky2_write32(hw, Y2_QADDR(txqaddr[port], PREF_UNIT_CTRL),
+		     PREF_UNIT_RST_SET);
+
+	sky2_write32(hw, RB_ADDR(txqaddr[port], RB_CTRL), RB_RST_SET);
+
+	sky2_write8(hw, SK_REG(port, RX_GMF_CTRL_T), GMF_RST_SET);
+	sky2_write8(hw, SK_REG(port, TX_GMF_CTRL_T), GMF_RST_SET);
+
+	/* Force any delayed status interrrupt and NAPI */
+	sky2_write32(hw, STAT_LEV_TIMER_CNT, 0);
+	sky2_write32(hw, STAT_TX_TIMER_CNT, 0);
+	sky2_write32(hw, STAT_ISR_TIMER_CNT, 0);
+	sky2_read8(hw, STAT_ISR_TIMER_CTRL);
+
+	sky2_rx_stop(sky2);
+
 	/* Disable port IRQ */
 	imask = sky2_read32(hw, B0_IMSK);
 	imask &= ~portirq_msk[port];
 	sky2_write32(hw, B0_IMSK, imask);
 	sky2_read32(hw, B0_IMSK);
-=======
-	/* explicitly shut off tx incase we're restarting */
-	sky2->restarting = 1;
-	netif_tx_disable(dev);
->>>>>>> 80ffb3cc
-
-	/* Force flow control off */
-	sky2_write8(hw, SK_REG(port, GMAC_CTRL), GMC_PAUSE_OFF);
-
-	/* Stop transmitter */
-	sky2_write32(hw, Q_ADDR(txqaddr[port], Q_CSR), BMU_STOP);
-	sky2_read32(hw, Q_ADDR(txqaddr[port], Q_CSR));
-
-	sky2_write32(hw, RB_ADDR(txqaddr[port], RB_CTRL),
-		     RB_RST_SET | RB_DIS_OP_MD);
-
-	ctrl = gma_read16(hw, port, GM_GP_CTRL);
-	ctrl &= ~(GM_GPCR_TX_ENA | GM_GPCR_RX_ENA);
-	gma_write16(hw, port, GM_GP_CTRL, ctrl);
-
-	sky2_write8(hw, SK_REG(port, GPHY_CTRL), GPC_RST_SET);
-
-	/* Workaround shared GMAC reset */
-	if (!(hw->chip_id == CHIP_ID_YUKON_XL && hw->chip_rev == 0
-	      && port == 0 && hw->dev[1] && netif_running(hw->dev[1])))
-		sky2_write8(hw, SK_REG(port, GMAC_CTRL), GMC_RST_SET);
-
-	/* Disable Force Sync bit and Enable Alloc bit */
-	sky2_write8(hw, SK_REG(port, TXA_CTRL),
-		    TXA_DIS_FSYNC | TXA_DIS_ALLOC | TXA_STOP_RC);
-
-	/* Stop Interval Timer and Limit Counter of Tx Arbiter */
-	sky2_write32(hw, SK_REG(port, TXA_ITI_INI), 0L);
-	sky2_write32(hw, SK_REG(port, TXA_LIM_INI), 0L);
-
-	/* Reset the PCI FIFO of the async Tx queue */
-	sky2_write32(hw, Q_ADDR(txqaddr[port], Q_CSR),
-		     BMU_RST_SET | BMU_FIFO_RST);
-
-	/* Reset the Tx prefetch units */
-	sky2_write32(hw, Y2_QADDR(txqaddr[port], PREF_UNIT_CTRL),
-		     PREF_UNIT_RST_SET);
-
-	sky2_write32(hw, RB_ADDR(txqaddr[port], RB_CTRL), RB_RST_SET);
-
-	sky2_write8(hw, SK_REG(port, RX_GMF_CTRL_T), GMF_RST_SET);
-	sky2_write8(hw, SK_REG(port, TX_GMF_CTRL_T), GMF_RST_SET);
-
-	/* Force any delayed status interrrupt and NAPI */
-	sky2_write32(hw, STAT_LEV_TIMER_CNT, 0);
-	sky2_write32(hw, STAT_TX_TIMER_CNT, 0);
-	sky2_write32(hw, STAT_ISR_TIMER_CNT, 0);
-	sky2_read8(hw, STAT_ISR_TIMER_CTRL);
-
-<<<<<<< HEAD
-=======
-	sky2_rx_stop(sky2);
-
-	/* Disable port IRQ */
-	imask = sky2_read32(hw, B0_IMSK);
-	imask &= ~portirq_msk[port];
-	sky2_write32(hw, B0_IMSK, imask);
-	sky2_read32(hw, B0_IMSK);
-
->>>>>>> 80ffb3cc
+
 	synchronize_irq(hw->pdev->irq);
 	napi_synchronize(&hw->napi);
 
