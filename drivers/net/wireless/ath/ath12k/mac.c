// SPDX-License-Identifier: BSD-3-Clause-Clear
/*
 * Copyright (c) 2018-2021 The Linux Foundation. All rights reserved.
 * Copyright (c) 2021-2024 Qualcomm Innovation Center, Inc. All rights reserved.
 */

#include <net/mac80211.h>
#include <linux/etherdevice.h>
#include "mac.h"
#include "core.h"
#include "debug.h"
#include "wmi.h"
#include "hw.h"
#include "dp_tx.h"
#include "dp_rx.h"
#include "peer.h"

#define CHAN2G(_channel, _freq, _flags) { \
	.band                   = NL80211_BAND_2GHZ, \
	.hw_value               = (_channel), \
	.center_freq            = (_freq), \
	.flags                  = (_flags), \
	.max_antenna_gain       = 0, \
	.max_power              = 30, \
}

#define CHAN5G(_channel, _freq, _flags) { \
	.band                   = NL80211_BAND_5GHZ, \
	.hw_value               = (_channel), \
	.center_freq            = (_freq), \
	.flags                  = (_flags), \
	.max_antenna_gain       = 0, \
	.max_power              = 30, \
}

#define CHAN6G(_channel, _freq, _flags) { \
	.band                   = NL80211_BAND_6GHZ, \
	.hw_value               = (_channel), \
	.center_freq            = (_freq), \
	.flags                  = (_flags), \
	.max_antenna_gain       = 0, \
	.max_power              = 30, \
}

static const struct ieee80211_channel ath12k_2ghz_channels[] = {
	CHAN2G(1, 2412, 0),
	CHAN2G(2, 2417, 0),
	CHAN2G(3, 2422, 0),
	CHAN2G(4, 2427, 0),
	CHAN2G(5, 2432, 0),
	CHAN2G(6, 2437, 0),
	CHAN2G(7, 2442, 0),
	CHAN2G(8, 2447, 0),
	CHAN2G(9, 2452, 0),
	CHAN2G(10, 2457, 0),
	CHAN2G(11, 2462, 0),
	CHAN2G(12, 2467, 0),
	CHAN2G(13, 2472, 0),
	CHAN2G(14, 2484, 0),
};

static const struct ieee80211_channel ath12k_5ghz_channels[] = {
	CHAN5G(36, 5180, 0),
	CHAN5G(40, 5200, 0),
	CHAN5G(44, 5220, 0),
	CHAN5G(48, 5240, 0),
	CHAN5G(52, 5260, 0),
	CHAN5G(56, 5280, 0),
	CHAN5G(60, 5300, 0),
	CHAN5G(64, 5320, 0),
	CHAN5G(100, 5500, 0),
	CHAN5G(104, 5520, 0),
	CHAN5G(108, 5540, 0),
	CHAN5G(112, 5560, 0),
	CHAN5G(116, 5580, 0),
	CHAN5G(120, 5600, 0),
	CHAN5G(124, 5620, 0),
	CHAN5G(128, 5640, 0),
	CHAN5G(132, 5660, 0),
	CHAN5G(136, 5680, 0),
	CHAN5G(140, 5700, 0),
	CHAN5G(144, 5720, 0),
	CHAN5G(149, 5745, 0),
	CHAN5G(153, 5765, 0),
	CHAN5G(157, 5785, 0),
	CHAN5G(161, 5805, 0),
	CHAN5G(165, 5825, 0),
	CHAN5G(169, 5845, 0),
	CHAN5G(173, 5865, 0),
};

static const struct ieee80211_channel ath12k_6ghz_channels[] = {
	CHAN6G(1, 5955, 0),
	CHAN6G(5, 5975, 0),
	CHAN6G(9, 5995, 0),
	CHAN6G(13, 6015, 0),
	CHAN6G(17, 6035, 0),
	CHAN6G(21, 6055, 0),
	CHAN6G(25, 6075, 0),
	CHAN6G(29, 6095, 0),
	CHAN6G(33, 6115, 0),
	CHAN6G(37, 6135, 0),
	CHAN6G(41, 6155, 0),
	CHAN6G(45, 6175, 0),
	CHAN6G(49, 6195, 0),
	CHAN6G(53, 6215, 0),
	CHAN6G(57, 6235, 0),
	CHAN6G(61, 6255, 0),
	CHAN6G(65, 6275, 0),
	CHAN6G(69, 6295, 0),
	CHAN6G(73, 6315, 0),
	CHAN6G(77, 6335, 0),
	CHAN6G(81, 6355, 0),
	CHAN6G(85, 6375, 0),
	CHAN6G(89, 6395, 0),
	CHAN6G(93, 6415, 0),
	CHAN6G(97, 6435, 0),
	CHAN6G(101, 6455, 0),
	CHAN6G(105, 6475, 0),
	CHAN6G(109, 6495, 0),
	CHAN6G(113, 6515, 0),
	CHAN6G(117, 6535, 0),
	CHAN6G(121, 6555, 0),
	CHAN6G(125, 6575, 0),
	CHAN6G(129, 6595, 0),
	CHAN6G(133, 6615, 0),
	CHAN6G(137, 6635, 0),
	CHAN6G(141, 6655, 0),
	CHAN6G(145, 6675, 0),
	CHAN6G(149, 6695, 0),
	CHAN6G(153, 6715, 0),
	CHAN6G(157, 6735, 0),
	CHAN6G(161, 6755, 0),
	CHAN6G(165, 6775, 0),
	CHAN6G(169, 6795, 0),
	CHAN6G(173, 6815, 0),
	CHAN6G(177, 6835, 0),
	CHAN6G(181, 6855, 0),
	CHAN6G(185, 6875, 0),
	CHAN6G(189, 6895, 0),
	CHAN6G(193, 6915, 0),
	CHAN6G(197, 6935, 0),
	CHAN6G(201, 6955, 0),
	CHAN6G(205, 6975, 0),
	CHAN6G(209, 6995, 0),
	CHAN6G(213, 7015, 0),
	CHAN6G(217, 7035, 0),
	CHAN6G(221, 7055, 0),
	CHAN6G(225, 7075, 0),
	CHAN6G(229, 7095, 0),
	CHAN6G(233, 7115, 0),
};

static struct ieee80211_rate ath12k_legacy_rates[] = {
	{ .bitrate = 10,
	  .hw_value = ATH12K_HW_RATE_CCK_LP_1M },
	{ .bitrate = 20,
	  .hw_value = ATH12K_HW_RATE_CCK_LP_2M,
	  .hw_value_short = ATH12K_HW_RATE_CCK_SP_2M,
	  .flags = IEEE80211_RATE_SHORT_PREAMBLE },
	{ .bitrate = 55,
	  .hw_value = ATH12K_HW_RATE_CCK_LP_5_5M,
	  .hw_value_short = ATH12K_HW_RATE_CCK_SP_5_5M,
	  .flags = IEEE80211_RATE_SHORT_PREAMBLE },
	{ .bitrate = 110,
	  .hw_value = ATH12K_HW_RATE_CCK_LP_11M,
	  .hw_value_short = ATH12K_HW_RATE_CCK_SP_11M,
	  .flags = IEEE80211_RATE_SHORT_PREAMBLE },

	{ .bitrate = 60, .hw_value = ATH12K_HW_RATE_OFDM_6M },
	{ .bitrate = 90, .hw_value = ATH12K_HW_RATE_OFDM_9M },
	{ .bitrate = 120, .hw_value = ATH12K_HW_RATE_OFDM_12M },
	{ .bitrate = 180, .hw_value = ATH12K_HW_RATE_OFDM_18M },
	{ .bitrate = 240, .hw_value = ATH12K_HW_RATE_OFDM_24M },
	{ .bitrate = 360, .hw_value = ATH12K_HW_RATE_OFDM_36M },
	{ .bitrate = 480, .hw_value = ATH12K_HW_RATE_OFDM_48M },
	{ .bitrate = 540, .hw_value = ATH12K_HW_RATE_OFDM_54M },
};

static const int
ath12k_phymodes[NUM_NL80211_BANDS][ATH12K_CHAN_WIDTH_NUM] = {
	[NL80211_BAND_2GHZ] = {
			[NL80211_CHAN_WIDTH_5] = MODE_UNKNOWN,
			[NL80211_CHAN_WIDTH_10] = MODE_UNKNOWN,
			[NL80211_CHAN_WIDTH_20_NOHT] = MODE_11BE_EHT20_2G,
			[NL80211_CHAN_WIDTH_20] = MODE_11BE_EHT20_2G,
			[NL80211_CHAN_WIDTH_40] = MODE_11BE_EHT40_2G,
			[NL80211_CHAN_WIDTH_80] = MODE_UNKNOWN,
			[NL80211_CHAN_WIDTH_80P80] = MODE_UNKNOWN,
			[NL80211_CHAN_WIDTH_160] = MODE_UNKNOWN,
			[NL80211_CHAN_WIDTH_320] = MODE_UNKNOWN,
	},
	[NL80211_BAND_5GHZ] = {
			[NL80211_CHAN_WIDTH_5] = MODE_UNKNOWN,
			[NL80211_CHAN_WIDTH_10] = MODE_UNKNOWN,
			[NL80211_CHAN_WIDTH_20_NOHT] = MODE_11BE_EHT20,
			[NL80211_CHAN_WIDTH_20] = MODE_11BE_EHT20,
			[NL80211_CHAN_WIDTH_40] = MODE_11BE_EHT40,
			[NL80211_CHAN_WIDTH_80] = MODE_11BE_EHT80,
			[NL80211_CHAN_WIDTH_160] = MODE_11BE_EHT160,
			[NL80211_CHAN_WIDTH_80P80] = MODE_11BE_EHT80_80,
			[NL80211_CHAN_WIDTH_320] = MODE_11BE_EHT320,
	},
	[NL80211_BAND_6GHZ] = {
			[NL80211_CHAN_WIDTH_5] = MODE_UNKNOWN,
			[NL80211_CHAN_WIDTH_10] = MODE_UNKNOWN,
			[NL80211_CHAN_WIDTH_20_NOHT] = MODE_11BE_EHT20,
			[NL80211_CHAN_WIDTH_20] = MODE_11BE_EHT20,
			[NL80211_CHAN_WIDTH_40] = MODE_11BE_EHT40,
			[NL80211_CHAN_WIDTH_80] = MODE_11BE_EHT80,
			[NL80211_CHAN_WIDTH_160] = MODE_11BE_EHT160,
			[NL80211_CHAN_WIDTH_80P80] = MODE_11BE_EHT80_80,
			[NL80211_CHAN_WIDTH_320] = MODE_11BE_EHT320,
	},

};

const struct htt_rx_ring_tlv_filter ath12k_mac_mon_status_filter_default = {
	.rx_filter = HTT_RX_FILTER_TLV_FLAGS_MPDU_START |
		     HTT_RX_FILTER_TLV_FLAGS_PPDU_END |
		     HTT_RX_FILTER_TLV_FLAGS_PPDU_END_STATUS_DONE,
	.pkt_filter_flags0 = HTT_RX_FP_MGMT_FILTER_FLAGS0,
	.pkt_filter_flags1 = HTT_RX_FP_MGMT_FILTER_FLAGS1,
	.pkt_filter_flags2 = HTT_RX_FP_CTRL_FILTER_FLASG2,
	.pkt_filter_flags3 = HTT_RX_FP_DATA_FILTER_FLASG3 |
			     HTT_RX_FP_CTRL_FILTER_FLASG3
};

#define ATH12K_MAC_FIRST_OFDM_RATE_IDX 4
#define ath12k_g_rates ath12k_legacy_rates
#define ath12k_g_rates_size (ARRAY_SIZE(ath12k_legacy_rates))
#define ath12k_a_rates (ath12k_legacy_rates + 4)
#define ath12k_a_rates_size (ARRAY_SIZE(ath12k_legacy_rates) - 4)

#define ATH12K_MAC_SCAN_TIMEOUT_MSECS 200 /* in msecs */

static const u32 ath12k_smps_map[] = {
	[WLAN_HT_CAP_SM_PS_STATIC] = WMI_PEER_SMPS_STATIC,
	[WLAN_HT_CAP_SM_PS_DYNAMIC] = WMI_PEER_SMPS_DYNAMIC,
	[WLAN_HT_CAP_SM_PS_INVALID] = WMI_PEER_SMPS_PS_NONE,
	[WLAN_HT_CAP_SM_PS_DISABLED] = WMI_PEER_SMPS_PS_NONE,
};

static int ath12k_start_vdev_delay(struct ath12k *ar,
				   struct ath12k_vif *arvif);

static const char *ath12k_mac_phymode_str(enum wmi_phy_mode mode)
{
	switch (mode) {
	case MODE_11A:
		return "11a";
	case MODE_11G:
		return "11g";
	case MODE_11B:
		return "11b";
	case MODE_11GONLY:
		return "11gonly";
	case MODE_11NA_HT20:
		return "11na-ht20";
	case MODE_11NG_HT20:
		return "11ng-ht20";
	case MODE_11NA_HT40:
		return "11na-ht40";
	case MODE_11NG_HT40:
		return "11ng-ht40";
	case MODE_11AC_VHT20:
		return "11ac-vht20";
	case MODE_11AC_VHT40:
		return "11ac-vht40";
	case MODE_11AC_VHT80:
		return "11ac-vht80";
	case MODE_11AC_VHT160:
		return "11ac-vht160";
	case MODE_11AC_VHT80_80:
		return "11ac-vht80+80";
	case MODE_11AC_VHT20_2G:
		return "11ac-vht20-2g";
	case MODE_11AC_VHT40_2G:
		return "11ac-vht40-2g";
	case MODE_11AC_VHT80_2G:
		return "11ac-vht80-2g";
	case MODE_11AX_HE20:
		return "11ax-he20";
	case MODE_11AX_HE40:
		return "11ax-he40";
	case MODE_11AX_HE80:
		return "11ax-he80";
	case MODE_11AX_HE80_80:
		return "11ax-he80+80";
	case MODE_11AX_HE160:
		return "11ax-he160";
	case MODE_11AX_HE20_2G:
		return "11ax-he20-2g";
	case MODE_11AX_HE40_2G:
		return "11ax-he40-2g";
	case MODE_11AX_HE80_2G:
		return "11ax-he80-2g";
	case MODE_11BE_EHT20:
		return "11be-eht20";
	case MODE_11BE_EHT40:
		return "11be-eht40";
	case MODE_11BE_EHT80:
		return "11be-eht80";
	case MODE_11BE_EHT80_80:
		return "11be-eht80+80";
	case MODE_11BE_EHT160:
		return "11be-eht160";
	case MODE_11BE_EHT160_160:
		return "11be-eht160+160";
	case MODE_11BE_EHT320:
		return "11be-eht320";
	case MODE_11BE_EHT20_2G:
		return "11be-eht20-2g";
	case MODE_11BE_EHT40_2G:
		return "11be-eht40-2g";
	case MODE_UNKNOWN:
		/* skip */
		break;

		/* no default handler to allow compiler to check that the
		 * enum is fully handled
		 */
	}

	return "<unknown>";
}

enum rate_info_bw
ath12k_mac_bw_to_mac80211_bw(enum ath12k_supported_bw bw)
{
	u8 ret = RATE_INFO_BW_20;

	switch (bw) {
	case ATH12K_BW_20:
		ret = RATE_INFO_BW_20;
		break;
	case ATH12K_BW_40:
		ret = RATE_INFO_BW_40;
		break;
	case ATH12K_BW_80:
		ret = RATE_INFO_BW_80;
		break;
	case ATH12K_BW_160:
		ret = RATE_INFO_BW_160;
		break;
	case ATH12K_BW_320:
		ret = RATE_INFO_BW_320;
		break;
	}

	return ret;
}

enum ath12k_supported_bw ath12k_mac_mac80211_bw_to_ath12k_bw(enum rate_info_bw bw)
{
	switch (bw) {
	case RATE_INFO_BW_20:
		return ATH12K_BW_20;
	case RATE_INFO_BW_40:
		return ATH12K_BW_40;
	case RATE_INFO_BW_80:
		return ATH12K_BW_80;
	case RATE_INFO_BW_160:
		return ATH12K_BW_160;
	case RATE_INFO_BW_320:
		return ATH12K_BW_320;
	default:
		return ATH12K_BW_20;
	}
}

int ath12k_mac_hw_ratecode_to_legacy_rate(u8 hw_rc, u8 preamble, u8 *rateidx,
					  u16 *rate)
{
	/* As default, it is OFDM rates */
	int i = ATH12K_MAC_FIRST_OFDM_RATE_IDX;
	int max_rates_idx = ath12k_g_rates_size;

	if (preamble == WMI_RATE_PREAMBLE_CCK) {
		hw_rc &= ~ATH12K_HW_RATECODE_CCK_SHORT_PREAM_MASK;
		i = 0;
		max_rates_idx = ATH12K_MAC_FIRST_OFDM_RATE_IDX;
	}

	while (i < max_rates_idx) {
		if (hw_rc == ath12k_legacy_rates[i].hw_value) {
			*rateidx = i;
			*rate = ath12k_legacy_rates[i].bitrate;
			return 0;
		}
		i++;
	}

	return -EINVAL;
}

u8 ath12k_mac_bitrate_to_idx(const struct ieee80211_supported_band *sband,
			     u32 bitrate)
{
	int i;

	for (i = 0; i < sband->n_bitrates; i++)
		if (sband->bitrates[i].bitrate == bitrate)
			return i;

	return 0;
}

static u32
ath12k_mac_max_ht_nss(const u8 *ht_mcs_mask)
{
	int nss;

	for (nss = IEEE80211_HT_MCS_MASK_LEN - 1; nss >= 0; nss--)
		if (ht_mcs_mask[nss])
			return nss + 1;

	return 1;
}

static u32
ath12k_mac_max_vht_nss(const u16 *vht_mcs_mask)
{
	int nss;

	for (nss = NL80211_VHT_NSS_MAX - 1; nss >= 0; nss--)
		if (vht_mcs_mask[nss])
			return nss + 1;

	return 1;
}

static u8 ath12k_parse_mpdudensity(u8 mpdudensity)
{
/*  From IEEE Std 802.11-2020 defined values for "Minimum MPDU Start Spacing":
 *   0 for no restriction
 *   1 for 1/4 us
 *   2 for 1/2 us
 *   3 for 1 us
 *   4 for 2 us
 *   5 for 4 us
 *   6 for 8 us
 *   7 for 16 us
 */
	switch (mpdudensity) {
	case 0:
		return 0;
	case 1:
	case 2:
	case 3:
	/* Our lower layer calculations limit our precision to
	 * 1 microsecond
	 */
		return 1;
	case 4:
		return 2;
	case 5:
		return 4;
	case 6:
		return 8;
	case 7:
		return 16;
	default:
		return 0;
	}
}

static int ath12k_mac_vif_chan(struct ieee80211_vif *vif,
			       struct cfg80211_chan_def *def)
{
	struct ieee80211_chanctx_conf *conf;

	rcu_read_lock();
	conf = rcu_dereference(vif->bss_conf.chanctx_conf);
	if (!conf) {
		rcu_read_unlock();
		return -ENOENT;
	}

	*def = conf->def;
	rcu_read_unlock();

	return 0;
}

static bool ath12k_mac_bitrate_is_cck(int bitrate)
{
	switch (bitrate) {
	case 10:
	case 20:
	case 55:
	case 110:
		return true;
	}

	return false;
}

u8 ath12k_mac_hw_rate_to_idx(const struct ieee80211_supported_band *sband,
			     u8 hw_rate, bool cck)
{
	const struct ieee80211_rate *rate;
	int i;

	for (i = 0; i < sband->n_bitrates; i++) {
		rate = &sband->bitrates[i];

		if (ath12k_mac_bitrate_is_cck(rate->bitrate) != cck)
			continue;

		if (rate->hw_value == hw_rate)
			return i;
		else if (rate->flags & IEEE80211_RATE_SHORT_PREAMBLE &&
			 rate->hw_value_short == hw_rate)
			return i;
	}

	return 0;
}

static u8 ath12k_mac_bitrate_to_rate(int bitrate)
{
	return DIV_ROUND_UP(bitrate, 5) |
	       (ath12k_mac_bitrate_is_cck(bitrate) ? BIT(7) : 0);
}

static void ath12k_get_arvif_iter(void *data, u8 *mac,
				  struct ieee80211_vif *vif)
{
	struct ath12k_vif_iter *arvif_iter = data;
	struct ath12k_vif *arvif = ath12k_vif_to_arvif(vif);

	if (arvif->vdev_id == arvif_iter->vdev_id)
		arvif_iter->arvif = arvif;
}

struct ath12k_vif *ath12k_mac_get_arvif(struct ath12k *ar, u32 vdev_id)
{
	struct ath12k_vif_iter arvif_iter = {};
	u32 flags;

	arvif_iter.vdev_id = vdev_id;

	flags = IEEE80211_IFACE_ITER_RESUME_ALL;
	ieee80211_iterate_active_interfaces_atomic(ath12k_ar_to_hw(ar),
						   flags,
						   ath12k_get_arvif_iter,
						   &arvif_iter);
	if (!arvif_iter.arvif) {
		ath12k_warn(ar->ab, "No VIF found for vdev %d\n", vdev_id);
		return NULL;
	}

	return arvif_iter.arvif;
}

struct ath12k_vif *ath12k_mac_get_arvif_by_vdev_id(struct ath12k_base *ab,
						   u32 vdev_id)
{
	int i;
	struct ath12k_pdev *pdev;
	struct ath12k_vif *arvif;

	for (i = 0; i < ab->num_radios; i++) {
		pdev = rcu_dereference(ab->pdevs_active[i]);
		if (pdev && pdev->ar &&
		    (pdev->ar->allocated_vdev_map & (1LL << vdev_id))) {
			arvif = ath12k_mac_get_arvif(pdev->ar, vdev_id);
			if (arvif)
				return arvif;
		}
	}

	return NULL;
}

struct ath12k *ath12k_mac_get_ar_by_vdev_id(struct ath12k_base *ab, u32 vdev_id)
{
	int i;
	struct ath12k_pdev *pdev;

	for (i = 0; i < ab->num_radios; i++) {
		pdev = rcu_dereference(ab->pdevs_active[i]);
		if (pdev && pdev->ar) {
			if (pdev->ar->allocated_vdev_map & (1LL << vdev_id))
				return pdev->ar;
		}
	}

	return NULL;
}

struct ath12k *ath12k_mac_get_ar_by_pdev_id(struct ath12k_base *ab, u32 pdev_id)
{
	int i;
	struct ath12k_pdev *pdev;

	if (ab->hw_params->single_pdev_only) {
		pdev = rcu_dereference(ab->pdevs_active[0]);
		return pdev ? pdev->ar : NULL;
	}

	if (WARN_ON(pdev_id > ab->num_radios))
		return NULL;

	for (i = 0; i < ab->num_radios; i++) {
		pdev = rcu_dereference(ab->pdevs_active[i]);

		if (pdev && pdev->pdev_id == pdev_id)
			return (pdev->ar ? pdev->ar : NULL);
	}

	return NULL;
}

static void ath12k_pdev_caps_update(struct ath12k *ar)
{
	struct ath12k_base *ab = ar->ab;

	ar->max_tx_power = ab->target_caps.hw_max_tx_power;

	/* FIXME: Set min_tx_power to ab->target_caps.hw_min_tx_power.
	 * But since the received value in svcrdy is same as hw_max_tx_power,
	 * we can set ar->min_tx_power to 0 currently until
	 * this is fixed in firmware
	 */
	ar->min_tx_power = 0;

	ar->txpower_limit_2g = ar->max_tx_power;
	ar->txpower_limit_5g = ar->max_tx_power;
	ar->txpower_scale = WMI_HOST_TP_SCALE_MAX;
}

static int ath12k_mac_txpower_recalc(struct ath12k *ar)
{
	struct ath12k_pdev *pdev = ar->pdev;
	struct ath12k_vif *arvif;
	int ret, txpower = -1;
	u32 param;

	lockdep_assert_held(&ar->conf_mutex);

	list_for_each_entry(arvif, &ar->arvifs, list) {
		if (arvif->txpower <= 0)
			continue;

		if (txpower == -1)
			txpower = arvif->txpower;
		else
			txpower = min(txpower, arvif->txpower);
	}

	if (txpower == -1)
		return 0;

	/* txpwr is set as 2 units per dBm in FW*/
	txpower = min_t(u32, max_t(u32, ar->min_tx_power, txpower),
			ar->max_tx_power) * 2;

	ath12k_dbg(ar->ab, ATH12K_DBG_MAC, "txpower to set in hw %d\n",
		   txpower / 2);

	if ((pdev->cap.supported_bands & WMI_HOST_WLAN_2G_CAP) &&
	    ar->txpower_limit_2g != txpower) {
		param = WMI_PDEV_PARAM_TXPOWER_LIMIT2G;
		ret = ath12k_wmi_pdev_set_param(ar, param,
						txpower, ar->pdev->pdev_id);
		if (ret)
			goto fail;
		ar->txpower_limit_2g = txpower;
	}

	if ((pdev->cap.supported_bands & WMI_HOST_WLAN_5G_CAP) &&
	    ar->txpower_limit_5g != txpower) {
		param = WMI_PDEV_PARAM_TXPOWER_LIMIT5G;
		ret = ath12k_wmi_pdev_set_param(ar, param,
						txpower, ar->pdev->pdev_id);
		if (ret)
			goto fail;
		ar->txpower_limit_5g = txpower;
	}

	return 0;

fail:
	ath12k_warn(ar->ab, "failed to recalc txpower limit %d using pdev param %d: %d\n",
		    txpower / 2, param, ret);
	return ret;
}

static int ath12k_recalc_rtscts_prot(struct ath12k_vif *arvif)
{
	struct ath12k *ar = arvif->ar;
	u32 vdev_param, rts_cts;
	int ret;

	lockdep_assert_held(&ar->conf_mutex);

	vdev_param = WMI_VDEV_PARAM_ENABLE_RTSCTS;

	/* Enable RTS/CTS protection for sw retries (when legacy stations
	 * are in BSS) or by default only for second rate series.
	 * TODO: Check if we need to enable CTS 2 Self in any case
	 */
	rts_cts = WMI_USE_RTS_CTS;

	if (arvif->num_legacy_stations > 0)
		rts_cts |= WMI_RTSCTS_ACROSS_SW_RETRIES << 4;
	else
		rts_cts |= WMI_RTSCTS_FOR_SECOND_RATESERIES << 4;

	/* Need not send duplicate param value to firmware */
	if (arvif->rtscts_prot_mode == rts_cts)
		return 0;

	arvif->rtscts_prot_mode = rts_cts;

	ath12k_dbg(ar->ab, ATH12K_DBG_MAC, "mac vdev %d recalc rts/cts prot %d\n",
		   arvif->vdev_id, rts_cts);

	ret = ath12k_wmi_vdev_set_param_cmd(ar, arvif->vdev_id,
					    vdev_param, rts_cts);
	if (ret)
		ath12k_warn(ar->ab, "failed to recalculate rts/cts prot for vdev %d: %d\n",
			    arvif->vdev_id, ret);

	return ret;
}

static int ath12k_mac_set_kickout(struct ath12k_vif *arvif)
{
	struct ath12k *ar = arvif->ar;
	u32 param;
	int ret;

	ret = ath12k_wmi_pdev_set_param(ar, WMI_PDEV_PARAM_STA_KICKOUT_TH,
					ATH12K_KICKOUT_THRESHOLD,
					ar->pdev->pdev_id);
	if (ret) {
		ath12k_warn(ar->ab, "failed to set kickout threshold on vdev %i: %d\n",
			    arvif->vdev_id, ret);
		return ret;
	}

	param = WMI_VDEV_PARAM_AP_KEEPALIVE_MIN_IDLE_INACTIVE_TIME_SECS;
	ret = ath12k_wmi_vdev_set_param_cmd(ar, arvif->vdev_id, param,
					    ATH12K_KEEPALIVE_MIN_IDLE);
	if (ret) {
		ath12k_warn(ar->ab, "failed to set keepalive minimum idle time on vdev %i: %d\n",
			    arvif->vdev_id, ret);
		return ret;
	}

	param = WMI_VDEV_PARAM_AP_KEEPALIVE_MAX_IDLE_INACTIVE_TIME_SECS;
	ret = ath12k_wmi_vdev_set_param_cmd(ar, arvif->vdev_id, param,
					    ATH12K_KEEPALIVE_MAX_IDLE);
	if (ret) {
		ath12k_warn(ar->ab, "failed to set keepalive maximum idle time on vdev %i: %d\n",
			    arvif->vdev_id, ret);
		return ret;
	}

	param = WMI_VDEV_PARAM_AP_KEEPALIVE_MAX_UNRESPONSIVE_TIME_SECS;
	ret = ath12k_wmi_vdev_set_param_cmd(ar, arvif->vdev_id, param,
					    ATH12K_KEEPALIVE_MAX_UNRESPONSIVE);
	if (ret) {
		ath12k_warn(ar->ab, "failed to set keepalive maximum unresponsive time on vdev %i: %d\n",
			    arvif->vdev_id, ret);
		return ret;
	}

	return 0;
}

void ath12k_mac_peer_cleanup_all(struct ath12k *ar)
{
	struct ath12k_peer *peer, *tmp;
	struct ath12k_base *ab = ar->ab;

	lockdep_assert_held(&ar->conf_mutex);

	spin_lock_bh(&ab->base_lock);
	list_for_each_entry_safe(peer, tmp, &ab->peers, list) {
		ath12k_dp_rx_peer_tid_cleanup(ar, peer);
		list_del(&peer->list);
		kfree(peer);
	}
	spin_unlock_bh(&ab->base_lock);

	ar->num_peers = 0;
	ar->num_stations = 0;
}

static int ath12k_mac_vdev_setup_sync(struct ath12k *ar)
{
	lockdep_assert_held(&ar->conf_mutex);

	if (test_bit(ATH12K_FLAG_CRASH_FLUSH, &ar->ab->dev_flags))
		return -ESHUTDOWN;

	ath12k_dbg(ar->ab, ATH12K_DBG_MAC, "vdev setup timeout %d\n",
		   ATH12K_VDEV_SETUP_TIMEOUT_HZ);

	if (!wait_for_completion_timeout(&ar->vdev_setup_done,
					 ATH12K_VDEV_SETUP_TIMEOUT_HZ))
		return -ETIMEDOUT;

	return ar->last_wmi_vdev_start_status ? -EINVAL : 0;
}

static int ath12k_monitor_vdev_up(struct ath12k *ar, int vdev_id)
{
	int ret;

	ret = ath12k_wmi_vdev_up(ar, vdev_id, 0, ar->mac_addr);
	if (ret) {
		ath12k_warn(ar->ab, "failed to put up monitor vdev %i: %d\n",
			    vdev_id, ret);
		return ret;
	}

	ath12k_dbg(ar->ab, ATH12K_DBG_MAC, "mac monitor vdev %i started\n",
		   vdev_id);
	return 0;
}

static int ath12k_mac_monitor_vdev_start(struct ath12k *ar, int vdev_id,
					 struct cfg80211_chan_def *chandef)
{
	struct ieee80211_channel *channel;
	struct wmi_vdev_start_req_arg arg = {};
	int ret;

	lockdep_assert_held(&ar->conf_mutex);

	channel = chandef->chan;
	arg.vdev_id = vdev_id;
	arg.freq = channel->center_freq;
	arg.band_center_freq1 = chandef->center_freq1;
	arg.band_center_freq2 = chandef->center_freq2;
	arg.mode = ath12k_phymodes[chandef->chan->band][chandef->width];
	arg.chan_radar = !!(channel->flags & IEEE80211_CHAN_RADAR);

	arg.min_power = 0;
	arg.max_power = channel->max_power;
	arg.max_reg_power = channel->max_reg_power;
	arg.max_antenna_gain = channel->max_antenna_gain;

	arg.pref_tx_streams = ar->num_tx_chains;
	arg.pref_rx_streams = ar->num_rx_chains;
	arg.punct_bitmap = 0xFFFFFFFF;

	arg.passive |= !!(chandef->chan->flags & IEEE80211_CHAN_NO_IR);

	reinit_completion(&ar->vdev_setup_done);
	reinit_completion(&ar->vdev_delete_done);

	ret = ath12k_wmi_vdev_start(ar, &arg, false);
	if (ret) {
		ath12k_warn(ar->ab, "failed to request monitor vdev %i start: %d\n",
			    vdev_id, ret);
		return ret;
	}

	ret = ath12k_mac_vdev_setup_sync(ar);
	if (ret) {
		ath12k_warn(ar->ab, "failed to synchronize setup for monitor vdev %i start: %d\n",
			    vdev_id, ret);
		return ret;
	}

	ret = ath12k_wmi_vdev_up(ar, vdev_id, 0, ar->mac_addr);
	if (ret) {
		ath12k_warn(ar->ab, "failed to put up monitor vdev %i: %d\n",
			    vdev_id, ret);
		goto vdev_stop;
	}

	ath12k_dbg(ar->ab, ATH12K_DBG_MAC, "mac monitor vdev %i started\n",
		   vdev_id);
	return 0;

vdev_stop:
	ret = ath12k_wmi_vdev_stop(ar, vdev_id);
	if (ret)
		ath12k_warn(ar->ab, "failed to stop monitor vdev %i after start failure: %d\n",
			    vdev_id, ret);
	return ret;
}

static int ath12k_mac_monitor_vdev_stop(struct ath12k *ar)
{
	int ret;

	lockdep_assert_held(&ar->conf_mutex);

	reinit_completion(&ar->vdev_setup_done);

	ret = ath12k_wmi_vdev_stop(ar, ar->monitor_vdev_id);
	if (ret)
		ath12k_warn(ar->ab, "failed to request monitor vdev %i stop: %d\n",
			    ar->monitor_vdev_id, ret);

	ret = ath12k_mac_vdev_setup_sync(ar);
	if (ret)
		ath12k_warn(ar->ab, "failed to synchronize monitor vdev %i stop: %d\n",
			    ar->monitor_vdev_id, ret);

	ret = ath12k_wmi_vdev_down(ar, ar->monitor_vdev_id);
	if (ret)
		ath12k_warn(ar->ab, "failed to put down monitor vdev %i: %d\n",
			    ar->monitor_vdev_id, ret);

	ath12k_dbg(ar->ab, ATH12K_DBG_MAC, "mac monitor vdev %i stopped\n",
		   ar->monitor_vdev_id);
	return ret;
}

static int ath12k_mac_monitor_vdev_create(struct ath12k *ar)
{
	struct ath12k_pdev *pdev = ar->pdev;
	struct ath12k_wmi_vdev_create_arg arg = {};
	int bit, ret;
	u8 tmp_addr[6];
	u16 nss;

	lockdep_assert_held(&ar->conf_mutex);

	if (ar->monitor_vdev_created)
		return 0;

	if (ar->ab->free_vdev_map == 0) {
		ath12k_warn(ar->ab, "failed to find free vdev id for monitor vdev\n");
		return -ENOMEM;
	}

	bit = __ffs64(ar->ab->free_vdev_map);

	ar->monitor_vdev_id = bit;

	arg.if_id = ar->monitor_vdev_id;
	arg.type = WMI_VDEV_TYPE_MONITOR;
	arg.subtype = WMI_VDEV_SUBTYPE_NONE;
	arg.pdev_id = pdev->pdev_id;
	arg.if_stats_id = ATH12K_INVAL_VDEV_STATS_ID;

	if (pdev->cap.supported_bands & WMI_HOST_WLAN_2G_CAP) {
		arg.chains[NL80211_BAND_2GHZ].tx = ar->num_tx_chains;
		arg.chains[NL80211_BAND_2GHZ].rx = ar->num_rx_chains;
	}

	if (pdev->cap.supported_bands & WMI_HOST_WLAN_5G_CAP) {
		arg.chains[NL80211_BAND_5GHZ].tx = ar->num_tx_chains;
		arg.chains[NL80211_BAND_5GHZ].rx = ar->num_rx_chains;
	}

	ret = ath12k_wmi_vdev_create(ar, tmp_addr, &arg);
	if (ret) {
		ath12k_warn(ar->ab, "failed to request monitor vdev %i creation: %d\n",
			    ar->monitor_vdev_id, ret);
		ar->monitor_vdev_id = -1;
		return ret;
	}

	nss = hweight32(ar->cfg_tx_chainmask) ? : 1;
	ret = ath12k_wmi_vdev_set_param_cmd(ar, ar->monitor_vdev_id,
					    WMI_VDEV_PARAM_NSS, nss);
	if (ret) {
		ath12k_warn(ar->ab, "failed to set vdev %d chainmask 0x%x, nss %d :%d\n",
			    ar->monitor_vdev_id, ar->cfg_tx_chainmask, nss, ret);
		return ret;
	}

	ret = ath12k_mac_txpower_recalc(ar);
	if (ret)
		return ret;

	ar->allocated_vdev_map |= 1LL << ar->monitor_vdev_id;
	ar->ab->free_vdev_map &= ~(1LL << ar->monitor_vdev_id);
	ar->num_created_vdevs++;
	ar->monitor_vdev_created = true;
	ath12k_dbg(ar->ab, ATH12K_DBG_MAC, "mac monitor vdev %d created\n",
		   ar->monitor_vdev_id);

	return 0;
}

static int ath12k_mac_monitor_vdev_delete(struct ath12k *ar)
{
	int ret;
	unsigned long time_left;

	lockdep_assert_held(&ar->conf_mutex);

	if (!ar->monitor_vdev_created)
		return 0;

	reinit_completion(&ar->vdev_delete_done);

	ret = ath12k_wmi_vdev_delete(ar, ar->monitor_vdev_id);
	if (ret) {
		ath12k_warn(ar->ab, "failed to request wmi monitor vdev %i removal: %d\n",
			    ar->monitor_vdev_id, ret);
		return ret;
	}

	time_left = wait_for_completion_timeout(&ar->vdev_delete_done,
						ATH12K_VDEV_DELETE_TIMEOUT_HZ);
	if (time_left == 0) {
		ath12k_warn(ar->ab, "Timeout in receiving vdev delete response\n");
	} else {
		ar->allocated_vdev_map &= ~(1LL << ar->monitor_vdev_id);
		ar->ab->free_vdev_map |= 1LL << (ar->monitor_vdev_id);
		ath12k_dbg(ar->ab, ATH12K_DBG_MAC, "mac monitor vdev %d deleted\n",
			   ar->monitor_vdev_id);
		ar->num_created_vdevs--;
		ar->monitor_vdev_id = -1;
		ar->monitor_vdev_created = false;
	}

	return ret;
}

static void
ath12k_mac_get_any_chandef_iter(struct ieee80211_hw *hw,
				struct ieee80211_chanctx_conf *conf,
				void *data)
{
	struct cfg80211_chan_def **def = data;

	*def = &conf->def;
}

static int ath12k_mac_monitor_start(struct ath12k *ar)
{
	struct cfg80211_chan_def *chandef = NULL;
	int ret;

	lockdep_assert_held(&ar->conf_mutex);

	if (ar->monitor_started)
		return 0;

	ieee80211_iter_chan_contexts_atomic(ath12k_ar_to_hw(ar),
					    ath12k_mac_get_any_chandef_iter,
					    &chandef);
	if (!chandef)
		return 0;

	ret = ath12k_mac_monitor_vdev_start(ar, ar->monitor_vdev_id, chandef);
	if (ret) {
		ath12k_warn(ar->ab, "failed to start monitor vdev: %d\n", ret);
		ath12k_mac_monitor_vdev_delete(ar);
		return ret;
	}

	ar->monitor_started = true;
	ar->num_started_vdevs++;
	ret = ath12k_dp_tx_htt_monitor_mode_ring_config(ar, false);
	ath12k_dbg(ar->ab, ATH12K_DBG_MAC, "mac monitor started ret %d\n", ret);

	return ret;
}

static int ath12k_mac_monitor_stop(struct ath12k *ar)
{
	int ret;

	lockdep_assert_held(&ar->conf_mutex);

	if (!ar->monitor_started)
		return 0;

	ret = ath12k_mac_monitor_vdev_stop(ar);
	if (ret) {
		ath12k_warn(ar->ab, "failed to stop monitor vdev: %d\n", ret);
		return ret;
	}

	ar->monitor_started = false;
	ar->num_started_vdevs--;
	ret = ath12k_dp_tx_htt_monitor_mode_ring_config(ar, true);
	ath12k_dbg(ar->ab, ATH12K_DBG_MAC, "mac monitor stopped ret %d\n", ret);
	return ret;
}

static int ath12k_mac_vdev_stop(struct ath12k_vif *arvif)
{
	struct ath12k *ar = arvif->ar;
	int ret;

	lockdep_assert_held(&ar->conf_mutex);

	reinit_completion(&ar->vdev_setup_done);

	ret = ath12k_wmi_vdev_stop(ar, arvif->vdev_id);
	if (ret) {
		ath12k_warn(ar->ab, "failed to stop WMI vdev %i: %d\n",
			    arvif->vdev_id, ret);
		goto err;
	}

	ret = ath12k_mac_vdev_setup_sync(ar);
	if (ret) {
		ath12k_warn(ar->ab, "failed to synchronize setup for vdev %i: %d\n",
			    arvif->vdev_id, ret);
		goto err;
	}

	WARN_ON(ar->num_started_vdevs == 0);

	ar->num_started_vdevs--;
	ath12k_dbg(ar->ab, ATH12K_DBG_MAC, "vdev %pM stopped, vdev_id %d\n",
		   arvif->vif->addr, arvif->vdev_id);

	if (test_bit(ATH12K_CAC_RUNNING, &ar->dev_flags)) {
		clear_bit(ATH12K_CAC_RUNNING, &ar->dev_flags);
		ath12k_dbg(ar->ab, ATH12K_DBG_MAC, "CAC Stopped for vdev %d\n",
			   arvif->vdev_id);
	}

	return 0;
err:
	return ret;
}

static int ath12k_mac_config(struct ath12k *ar, u32 changed)
{
	struct ieee80211_hw *hw = ath12k_ar_to_hw(ar);
	struct ieee80211_conf *conf = &hw->conf;
	int ret = 0;

	mutex_lock(&ar->conf_mutex);

	if (changed & IEEE80211_CONF_CHANGE_MONITOR) {
		ar->monitor_conf_enabled = conf->flags & IEEE80211_CONF_MONITOR;
		if (ar->monitor_conf_enabled) {
			if (ar->monitor_vdev_created)
				goto exit;
			ret = ath12k_mac_monitor_vdev_create(ar);
			if (ret)
				goto exit;
			ret = ath12k_mac_monitor_start(ar);
			if (ret)
				goto err_mon_del;
		} else {
			if (!ar->monitor_vdev_created)
				goto exit;
			ret = ath12k_mac_monitor_stop(ar);
			if (ret)
				goto exit;
			ath12k_mac_monitor_vdev_delete(ar);
		}
	}

exit:
	mutex_unlock(&ar->conf_mutex);
	return ret;

err_mon_del:
	ath12k_mac_monitor_vdev_delete(ar);
	mutex_unlock(&ar->conf_mutex);
	return ret;
}

static int ath12k_mac_op_config(struct ieee80211_hw *hw, u32 changed)
{
	struct ath12k_hw *ah = ath12k_hw_to_ah(hw);
	struct ath12k *ar;
	int ret;

	ar = ath12k_ah_to_ar(ah);

	ret = ath12k_mac_config(ar, changed);
	if (ret)
		ath12k_warn(ar->ab, "failed to update config pdev idx %d: %d\n",
			    ar->pdev_idx, ret);

	return ret;
}

static int ath12k_mac_setup_bcn_p2p_ie(struct ath12k_vif *arvif,
				       struct sk_buff *bcn)
{
	struct ath12k *ar = arvif->ar;
	struct ieee80211_mgmt *mgmt;
	const u8 *p2p_ie;
	int ret;

	mgmt = (void *)bcn->data;
	p2p_ie = cfg80211_find_vendor_ie(WLAN_OUI_WFA, WLAN_OUI_TYPE_WFA_P2P,
					 mgmt->u.beacon.variable,
					 bcn->len - (mgmt->u.beacon.variable -
						     bcn->data));
	if (!p2p_ie) {
		ath12k_warn(ar->ab, "no P2P ie found in beacon\n");
		return -ENOENT;
	}

	ret = ath12k_wmi_p2p_go_bcn_ie(ar, arvif->vdev_id, p2p_ie);
	if (ret) {
		ath12k_warn(ar->ab, "failed to submit P2P GO bcn ie for vdev %i: %d\n",
			    arvif->vdev_id, ret);
		return ret;
	}

	return 0;
}

static int ath12k_mac_remove_vendor_ie(struct sk_buff *skb, unsigned int oui,
				       u8 oui_type, size_t ie_offset)
{
	const u8 *next, *end;
	size_t len;
	u8 *ie;

	if (WARN_ON(skb->len < ie_offset))
		return -EINVAL;

	ie = (u8 *)cfg80211_find_vendor_ie(oui, oui_type,
					   skb->data + ie_offset,
					   skb->len - ie_offset);
	if (!ie)
		return -ENOENT;

	len = ie[1] + 2;
	end = skb->data + skb->len;
	next = ie + len;

	if (WARN_ON(next > end))
		return -EINVAL;

	memmove(ie, next, end - next);
	skb_trim(skb, skb->len - len);

	return 0;
}

static int ath12k_mac_setup_bcn_tmpl(struct ath12k_vif *arvif)
{
	struct ath12k *ar = arvif->ar;
	struct ath12k_base *ab = ar->ab;
	struct ieee80211_hw *hw = ath12k_ar_to_hw(ar);
	struct ieee80211_vif *vif = arvif->vif;
	struct ieee80211_mutable_offsets offs = {};
	struct sk_buff *bcn;
	struct ieee80211_mgmt *mgmt;
	u8 *ies;
	int ret;

	if (arvif->vdev_type != WMI_VDEV_TYPE_AP)
		return 0;

	bcn = ieee80211_beacon_get_template(hw, vif, &offs, 0);
	if (!bcn) {
		ath12k_warn(ab, "failed to get beacon template from mac80211\n");
		return -EPERM;
	}

	ies = bcn->data + ieee80211_get_hdrlen_from_skb(bcn);
	ies += sizeof(mgmt->u.beacon);

	if (cfg80211_find_ie(WLAN_EID_RSN, ies, (skb_tail_pointer(bcn) - ies)))
		arvif->rsnie_present = true;

	if (cfg80211_find_vendor_ie(WLAN_OUI_MICROSOFT,
				    WLAN_OUI_TYPE_MICROSOFT_WPA,
				    ies, (skb_tail_pointer(bcn) - ies)))
		arvif->wpaie_present = true;

	if (arvif->vif->type == NL80211_IFTYPE_AP && arvif->vif->p2p) {
		ret = ath12k_mac_setup_bcn_p2p_ie(arvif, bcn);
		if (ret) {
			ath12k_warn(ab, "failed to setup P2P GO bcn ie: %d\n",
				    ret);
			goto free_bcn_skb;
		}

		/* P2P IE is inserted by firmware automatically (as
		 * configured above) so remove it from the base beacon
		 * template to avoid duplicate P2P IEs in beacon frames.
		 */
		ret = ath12k_mac_remove_vendor_ie(bcn, WLAN_OUI_WFA,
						  WLAN_OUI_TYPE_WFA_P2P,
						  offsetof(struct ieee80211_mgmt,
							   u.beacon.variable));
		if (ret) {
			ath12k_warn(ab, "failed to remove P2P vendor ie: %d\n",
				    ret);
			goto free_bcn_skb;
		}
	}

	ret = ath12k_wmi_bcn_tmpl(ar, arvif->vdev_id, &offs, bcn);

	if (ret)
		ath12k_warn(ab, "failed to submit beacon template command: %d\n",
			    ret);

free_bcn_skb:
	kfree_skb(bcn);
	return ret;
}

static void ath12k_control_beaconing(struct ath12k_vif *arvif,
				     struct ieee80211_bss_conf *info)
{
	struct ath12k *ar = arvif->ar;
	int ret;

	lockdep_assert_held(&arvif->ar->conf_mutex);

	if (!info->enable_beacon) {
		ret = ath12k_wmi_vdev_down(ar, arvif->vdev_id);
		if (ret)
			ath12k_warn(ar->ab, "failed to down vdev_id %i: %d\n",
				    arvif->vdev_id, ret);

		arvif->is_up = false;
		return;
	}

	/* Install the beacon template to the FW */
	ret = ath12k_mac_setup_bcn_tmpl(arvif);
	if (ret) {
		ath12k_warn(ar->ab, "failed to update bcn tmpl during vdev up: %d\n",
			    ret);
		return;
	}

	arvif->aid = 0;

	ether_addr_copy(arvif->bssid, info->bssid);

	ret = ath12k_wmi_vdev_up(arvif->ar, arvif->vdev_id, arvif->aid,
				 arvif->bssid);
	if (ret) {
		ath12k_warn(ar->ab, "failed to bring up vdev %d: %i\n",
			    arvif->vdev_id, ret);
		return;
	}

	arvif->is_up = true;

	ath12k_dbg(ar->ab, ATH12K_DBG_MAC, "mac vdev %d up\n", arvif->vdev_id);
}

static void ath12k_peer_assoc_h_basic(struct ath12k *ar,
				      struct ieee80211_vif *vif,
				      struct ieee80211_sta *sta,
				      struct ath12k_wmi_peer_assoc_arg *arg)
{
	struct ath12k_vif *arvif = ath12k_vif_to_arvif(vif);
	struct ieee80211_hw *hw = ath12k_ar_to_hw(ar);
	u32 aid;

	lockdep_assert_held(&ar->conf_mutex);

	if (vif->type == NL80211_IFTYPE_STATION)
		aid = vif->cfg.aid;
	else
		aid = sta->aid;

	ether_addr_copy(arg->peer_mac, sta->addr);
	arg->vdev_id = arvif->vdev_id;
	arg->peer_associd = aid;
	arg->auth_flag = true;
	/* TODO: STA WAR in ath10k for listen interval required? */
	arg->peer_listen_intval = hw->conf.listen_interval;
	arg->peer_nss = 1;
	arg->peer_caps = vif->bss_conf.assoc_capability;
}

static void ath12k_peer_assoc_h_crypto(struct ath12k *ar,
				       struct ieee80211_vif *vif,
				       struct ieee80211_sta *sta,
				       struct ath12k_wmi_peer_assoc_arg *arg)
{
	struct ieee80211_bss_conf *info = &vif->bss_conf;
	struct cfg80211_chan_def def;
	struct cfg80211_bss *bss;
	struct ath12k_vif *arvif = ath12k_vif_to_arvif(vif);
	struct ieee80211_hw *hw = ath12k_ar_to_hw(ar);
	const u8 *rsnie = NULL;
	const u8 *wpaie = NULL;

	lockdep_assert_held(&ar->conf_mutex);

	if (WARN_ON(ath12k_mac_vif_chan(vif, &def)))
		return;

	bss = cfg80211_get_bss(hw->wiphy, def.chan, info->bssid, NULL, 0,
			       IEEE80211_BSS_TYPE_ANY, IEEE80211_PRIVACY_ANY);

	if (arvif->rsnie_present || arvif->wpaie_present) {
		arg->need_ptk_4_way = true;
		if (arvif->wpaie_present)
			arg->need_gtk_2_way = true;
	} else if (bss) {
		const struct cfg80211_bss_ies *ies;

		rcu_read_lock();
		rsnie = ieee80211_bss_get_ie(bss, WLAN_EID_RSN);

		ies = rcu_dereference(bss->ies);

		wpaie = cfg80211_find_vendor_ie(WLAN_OUI_MICROSOFT,
						WLAN_OUI_TYPE_MICROSOFT_WPA,
						ies->data,
						ies->len);
		rcu_read_unlock();
		cfg80211_put_bss(hw->wiphy, bss);
	}

	/* FIXME: base on RSN IE/WPA IE is a correct idea? */
	if (rsnie || wpaie) {
		ath12k_dbg(ar->ab, ATH12K_DBG_WMI,
			   "%s: rsn ie found\n", __func__);
		arg->need_ptk_4_way = true;
	}

	if (wpaie) {
		ath12k_dbg(ar->ab, ATH12K_DBG_WMI,
			   "%s: wpa ie found\n", __func__);
		arg->need_gtk_2_way = true;
	}

	if (sta->mfp) {
		/* TODO: Need to check if FW supports PMF? */
		arg->is_pmf_enabled = true;
	}

	/* TODO: safe_mode_enabled (bypass 4-way handshake) flag req? */
}

static void ath12k_peer_assoc_h_rates(struct ath12k *ar,
				      struct ieee80211_vif *vif,
				      struct ieee80211_sta *sta,
				      struct ath12k_wmi_peer_assoc_arg *arg)
{
	struct ath12k_vif *arvif = ath12k_vif_to_arvif(vif);
	struct wmi_rate_set_arg *rateset = &arg->peer_legacy_rates;
	struct cfg80211_chan_def def;
	const struct ieee80211_supported_band *sband;
	const struct ieee80211_rate *rates;
	struct ieee80211_hw *hw = ath12k_ar_to_hw(ar);
	enum nl80211_band band;
	u32 ratemask;
	u8 rate;
	int i;

	lockdep_assert_held(&ar->conf_mutex);

	if (WARN_ON(ath12k_mac_vif_chan(vif, &def)))
		return;

	band = def.chan->band;
	sband = hw->wiphy->bands[band];
	ratemask = sta->deflink.supp_rates[band];
	ratemask &= arvif->bitrate_mask.control[band].legacy;
	rates = sband->bitrates;

	rateset->num_rates = 0;

	for (i = 0; i < 32; i++, ratemask >>= 1, rates++) {
		if (!(ratemask & 1))
			continue;

		rate = ath12k_mac_bitrate_to_rate(rates->bitrate);
		rateset->rates[rateset->num_rates] = rate;
		rateset->num_rates++;
	}
}

static bool
ath12k_peer_assoc_h_ht_masked(const u8 *ht_mcs_mask)
{
	int nss;

	for (nss = 0; nss < IEEE80211_HT_MCS_MASK_LEN; nss++)
		if (ht_mcs_mask[nss])
			return false;

	return true;
}

static bool
ath12k_peer_assoc_h_vht_masked(const u16 *vht_mcs_mask)
{
	int nss;

	for (nss = 0; nss < NL80211_VHT_NSS_MAX; nss++)
		if (vht_mcs_mask[nss])
			return false;

	return true;
}

static void ath12k_peer_assoc_h_ht(struct ath12k *ar,
				   struct ieee80211_vif *vif,
				   struct ieee80211_sta *sta,
				   struct ath12k_wmi_peer_assoc_arg *arg)
{
	const struct ieee80211_sta_ht_cap *ht_cap = &sta->deflink.ht_cap;
	struct ath12k_vif *arvif = ath12k_vif_to_arvif(vif);
	struct cfg80211_chan_def def;
	enum nl80211_band band;
	const u8 *ht_mcs_mask;
	int i, n;
	u8 max_nss;
	u32 stbc;

	lockdep_assert_held(&ar->conf_mutex);

	if (WARN_ON(ath12k_mac_vif_chan(vif, &def)))
		return;

	if (!ht_cap->ht_supported)
		return;

	band = def.chan->band;
	ht_mcs_mask = arvif->bitrate_mask.control[band].ht_mcs;

	if (ath12k_peer_assoc_h_ht_masked(ht_mcs_mask))
		return;

	arg->ht_flag = true;

	arg->peer_max_mpdu = (1 << (IEEE80211_HT_MAX_AMPDU_FACTOR +
				    ht_cap->ampdu_factor)) - 1;

	arg->peer_mpdu_density =
		ath12k_parse_mpdudensity(ht_cap->ampdu_density);

	arg->peer_ht_caps = ht_cap->cap;
	arg->peer_rate_caps |= WMI_HOST_RC_HT_FLAG;

	if (ht_cap->cap & IEEE80211_HT_CAP_LDPC_CODING)
		arg->ldpc_flag = true;

	if (sta->deflink.bandwidth >= IEEE80211_STA_RX_BW_40) {
		arg->bw_40 = true;
		arg->peer_rate_caps |= WMI_HOST_RC_CW40_FLAG;
	}

	if (arvif->bitrate_mask.control[band].gi != NL80211_TXRATE_FORCE_LGI) {
		if (ht_cap->cap & (IEEE80211_HT_CAP_SGI_20 |
		    IEEE80211_HT_CAP_SGI_40))
			arg->peer_rate_caps |= WMI_HOST_RC_SGI_FLAG;
	}

	if (ht_cap->cap & IEEE80211_HT_CAP_TX_STBC) {
		arg->peer_rate_caps |= WMI_HOST_RC_TX_STBC_FLAG;
		arg->stbc_flag = true;
	}

	if (ht_cap->cap & IEEE80211_HT_CAP_RX_STBC) {
		stbc = ht_cap->cap & IEEE80211_HT_CAP_RX_STBC;
		stbc = stbc >> IEEE80211_HT_CAP_RX_STBC_SHIFT;
		stbc = stbc << WMI_HOST_RC_RX_STBC_FLAG_S;
		arg->peer_rate_caps |= stbc;
		arg->stbc_flag = true;
	}

	if (ht_cap->mcs.rx_mask[1] && ht_cap->mcs.rx_mask[2])
		arg->peer_rate_caps |= WMI_HOST_RC_TS_FLAG;
	else if (ht_cap->mcs.rx_mask[1])
		arg->peer_rate_caps |= WMI_HOST_RC_DS_FLAG;

	for (i = 0, n = 0, max_nss = 0; i < IEEE80211_HT_MCS_MASK_LEN * 8; i++)
		if ((ht_cap->mcs.rx_mask[i / 8] & BIT(i % 8)) &&
		    (ht_mcs_mask[i / 8] & BIT(i % 8))) {
			max_nss = (i / 8) + 1;
			arg->peer_ht_rates.rates[n++] = i;
		}

	/* This is a workaround for HT-enabled STAs which break the spec
	 * and have no HT capabilities RX mask (no HT RX MCS map).
	 *
	 * As per spec, in section 20.3.5 Modulation and coding scheme (MCS),
	 * MCS 0 through 7 are mandatory in 20MHz with 800 ns GI at all STAs.
	 *
	 * Firmware asserts if such situation occurs.
	 */
	if (n == 0) {
		arg->peer_ht_rates.num_rates = 8;
		for (i = 0; i < arg->peer_ht_rates.num_rates; i++)
			arg->peer_ht_rates.rates[i] = i;
	} else {
		arg->peer_ht_rates.num_rates = n;
		arg->peer_nss = min(sta->deflink.rx_nss, max_nss);
	}

	ath12k_dbg(ar->ab, ATH12K_DBG_MAC, "mac ht peer %pM mcs cnt %d nss %d\n",
		   arg->peer_mac,
		   arg->peer_ht_rates.num_rates,
		   arg->peer_nss);
}

static int ath12k_mac_get_max_vht_mcs_map(u16 mcs_map, int nss)
{
	switch ((mcs_map >> (2 * nss)) & 0x3) {
	case IEEE80211_VHT_MCS_SUPPORT_0_7: return BIT(8) - 1;
	case IEEE80211_VHT_MCS_SUPPORT_0_8: return BIT(9) - 1;
	case IEEE80211_VHT_MCS_SUPPORT_0_9: return BIT(10) - 1;
	}
	return 0;
}

static u16
ath12k_peer_assoc_h_vht_limit(u16 tx_mcs_set,
			      const u16 vht_mcs_limit[NL80211_VHT_NSS_MAX])
{
	int idx_limit;
	int nss;
	u16 mcs_map;
	u16 mcs;

	for (nss = 0; nss < NL80211_VHT_NSS_MAX; nss++) {
		mcs_map = ath12k_mac_get_max_vht_mcs_map(tx_mcs_set, nss) &
			  vht_mcs_limit[nss];

		if (mcs_map)
			idx_limit = fls(mcs_map) - 1;
		else
			idx_limit = -1;

		switch (idx_limit) {
		case 0:
		case 1:
		case 2:
		case 3:
		case 4:
		case 5:
		case 6:
		case 7:
			mcs = IEEE80211_VHT_MCS_SUPPORT_0_7;
			break;
		case 8:
			mcs = IEEE80211_VHT_MCS_SUPPORT_0_8;
			break;
		case 9:
			mcs = IEEE80211_VHT_MCS_SUPPORT_0_9;
			break;
		default:
			WARN_ON(1);
			fallthrough;
		case -1:
			mcs = IEEE80211_VHT_MCS_NOT_SUPPORTED;
			break;
		}

		tx_mcs_set &= ~(0x3 << (nss * 2));
		tx_mcs_set |= mcs << (nss * 2);
	}

	return tx_mcs_set;
}

static void ath12k_peer_assoc_h_vht(struct ath12k *ar,
				    struct ieee80211_vif *vif,
				    struct ieee80211_sta *sta,
				    struct ath12k_wmi_peer_assoc_arg *arg)
{
	const struct ieee80211_sta_vht_cap *vht_cap = &sta->deflink.vht_cap;
	struct ath12k_vif *arvif = ath12k_vif_to_arvif(vif);
	struct cfg80211_chan_def def;
	enum nl80211_band band;
	const u16 *vht_mcs_mask;
	u16 tx_mcs_map;
	u8 ampdu_factor;
	u8 max_nss, vht_mcs;
	int i;

	if (WARN_ON(ath12k_mac_vif_chan(vif, &def)))
		return;

	if (!vht_cap->vht_supported)
		return;

	band = def.chan->band;
	vht_mcs_mask = arvif->bitrate_mask.control[band].vht_mcs;

	if (ath12k_peer_assoc_h_vht_masked(vht_mcs_mask))
		return;

	arg->vht_flag = true;

	/* TODO: similar flags required? */
	arg->vht_capable = true;

	if (def.chan->band == NL80211_BAND_2GHZ)
		arg->vht_ng_flag = true;

	arg->peer_vht_caps = vht_cap->cap;

	ampdu_factor = (vht_cap->cap &
			IEEE80211_VHT_CAP_MAX_A_MPDU_LENGTH_EXPONENT_MASK) >>
		       IEEE80211_VHT_CAP_MAX_A_MPDU_LENGTH_EXPONENT_SHIFT;

	/* Workaround: Some Netgear/Linksys 11ac APs set Rx A-MPDU factor to
	 * zero in VHT IE. Using it would result in degraded throughput.
	 * arg->peer_max_mpdu at this point contains HT max_mpdu so keep
	 * it if VHT max_mpdu is smaller.
	 */
	arg->peer_max_mpdu = max(arg->peer_max_mpdu,
				 (1U << (IEEE80211_HT_MAX_AMPDU_FACTOR +
					ampdu_factor)) - 1);

	if (sta->deflink.bandwidth == IEEE80211_STA_RX_BW_80)
		arg->bw_80 = true;

	if (sta->deflink.bandwidth == IEEE80211_STA_RX_BW_160)
		arg->bw_160 = true;

	/* Calculate peer NSS capability from VHT capabilities if STA
	 * supports VHT.
	 */
	for (i = 0, max_nss = 0, vht_mcs = 0; i < NL80211_VHT_NSS_MAX; i++) {
		vht_mcs = __le16_to_cpu(vht_cap->vht_mcs.rx_mcs_map) >>
			  (2 * i) & 3;

		if (vht_mcs != IEEE80211_VHT_MCS_NOT_SUPPORTED &&
		    vht_mcs_mask[i])
			max_nss = i + 1;
	}
	arg->peer_nss = min(sta->deflink.rx_nss, max_nss);
	arg->rx_max_rate = __le16_to_cpu(vht_cap->vht_mcs.rx_highest);
	arg->rx_mcs_set = __le16_to_cpu(vht_cap->vht_mcs.rx_mcs_map);
	arg->tx_max_rate = __le16_to_cpu(vht_cap->vht_mcs.tx_highest);

	tx_mcs_map = __le16_to_cpu(vht_cap->vht_mcs.tx_mcs_map);
	arg->tx_mcs_set = ath12k_peer_assoc_h_vht_limit(tx_mcs_map, vht_mcs_mask);

	/* In QCN9274 platform, VHT MCS rate 10 and 11 is enabled by default.
	 * VHT MCS rate 10 and 11 is not supported in 11ac standard.
	 * so explicitly disable the VHT MCS rate 10 and 11 in 11ac mode.
	 */
	arg->tx_mcs_set &= ~IEEE80211_VHT_MCS_SUPPORT_0_11_MASK;
	arg->tx_mcs_set |= IEEE80211_DISABLE_VHT_MCS_SUPPORT_0_11;

	if ((arg->tx_mcs_set & IEEE80211_VHT_MCS_NOT_SUPPORTED) ==
			IEEE80211_VHT_MCS_NOT_SUPPORTED)
		arg->peer_vht_caps &= ~IEEE80211_VHT_CAP_MU_BEAMFORMEE_CAPABLE;

	/* TODO:  Check */
	arg->tx_max_mcs_nss = 0xFF;

	ath12k_dbg(ar->ab, ATH12K_DBG_MAC, "mac vht peer %pM max_mpdu %d flags 0x%x\n",
		   sta->addr, arg->peer_max_mpdu, arg->peer_flags);

	/* TODO: rxnss_override */
}

static void ath12k_peer_assoc_h_he(struct ath12k *ar,
				   struct ieee80211_vif *vif,
				   struct ieee80211_sta *sta,
				   struct ath12k_wmi_peer_assoc_arg *arg)
{
	const struct ieee80211_sta_he_cap *he_cap = &sta->deflink.he_cap;
	int i;
	u8 ampdu_factor, rx_mcs_80, rx_mcs_160, max_nss;
	u16 mcs_160_map, mcs_80_map;
	bool support_160;
	u16 v;

	if (!he_cap->has_he)
		return;

	arg->he_flag = true;

	support_160 = !!(he_cap->he_cap_elem.phy_cap_info[0] &
		  IEEE80211_HE_PHY_CAP0_CHANNEL_WIDTH_SET_160MHZ_IN_5G);

	/* Supported HE-MCS and NSS Set of peer he_cap is intersection with self he_cp */
	mcs_160_map = le16_to_cpu(he_cap->he_mcs_nss_supp.rx_mcs_160);
	mcs_80_map = le16_to_cpu(he_cap->he_mcs_nss_supp.rx_mcs_80);

	if (support_160) {
		for (i = 7; i >= 0; i--) {
			u8 mcs_160 = (mcs_160_map >> (2 * i)) & 3;

			if (mcs_160 != IEEE80211_HE_MCS_NOT_SUPPORTED) {
				rx_mcs_160 = i + 1;
				break;
			}
		}
	}

	for (i = 7; i >= 0; i--) {
		u8 mcs_80 = (mcs_80_map >> (2 * i)) & 3;

		if (mcs_80 != IEEE80211_HE_MCS_NOT_SUPPORTED) {
			rx_mcs_80 = i + 1;
			break;
		}
	}

	if (support_160)
		max_nss = min(rx_mcs_80, rx_mcs_160);
	else
		max_nss = rx_mcs_80;

	arg->peer_nss = min(sta->deflink.rx_nss, max_nss);

	memcpy(&arg->peer_he_cap_macinfo, he_cap->he_cap_elem.mac_cap_info,
	       sizeof(he_cap->he_cap_elem.mac_cap_info));
	memcpy(&arg->peer_he_cap_phyinfo, he_cap->he_cap_elem.phy_cap_info,
	       sizeof(he_cap->he_cap_elem.phy_cap_info));
	arg->peer_he_ops = vif->bss_conf.he_oper.params;

	/* the top most byte is used to indicate BSS color info */
	arg->peer_he_ops &= 0xffffff;

	/* As per section 26.6.1 IEEE Std 802.11ax‐2022, if the Max AMPDU
	 * Exponent Extension in HE cap is zero, use the arg->peer_max_mpdu
	 * as calculated while parsing VHT caps(if VHT caps is present)
	 * or HT caps (if VHT caps is not present).
	 *
	 * For non-zero value of Max AMPDU Exponent Extension in HE MAC caps,
	 * if a HE STA sends VHT cap and HE cap IE in assoc request then, use
	 * MAX_AMPDU_LEN_FACTOR as 20 to calculate max_ampdu length.
	 * If a HE STA that does not send VHT cap, but HE and HT cap in assoc
	 * request, then use MAX_AMPDU_LEN_FACTOR as 16 to calculate max_ampdu
	 * length.
	 */
	ampdu_factor = (he_cap->he_cap_elem.mac_cap_info[3] &
			IEEE80211_HE_MAC_CAP3_MAX_AMPDU_LEN_EXP_MASK) >>
			IEEE80211_HE_MAC_CAP3_MAX_AMPDU_LEN_EXP_MASK;

	if (ampdu_factor) {
		if (sta->deflink.vht_cap.vht_supported)
			arg->peer_max_mpdu = (1 << (IEEE80211_HE_VHT_MAX_AMPDU_FACTOR +
						    ampdu_factor)) - 1;
		else if (sta->deflink.ht_cap.ht_supported)
			arg->peer_max_mpdu = (1 << (IEEE80211_HE_HT_MAX_AMPDU_FACTOR +
						    ampdu_factor)) - 1;
	}

	if (he_cap->he_cap_elem.phy_cap_info[6] &
	    IEEE80211_HE_PHY_CAP6_PPE_THRESHOLD_PRESENT) {
		int bit = 7;
		int nss, ru;

		arg->peer_ppet.numss_m1 = he_cap->ppe_thres[0] &
					  IEEE80211_PPE_THRES_NSS_MASK;
		arg->peer_ppet.ru_bit_mask =
			(he_cap->ppe_thres[0] &
			 IEEE80211_PPE_THRES_RU_INDEX_BITMASK_MASK) >>
			IEEE80211_PPE_THRES_RU_INDEX_BITMASK_POS;

		for (nss = 0; nss <= arg->peer_ppet.numss_m1; nss++) {
			for (ru = 0; ru < 4; ru++) {
				u32 val = 0;
				int i;

				if ((arg->peer_ppet.ru_bit_mask & BIT(ru)) == 0)
					continue;
				for (i = 0; i < 6; i++) {
					val >>= 1;
					val |= ((he_cap->ppe_thres[bit / 8] >>
						 (bit % 8)) & 0x1) << 5;
					bit++;
				}
				arg->peer_ppet.ppet16_ppet8_ru3_ru0[nss] |=
								val << (ru * 6);
			}
		}
	}

	if (he_cap->he_cap_elem.mac_cap_info[0] & IEEE80211_HE_MAC_CAP0_TWT_RES)
		arg->twt_responder = true;
	if (he_cap->he_cap_elem.mac_cap_info[0] & IEEE80211_HE_MAC_CAP0_TWT_REQ)
		arg->twt_requester = true;

	switch (sta->deflink.bandwidth) {
	case IEEE80211_STA_RX_BW_160:
		if (he_cap->he_cap_elem.phy_cap_info[0] &
		    IEEE80211_HE_PHY_CAP0_CHANNEL_WIDTH_SET_80PLUS80_MHZ_IN_5G) {
			v = le16_to_cpu(he_cap->he_mcs_nss_supp.rx_mcs_80p80);
			arg->peer_he_rx_mcs_set[WMI_HECAP_TXRX_MCS_NSS_IDX_80_80] = v;

			v = le16_to_cpu(he_cap->he_mcs_nss_supp.tx_mcs_80p80);
			arg->peer_he_tx_mcs_set[WMI_HECAP_TXRX_MCS_NSS_IDX_80_80] = v;

			arg->peer_he_mcs_count++;
		}
		v = le16_to_cpu(he_cap->he_mcs_nss_supp.rx_mcs_160);
		arg->peer_he_rx_mcs_set[WMI_HECAP_TXRX_MCS_NSS_IDX_160] = v;

		v = le16_to_cpu(he_cap->he_mcs_nss_supp.tx_mcs_160);
		arg->peer_he_tx_mcs_set[WMI_HECAP_TXRX_MCS_NSS_IDX_160] = v;

		arg->peer_he_mcs_count++;
		fallthrough;

	default:
		v = le16_to_cpu(he_cap->he_mcs_nss_supp.rx_mcs_80);
		arg->peer_he_rx_mcs_set[WMI_HECAP_TXRX_MCS_NSS_IDX_80] = v;

		v = le16_to_cpu(he_cap->he_mcs_nss_supp.tx_mcs_80);
		arg->peer_he_tx_mcs_set[WMI_HECAP_TXRX_MCS_NSS_IDX_80] = v;

		arg->peer_he_mcs_count++;
		break;
	}
}

static void ath12k_peer_assoc_h_smps(struct ieee80211_sta *sta,
				     struct ath12k_wmi_peer_assoc_arg *arg)
{
	const struct ieee80211_sta_ht_cap *ht_cap = &sta->deflink.ht_cap;
	int smps;

	if (!ht_cap->ht_supported)
		return;

	smps = ht_cap->cap & IEEE80211_HT_CAP_SM_PS;
	smps >>= IEEE80211_HT_CAP_SM_PS_SHIFT;

	switch (smps) {
	case WLAN_HT_CAP_SM_PS_STATIC:
		arg->static_mimops_flag = true;
		break;
	case WLAN_HT_CAP_SM_PS_DYNAMIC:
		arg->dynamic_mimops_flag = true;
		break;
	case WLAN_HT_CAP_SM_PS_DISABLED:
		arg->spatial_mux_flag = true;
		break;
	default:
		break;
	}
}

static void ath12k_peer_assoc_h_qos(struct ath12k *ar,
				    struct ieee80211_vif *vif,
				    struct ieee80211_sta *sta,
				    struct ath12k_wmi_peer_assoc_arg *arg)
{
	struct ath12k_vif *arvif = ath12k_vif_to_arvif(vif);

	switch (arvif->vdev_type) {
	case WMI_VDEV_TYPE_AP:
		if (sta->wme) {
			/* TODO: Check WME vs QoS */
			arg->is_wme_set = true;
			arg->qos_flag = true;
		}

		if (sta->wme && sta->uapsd_queues) {
			/* TODO: Check WME vs QoS */
			arg->is_wme_set = true;
			arg->apsd_flag = true;
			arg->peer_rate_caps |= WMI_HOST_RC_UAPSD_FLAG;
		}
		break;
	case WMI_VDEV_TYPE_STA:
		if (sta->wme) {
			arg->is_wme_set = true;
			arg->qos_flag = true;
		}
		break;
	default:
		break;
	}

	ath12k_dbg(ar->ab, ATH12K_DBG_MAC, "mac peer %pM qos %d\n",
		   sta->addr, arg->qos_flag);
}

static int ath12k_peer_assoc_qos_ap(struct ath12k *ar,
				    struct ath12k_vif *arvif,
				    struct ieee80211_sta *sta)
{
	struct ath12k_wmi_ap_ps_arg arg;
	u32 max_sp;
	u32 uapsd;
	int ret;

	lockdep_assert_held(&ar->conf_mutex);

	arg.vdev_id = arvif->vdev_id;

	ath12k_dbg(ar->ab, ATH12K_DBG_MAC, "mac uapsd_queues 0x%x max_sp %d\n",
		   sta->uapsd_queues, sta->max_sp);

	uapsd = 0;
	if (sta->uapsd_queues & IEEE80211_WMM_IE_STA_QOSINFO_AC_VO)
		uapsd |= WMI_AP_PS_UAPSD_AC3_DELIVERY_EN |
			 WMI_AP_PS_UAPSD_AC3_TRIGGER_EN;
	if (sta->uapsd_queues & IEEE80211_WMM_IE_STA_QOSINFO_AC_VI)
		uapsd |= WMI_AP_PS_UAPSD_AC2_DELIVERY_EN |
			 WMI_AP_PS_UAPSD_AC2_TRIGGER_EN;
	if (sta->uapsd_queues & IEEE80211_WMM_IE_STA_QOSINFO_AC_BK)
		uapsd |= WMI_AP_PS_UAPSD_AC1_DELIVERY_EN |
			 WMI_AP_PS_UAPSD_AC1_TRIGGER_EN;
	if (sta->uapsd_queues & IEEE80211_WMM_IE_STA_QOSINFO_AC_BE)
		uapsd |= WMI_AP_PS_UAPSD_AC0_DELIVERY_EN |
			 WMI_AP_PS_UAPSD_AC0_TRIGGER_EN;

	max_sp = 0;
	if (sta->max_sp < MAX_WMI_AP_PS_PEER_PARAM_MAX_SP)
		max_sp = sta->max_sp;

	arg.param = WMI_AP_PS_PEER_PARAM_UAPSD;
	arg.value = uapsd;
	ret = ath12k_wmi_send_set_ap_ps_param_cmd(ar, sta->addr, &arg);
	if (ret)
		goto err;

	arg.param = WMI_AP_PS_PEER_PARAM_MAX_SP;
	arg.value = max_sp;
	ret = ath12k_wmi_send_set_ap_ps_param_cmd(ar, sta->addr, &arg);
	if (ret)
		goto err;

	/* TODO: revisit during testing */
	arg.param = WMI_AP_PS_PEER_PARAM_SIFS_RESP_FRMTYPE;
	arg.value = DISABLE_SIFS_RESPONSE_TRIGGER;
	ret = ath12k_wmi_send_set_ap_ps_param_cmd(ar, sta->addr, &arg);
	if (ret)
		goto err;

	arg.param = WMI_AP_PS_PEER_PARAM_SIFS_RESP_UAPSD;
	arg.value = DISABLE_SIFS_RESPONSE_TRIGGER;
	ret = ath12k_wmi_send_set_ap_ps_param_cmd(ar, sta->addr, &arg);
	if (ret)
		goto err;

	return 0;

err:
	ath12k_warn(ar->ab, "failed to set ap ps peer param %d for vdev %i: %d\n",
		    arg.param, arvif->vdev_id, ret);
	return ret;
}

static bool ath12k_mac_sta_has_ofdm_only(struct ieee80211_sta *sta)
{
	return sta->deflink.supp_rates[NL80211_BAND_2GHZ] >>
	       ATH12K_MAC_FIRST_OFDM_RATE_IDX;
}

static enum wmi_phy_mode ath12k_mac_get_phymode_vht(struct ath12k *ar,
						    struct ieee80211_sta *sta)
{
	if (sta->deflink.bandwidth == IEEE80211_STA_RX_BW_160) {
		switch (sta->deflink.vht_cap.cap &
			IEEE80211_VHT_CAP_SUPP_CHAN_WIDTH_MASK) {
		case IEEE80211_VHT_CAP_SUPP_CHAN_WIDTH_160MHZ:
			return MODE_11AC_VHT160;
		case IEEE80211_VHT_CAP_SUPP_CHAN_WIDTH_160_80PLUS80MHZ:
			return MODE_11AC_VHT80_80;
		default:
			/* not sure if this is a valid case? */
			return MODE_11AC_VHT160;
		}
	}

	if (sta->deflink.bandwidth == IEEE80211_STA_RX_BW_80)
		return MODE_11AC_VHT80;

	if (sta->deflink.bandwidth == IEEE80211_STA_RX_BW_40)
		return MODE_11AC_VHT40;

	if (sta->deflink.bandwidth == IEEE80211_STA_RX_BW_20)
		return MODE_11AC_VHT20;

	return MODE_UNKNOWN;
}

static enum wmi_phy_mode ath12k_mac_get_phymode_he(struct ath12k *ar,
						   struct ieee80211_sta *sta)
{
	if (sta->deflink.bandwidth == IEEE80211_STA_RX_BW_160) {
		if (sta->deflink.he_cap.he_cap_elem.phy_cap_info[0] &
		     IEEE80211_HE_PHY_CAP0_CHANNEL_WIDTH_SET_160MHZ_IN_5G)
			return MODE_11AX_HE160;
		else if (sta->deflink.he_cap.he_cap_elem.phy_cap_info[0] &
		     IEEE80211_HE_PHY_CAP0_CHANNEL_WIDTH_SET_80PLUS80_MHZ_IN_5G)
			return MODE_11AX_HE80_80;
		/* not sure if this is a valid case? */
		return MODE_11AX_HE160;
	}

	if (sta->deflink.bandwidth == IEEE80211_STA_RX_BW_80)
		return MODE_11AX_HE80;

	if (sta->deflink.bandwidth == IEEE80211_STA_RX_BW_40)
		return MODE_11AX_HE40;

	if (sta->deflink.bandwidth == IEEE80211_STA_RX_BW_20)
		return MODE_11AX_HE20;

	return MODE_UNKNOWN;
}

static enum wmi_phy_mode ath12k_mac_get_phymode_eht(struct ath12k *ar,
						    struct ieee80211_sta *sta)
{
	if (sta->deflink.bandwidth == IEEE80211_STA_RX_BW_320)
		if (sta->deflink.eht_cap.eht_cap_elem.phy_cap_info[0] &
		    IEEE80211_EHT_PHY_CAP0_320MHZ_IN_6GHZ)
			return MODE_11BE_EHT320;

	if (sta->deflink.bandwidth == IEEE80211_STA_RX_BW_160) {
		if (sta->deflink.he_cap.he_cap_elem.phy_cap_info[0] &
		    IEEE80211_HE_PHY_CAP0_CHANNEL_WIDTH_SET_160MHZ_IN_5G)
			return MODE_11BE_EHT160;

		if (sta->deflink.he_cap.he_cap_elem.phy_cap_info[0] &
			 IEEE80211_HE_PHY_CAP0_CHANNEL_WIDTH_SET_80PLUS80_MHZ_IN_5G)
			return MODE_11BE_EHT80_80;

		ath12k_warn(ar->ab, "invalid EHT PHY capability info for 160 Mhz: %d\n",
			    sta->deflink.he_cap.he_cap_elem.phy_cap_info[0]);

		return MODE_11BE_EHT160;
	}

	if (sta->deflink.bandwidth == IEEE80211_STA_RX_BW_80)
		return MODE_11BE_EHT80;

	if (sta->deflink.bandwidth == IEEE80211_STA_RX_BW_40)
		return MODE_11BE_EHT40;

	if (sta->deflink.bandwidth == IEEE80211_STA_RX_BW_20)
		return MODE_11BE_EHT20;

	return MODE_UNKNOWN;
}

static void ath12k_peer_assoc_h_phymode(struct ath12k *ar,
					struct ieee80211_vif *vif,
					struct ieee80211_sta *sta,
					struct ath12k_wmi_peer_assoc_arg *arg)
{
	struct ath12k_vif *arvif = ath12k_vif_to_arvif(vif);
	struct cfg80211_chan_def def;
	enum nl80211_band band;
	const u8 *ht_mcs_mask;
	const u16 *vht_mcs_mask;
	enum wmi_phy_mode phymode = MODE_UNKNOWN;

	if (WARN_ON(ath12k_mac_vif_chan(vif, &def)))
		return;

	band = def.chan->band;
	ht_mcs_mask = arvif->bitrate_mask.control[band].ht_mcs;
	vht_mcs_mask = arvif->bitrate_mask.control[band].vht_mcs;

	switch (band) {
	case NL80211_BAND_2GHZ:
		if (sta->deflink.eht_cap.has_eht) {
			if (sta->deflink.bandwidth == IEEE80211_STA_RX_BW_40)
				phymode = MODE_11BE_EHT40_2G;
			else
				phymode = MODE_11BE_EHT20_2G;
		} else if (sta->deflink.he_cap.has_he) {
			if (sta->deflink.bandwidth == IEEE80211_STA_RX_BW_80)
				phymode = MODE_11AX_HE80_2G;
			else if (sta->deflink.bandwidth == IEEE80211_STA_RX_BW_40)
				phymode = MODE_11AX_HE40_2G;
			else
				phymode = MODE_11AX_HE20_2G;
		} else if (sta->deflink.vht_cap.vht_supported &&
		    !ath12k_peer_assoc_h_vht_masked(vht_mcs_mask)) {
			if (sta->deflink.bandwidth == IEEE80211_STA_RX_BW_40)
				phymode = MODE_11AC_VHT40;
			else
				phymode = MODE_11AC_VHT20;
		} else if (sta->deflink.ht_cap.ht_supported &&
			   !ath12k_peer_assoc_h_ht_masked(ht_mcs_mask)) {
			if (sta->deflink.bandwidth == IEEE80211_STA_RX_BW_40)
				phymode = MODE_11NG_HT40;
			else
				phymode = MODE_11NG_HT20;
		} else if (ath12k_mac_sta_has_ofdm_only(sta)) {
			phymode = MODE_11G;
		} else {
			phymode = MODE_11B;
		}
		break;
	case NL80211_BAND_5GHZ:
	case NL80211_BAND_6GHZ:
		/* Check EHT first */
		if (sta->deflink.eht_cap.has_eht) {
			phymode = ath12k_mac_get_phymode_eht(ar, sta);
		} else if (sta->deflink.he_cap.has_he) {
			phymode = ath12k_mac_get_phymode_he(ar, sta);
		} else if (sta->deflink.vht_cap.vht_supported &&
		    !ath12k_peer_assoc_h_vht_masked(vht_mcs_mask)) {
			phymode = ath12k_mac_get_phymode_vht(ar, sta);
		} else if (sta->deflink.ht_cap.ht_supported &&
			   !ath12k_peer_assoc_h_ht_masked(ht_mcs_mask)) {
			if (sta->deflink.bandwidth >= IEEE80211_STA_RX_BW_40)
				phymode = MODE_11NA_HT40;
			else
				phymode = MODE_11NA_HT20;
		} else {
			phymode = MODE_11A;
		}
		break;
	default:
		break;
	}

	ath12k_dbg(ar->ab, ATH12K_DBG_MAC, "mac peer %pM phymode %s\n",
		   sta->addr, ath12k_mac_phymode_str(phymode));

	arg->peer_phymode = phymode;
	WARN_ON(phymode == MODE_UNKNOWN);
}

static void ath12k_mac_set_eht_mcs(u8 rx_tx_mcs7, u8 rx_tx_mcs9,
				   u8 rx_tx_mcs11, u8 rx_tx_mcs13,
				   u32 *rx_mcs, u32 *tx_mcs)
{
	*rx_mcs = 0;
	u32p_replace_bits(rx_mcs,
			  u8_get_bits(rx_tx_mcs7, IEEE80211_EHT_MCS_NSS_RX),
			  WMI_EHT_MCS_NSS_0_7);
	u32p_replace_bits(rx_mcs,
			  u8_get_bits(rx_tx_mcs9, IEEE80211_EHT_MCS_NSS_RX),
			  WMI_EHT_MCS_NSS_8_9);
	u32p_replace_bits(rx_mcs,
			  u8_get_bits(rx_tx_mcs11, IEEE80211_EHT_MCS_NSS_RX),
			  WMI_EHT_MCS_NSS_10_11);
	u32p_replace_bits(rx_mcs,
			  u8_get_bits(rx_tx_mcs13, IEEE80211_EHT_MCS_NSS_RX),
			  WMI_EHT_MCS_NSS_12_13);

	*tx_mcs = 0;
	u32p_replace_bits(tx_mcs,
			  u8_get_bits(rx_tx_mcs7, IEEE80211_EHT_MCS_NSS_TX),
			  WMI_EHT_MCS_NSS_0_7);
	u32p_replace_bits(tx_mcs,
			  u8_get_bits(rx_tx_mcs9, IEEE80211_EHT_MCS_NSS_TX),
			  WMI_EHT_MCS_NSS_8_9);
	u32p_replace_bits(tx_mcs,
			  u8_get_bits(rx_tx_mcs11, IEEE80211_EHT_MCS_NSS_TX),
			  WMI_EHT_MCS_NSS_10_11);
	u32p_replace_bits(tx_mcs,
			  u8_get_bits(rx_tx_mcs13, IEEE80211_EHT_MCS_NSS_TX),
			  WMI_EHT_MCS_NSS_12_13);
}

static void ath12k_mac_set_eht_ppe_threshold(const u8 *ppe_thres,
					     struct ath12k_wmi_ppe_threshold_arg *ppet)
{
	u32 bit_pos = IEEE80211_EHT_PPE_THRES_INFO_HEADER_SIZE, val;
	u8 nss, ru, i;
	u8 ppet_bit_len_per_ru = IEEE80211_EHT_PPE_THRES_INFO_PPET_SIZE * 2;

	ppet->numss_m1 = u8_get_bits(ppe_thres[0], IEEE80211_EHT_PPE_THRES_NSS_MASK);
	ppet->ru_bit_mask = u16_get_bits(get_unaligned_le16(ppe_thres),
					 IEEE80211_EHT_PPE_THRES_RU_INDEX_BITMASK_MASK);

	for (nss = 0; nss <= ppet->numss_m1; nss++) {
		for (ru = 0;
		     ru < hweight16(IEEE80211_EHT_PPE_THRES_RU_INDEX_BITMASK_MASK);
		     ru++) {
			if ((ppet->ru_bit_mask & BIT(ru)) == 0)
				continue;

			val = 0;
			for (i = 0; i < ppet_bit_len_per_ru; i++) {
				val |= (((ppe_thres[bit_pos / 8] >>
					  (bit_pos % 8)) & 0x1) << i);
				bit_pos++;
			}
			ppet->ppet16_ppet8_ru3_ru0[nss] |=
					(val << (ru * ppet_bit_len_per_ru));
		}
	}
}

static void ath12k_peer_assoc_h_eht(struct ath12k *ar,
				    struct ieee80211_vif *vif,
				    struct ieee80211_sta *sta,
				    struct ath12k_wmi_peer_assoc_arg *arg)
{
	const struct ieee80211_sta_eht_cap *eht_cap = &sta->deflink.eht_cap;
	const struct ieee80211_sta_he_cap *he_cap = &sta->deflink.he_cap;
	const struct ieee80211_eht_mcs_nss_supp_20mhz_only *bw_20;
	const struct ieee80211_eht_mcs_nss_supp_bw *bw;
	struct ath12k_vif *arvif = ath12k_vif_to_arvif(vif);
	u32 *rx_mcs, *tx_mcs;

	if (!sta->deflink.he_cap.has_he || !eht_cap->has_eht)
		return;

	arg->eht_flag = true;

	if ((eht_cap->eht_cap_elem.phy_cap_info[5] &
	     IEEE80211_EHT_PHY_CAP5_PPE_THRESHOLD_PRESENT) &&
	    eht_cap->eht_ppe_thres[0] != 0)
		ath12k_mac_set_eht_ppe_threshold(eht_cap->eht_ppe_thres,
						 &arg->peer_eht_ppet);

	memcpy(arg->peer_eht_cap_mac, eht_cap->eht_cap_elem.mac_cap_info,
	       sizeof(eht_cap->eht_cap_elem.mac_cap_info));
	memcpy(arg->peer_eht_cap_phy, eht_cap->eht_cap_elem.phy_cap_info,
	       sizeof(eht_cap->eht_cap_elem.phy_cap_info));

	rx_mcs = arg->peer_eht_rx_mcs_set;
	tx_mcs = arg->peer_eht_tx_mcs_set;

	switch (sta->deflink.bandwidth) {
	case IEEE80211_STA_RX_BW_320:
		bw = &eht_cap->eht_mcs_nss_supp.bw._320;
		ath12k_mac_set_eht_mcs(bw->rx_tx_mcs9_max_nss,
				       bw->rx_tx_mcs9_max_nss,
				       bw->rx_tx_mcs11_max_nss,
				       bw->rx_tx_mcs13_max_nss,
				       &rx_mcs[WMI_EHTCAP_TXRX_MCS_NSS_IDX_320],
				       &tx_mcs[WMI_EHTCAP_TXRX_MCS_NSS_IDX_320]);
		arg->peer_eht_mcs_count++;
		fallthrough;
	case IEEE80211_STA_RX_BW_160:
		bw = &eht_cap->eht_mcs_nss_supp.bw._160;
		ath12k_mac_set_eht_mcs(bw->rx_tx_mcs9_max_nss,
				       bw->rx_tx_mcs9_max_nss,
				       bw->rx_tx_mcs11_max_nss,
				       bw->rx_tx_mcs13_max_nss,
				       &rx_mcs[WMI_EHTCAP_TXRX_MCS_NSS_IDX_160],
				       &tx_mcs[WMI_EHTCAP_TXRX_MCS_NSS_IDX_160]);
		arg->peer_eht_mcs_count++;
		fallthrough;
	default:
		if ((he_cap->he_cap_elem.phy_cap_info[0] &
		     (IEEE80211_HE_PHY_CAP0_CHANNEL_WIDTH_SET_40MHZ_IN_2G |
		      IEEE80211_HE_PHY_CAP0_CHANNEL_WIDTH_SET_40MHZ_80MHZ_IN_5G |
		      IEEE80211_HE_PHY_CAP0_CHANNEL_WIDTH_SET_160MHZ_IN_5G |
		      IEEE80211_HE_PHY_CAP0_CHANNEL_WIDTH_SET_80PLUS80_MHZ_IN_5G)) == 0) {
			bw_20 = &eht_cap->eht_mcs_nss_supp.only_20mhz;

			ath12k_mac_set_eht_mcs(bw_20->rx_tx_mcs7_max_nss,
					       bw_20->rx_tx_mcs9_max_nss,
					       bw_20->rx_tx_mcs11_max_nss,
					       bw_20->rx_tx_mcs13_max_nss,
					       &rx_mcs[WMI_EHTCAP_TXRX_MCS_NSS_IDX_80],
					       &tx_mcs[WMI_EHTCAP_TXRX_MCS_NSS_IDX_80]);
		} else {
			bw = &eht_cap->eht_mcs_nss_supp.bw._80;
			ath12k_mac_set_eht_mcs(bw->rx_tx_mcs9_max_nss,
					       bw->rx_tx_mcs9_max_nss,
					       bw->rx_tx_mcs11_max_nss,
					       bw->rx_tx_mcs13_max_nss,
					       &rx_mcs[WMI_EHTCAP_TXRX_MCS_NSS_IDX_80],
					       &tx_mcs[WMI_EHTCAP_TXRX_MCS_NSS_IDX_80]);
		}

		arg->peer_eht_mcs_count++;
		break;
	}

	arg->punct_bitmap = ~arvif->punct_bitmap;
}

static void ath12k_peer_assoc_prepare(struct ath12k *ar,
				      struct ieee80211_vif *vif,
				      struct ieee80211_sta *sta,
				      struct ath12k_wmi_peer_assoc_arg *arg,
				      bool reassoc)
{
	lockdep_assert_held(&ar->conf_mutex);

	memset(arg, 0, sizeof(*arg));

	reinit_completion(&ar->peer_assoc_done);

	arg->peer_new_assoc = !reassoc;
	ath12k_peer_assoc_h_basic(ar, vif, sta, arg);
	ath12k_peer_assoc_h_crypto(ar, vif, sta, arg);
	ath12k_peer_assoc_h_rates(ar, vif, sta, arg);
	ath12k_peer_assoc_h_ht(ar, vif, sta, arg);
	ath12k_peer_assoc_h_vht(ar, vif, sta, arg);
	ath12k_peer_assoc_h_he(ar, vif, sta, arg);
	ath12k_peer_assoc_h_eht(ar, vif, sta, arg);
	ath12k_peer_assoc_h_qos(ar, vif, sta, arg);
	ath12k_peer_assoc_h_phymode(ar, vif, sta, arg);
	ath12k_peer_assoc_h_smps(sta, arg);

	/* TODO: amsdu_disable req? */
}

static int ath12k_setup_peer_smps(struct ath12k *ar, struct ath12k_vif *arvif,
				  const u8 *addr,
				  const struct ieee80211_sta_ht_cap *ht_cap)
{
	int smps;

	if (!ht_cap->ht_supported)
		return 0;

	smps = ht_cap->cap & IEEE80211_HT_CAP_SM_PS;
	smps >>= IEEE80211_HT_CAP_SM_PS_SHIFT;

	if (smps >= ARRAY_SIZE(ath12k_smps_map))
		return -EINVAL;

	return ath12k_wmi_set_peer_param(ar, addr, arvif->vdev_id,
					 WMI_PEER_MIMO_PS_STATE,
					 ath12k_smps_map[smps]);
}

static void ath12k_bss_assoc(struct ath12k *ar,
			     struct ath12k_vif *arvif,
			     struct ieee80211_bss_conf *bss_conf)
{
	struct ieee80211_vif *vif = arvif->vif;
	struct ath12k_wmi_peer_assoc_arg peer_arg;
	struct ieee80211_sta *ap_sta;
	struct ath12k_peer *peer;
	bool is_auth = false;
	int ret;

	lockdep_assert_held(&ar->conf_mutex);

	ath12k_dbg(ar->ab, ATH12K_DBG_MAC, "mac vdev %i assoc bssid %pM aid %d\n",
		   arvif->vdev_id, arvif->bssid, arvif->aid);

	rcu_read_lock();

	ap_sta = ieee80211_find_sta(vif, bss_conf->bssid);
	if (!ap_sta) {
		ath12k_warn(ar->ab, "failed to find station entry for bss %pM vdev %i\n",
			    bss_conf->bssid, arvif->vdev_id);
		rcu_read_unlock();
		return;
	}

	ath12k_peer_assoc_prepare(ar, vif, ap_sta, &peer_arg, false);

	rcu_read_unlock();

	ret = ath12k_wmi_send_peer_assoc_cmd(ar, &peer_arg);
	if (ret) {
		ath12k_warn(ar->ab, "failed to run peer assoc for %pM vdev %i: %d\n",
			    bss_conf->bssid, arvif->vdev_id, ret);
		return;
	}

	if (!wait_for_completion_timeout(&ar->peer_assoc_done, 1 * HZ)) {
		ath12k_warn(ar->ab, "failed to get peer assoc conf event for %pM vdev %i\n",
			    bss_conf->bssid, arvif->vdev_id);
		return;
	}

	ret = ath12k_setup_peer_smps(ar, arvif, bss_conf->bssid,
				     &ap_sta->deflink.ht_cap);
	if (ret) {
		ath12k_warn(ar->ab, "failed to setup peer SMPS for vdev %d: %d\n",
			    arvif->vdev_id, ret);
		return;
	}

	WARN_ON(arvif->is_up);

	arvif->aid = vif->cfg.aid;
	ether_addr_copy(arvif->bssid, bss_conf->bssid);

	ret = ath12k_wmi_vdev_up(ar, arvif->vdev_id, arvif->aid, arvif->bssid);
	if (ret) {
		ath12k_warn(ar->ab, "failed to set vdev %d up: %d\n",
			    arvif->vdev_id, ret);
		return;
	}

	arvif->is_up = true;

	ath12k_dbg(ar->ab, ATH12K_DBG_MAC,
		   "mac vdev %d up (associated) bssid %pM aid %d\n",
		   arvif->vdev_id, bss_conf->bssid, vif->cfg.aid);

	spin_lock_bh(&ar->ab->base_lock);

	peer = ath12k_peer_find(ar->ab, arvif->vdev_id, arvif->bssid);
	if (peer && peer->is_authorized)
		is_auth = true;

	spin_unlock_bh(&ar->ab->base_lock);

	/* Authorize BSS Peer */
	if (is_auth) {
		ret = ath12k_wmi_set_peer_param(ar, arvif->bssid,
						arvif->vdev_id,
						WMI_PEER_AUTHORIZE,
						1);
		if (ret)
			ath12k_warn(ar->ab, "Unable to authorize BSS peer: %d\n", ret);
	}

	ret = ath12k_wmi_send_obss_spr_cmd(ar, arvif->vdev_id,
					   &bss_conf->he_obss_pd);
	if (ret)
		ath12k_warn(ar->ab, "failed to set vdev %i OBSS PD parameters: %d\n",
			    arvif->vdev_id, ret);
}

static void ath12k_bss_disassoc(struct ath12k *ar,
				struct ath12k_vif *arvif)
{
	int ret;

	lockdep_assert_held(&ar->conf_mutex);

	ath12k_dbg(ar->ab, ATH12K_DBG_MAC, "mac vdev %i disassoc bssid %pM\n",
		   arvif->vdev_id, arvif->bssid);

	ret = ath12k_wmi_vdev_down(ar, arvif->vdev_id);
	if (ret)
		ath12k_warn(ar->ab, "failed to down vdev %i: %d\n",
			    arvif->vdev_id, ret);

	arvif->is_up = false;

	/* TODO: cancel connection_loss_work */
}

static u32 ath12k_mac_get_rate_hw_value(int bitrate)
{
	u32 preamble;
	u16 hw_value;
	int rate;
	size_t i;

	if (ath12k_mac_bitrate_is_cck(bitrate))
		preamble = WMI_RATE_PREAMBLE_CCK;
	else
		preamble = WMI_RATE_PREAMBLE_OFDM;

	for (i = 0; i < ARRAY_SIZE(ath12k_legacy_rates); i++) {
		if (ath12k_legacy_rates[i].bitrate != bitrate)
			continue;

		hw_value = ath12k_legacy_rates[i].hw_value;
		rate = ATH12K_HW_RATE_CODE(hw_value, 0, preamble);

		return rate;
	}

	return -EINVAL;
}

static void ath12k_recalculate_mgmt_rate(struct ath12k *ar,
					 struct ieee80211_vif *vif,
					 struct cfg80211_chan_def *def)
{
	struct ath12k_vif *arvif = ath12k_vif_to_arvif(vif);
	struct ieee80211_hw *hw = ath12k_ar_to_hw(ar);
	const struct ieee80211_supported_band *sband;
	u8 basic_rate_idx;
	int hw_rate_code;
	u32 vdev_param;
	u16 bitrate;
	int ret;

	lockdep_assert_held(&ar->conf_mutex);

	sband = hw->wiphy->bands[def->chan->band];
	basic_rate_idx = ffs(vif->bss_conf.basic_rates) - 1;
	bitrate = sband->bitrates[basic_rate_idx].bitrate;

	hw_rate_code = ath12k_mac_get_rate_hw_value(bitrate);
	if (hw_rate_code < 0) {
		ath12k_warn(ar->ab, "bitrate not supported %d\n", bitrate);
		return;
	}

	vdev_param = WMI_VDEV_PARAM_MGMT_RATE;
	ret = ath12k_wmi_vdev_set_param_cmd(ar, arvif->vdev_id, vdev_param,
					    hw_rate_code);
	if (ret)
		ath12k_warn(ar->ab, "failed to set mgmt tx rate %d\n", ret);

	vdev_param = WMI_VDEV_PARAM_BEACON_RATE;
	ret = ath12k_wmi_vdev_set_param_cmd(ar, arvif->vdev_id, vdev_param,
					    hw_rate_code);
	if (ret)
		ath12k_warn(ar->ab, "failed to set beacon tx rate %d\n", ret);
}

static int ath12k_mac_fils_discovery(struct ath12k_vif *arvif,
				     struct ieee80211_bss_conf *info)
{
	struct ath12k *ar = arvif->ar;
	struct ieee80211_hw *hw = ath12k_ar_to_hw(ar);
	struct sk_buff *tmpl;
	int ret;
	u32 interval;
	bool unsol_bcast_probe_resp_enabled = false;

	if (info->fils_discovery.max_interval) {
		interval = info->fils_discovery.max_interval;

		tmpl = ieee80211_get_fils_discovery_tmpl(hw, arvif->vif);
		if (tmpl)
			ret = ath12k_wmi_fils_discovery_tmpl(ar, arvif->vdev_id,
							     tmpl);
	} else if (info->unsol_bcast_probe_resp_interval) {
		unsol_bcast_probe_resp_enabled = 1;
		interval = info->unsol_bcast_probe_resp_interval;

		tmpl = ieee80211_get_unsol_bcast_probe_resp_tmpl(hw,
								 arvif->vif);
		if (tmpl)
			ret = ath12k_wmi_probe_resp_tmpl(ar, arvif->vdev_id,
							 tmpl);
	} else { /* Disable */
		return ath12k_wmi_fils_discovery(ar, arvif->vdev_id, 0, false);
	}

	if (!tmpl) {
		ath12k_warn(ar->ab,
			    "mac vdev %i failed to retrieve %s template\n",
			    arvif->vdev_id, (unsol_bcast_probe_resp_enabled ?
			    "unsolicited broadcast probe response" :
			    "FILS discovery"));
		return -EPERM;
	}
	kfree_skb(tmpl);

	if (!ret)
		ret = ath12k_wmi_fils_discovery(ar, arvif->vdev_id, interval,
						unsol_bcast_probe_resp_enabled);

	return ret;
}

static void ath12k_mac_vif_setup_ps(struct ath12k_vif *arvif)
{
	struct ath12k *ar = arvif->ar;
	struct ieee80211_vif *vif = arvif->vif;
	struct ieee80211_conf *conf = &ath12k_ar_to_hw(ar)->conf;
	enum wmi_sta_powersave_param param;
	enum wmi_sta_ps_mode psmode;
	int ret;
	int timeout;
	bool enable_ps;

	lockdep_assert_held(&ar->conf_mutex);

	if (vif->type != NL80211_IFTYPE_STATION)
		return;

	enable_ps = arvif->ps;
	if (enable_ps) {
		psmode = WMI_STA_PS_MODE_ENABLED;
		param = WMI_STA_PS_PARAM_INACTIVITY_TIME;

		timeout = conf->dynamic_ps_timeout;
		if (timeout == 0) {
			/* firmware doesn't like 0 */
			timeout = ieee80211_tu_to_usec(vif->bss_conf.beacon_int) / 1000;
		}

		ret = ath12k_wmi_set_sta_ps_param(ar, arvif->vdev_id, param,
						  timeout);
		if (ret) {
			ath12k_warn(ar->ab, "failed to set inactivity time for vdev %d: %i\n",
				    arvif->vdev_id, ret);
			return;
		}
	} else {
		psmode = WMI_STA_PS_MODE_DISABLED;
	}

	ath12k_dbg(ar->ab, ATH12K_DBG_MAC, "mac vdev %d psmode %s\n",
		   arvif->vdev_id, psmode ? "enable" : "disable");

	ret = ath12k_wmi_pdev_set_ps_mode(ar, arvif->vdev_id, psmode);
	if (ret)
		ath12k_warn(ar->ab, "failed to set sta power save mode %d for vdev %d: %d\n",
			    psmode, arvif->vdev_id, ret);
}

static void ath12k_mac_bss_info_changed(struct ath12k *ar,
					struct ath12k_vif *arvif,
					struct ieee80211_bss_conf *info,
					u64 changed)
{
	struct ieee80211_vif *vif = arvif->vif;
	struct ieee80211_vif_cfg *vif_cfg = &vif->cfg;
	struct cfg80211_chan_def def;
	u32 param_id, param_value;
	enum nl80211_band band;
	u32 vdev_param;
	int mcast_rate;
	u32 preamble;
	u16 hw_value;
	u16 bitrate;
	int ret;
	u8 rateidx;
	u32 rate;

	lockdep_assert_held(&ar->conf_mutex);

	if (changed & BSS_CHANGED_BEACON_INT) {
		arvif->beacon_interval = info->beacon_int;

		param_id = WMI_VDEV_PARAM_BEACON_INTERVAL;
		ret = ath12k_wmi_vdev_set_param_cmd(ar, arvif->vdev_id,
						    param_id,
						    arvif->beacon_interval);
		if (ret)
			ath12k_warn(ar->ab, "Failed to set beacon interval for VDEV: %d\n",
				    arvif->vdev_id);
		else
			ath12k_dbg(ar->ab, ATH12K_DBG_MAC,
				   "Beacon interval: %d set for VDEV: %d\n",
				   arvif->beacon_interval, arvif->vdev_id);
	}

	if (changed & BSS_CHANGED_BEACON) {
		param_id = WMI_PDEV_PARAM_BEACON_TX_MODE;
		param_value = WMI_BEACON_BURST_MODE;
		ret = ath12k_wmi_pdev_set_param(ar, param_id,
						param_value, ar->pdev->pdev_id);
		if (ret)
			ath12k_warn(ar->ab, "Failed to set beacon mode for VDEV: %d\n",
				    arvif->vdev_id);
		else
			ath12k_dbg(ar->ab, ATH12K_DBG_MAC,
				   "Set burst beacon mode for VDEV: %d\n",
				   arvif->vdev_id);

		ret = ath12k_mac_setup_bcn_tmpl(arvif);
		if (ret)
			ath12k_warn(ar->ab, "failed to update bcn template: %d\n",
				    ret);
	}

	if (changed & (BSS_CHANGED_BEACON_INFO | BSS_CHANGED_BEACON)) {
		arvif->dtim_period = info->dtim_period;

		param_id = WMI_VDEV_PARAM_DTIM_PERIOD;
		ret = ath12k_wmi_vdev_set_param_cmd(ar, arvif->vdev_id,
						    param_id,
						    arvif->dtim_period);

		if (ret)
			ath12k_warn(ar->ab, "Failed to set dtim period for VDEV %d: %i\n",
				    arvif->vdev_id, ret);
		else
			ath12k_dbg(ar->ab, ATH12K_DBG_MAC,
				   "DTIM period: %d set for VDEV: %d\n",
				   arvif->dtim_period, arvif->vdev_id);
	}

	if (changed & BSS_CHANGED_SSID &&
	    vif->type == NL80211_IFTYPE_AP) {
		arvif->u.ap.ssid_len = vif->cfg.ssid_len;
		if (vif->cfg.ssid_len)
			memcpy(arvif->u.ap.ssid, vif->cfg.ssid, vif->cfg.ssid_len);
		arvif->u.ap.hidden_ssid = info->hidden_ssid;
	}

	if (changed & BSS_CHANGED_BSSID && !is_zero_ether_addr(info->bssid))
		ether_addr_copy(arvif->bssid, info->bssid);

	if (changed & BSS_CHANGED_BEACON_ENABLED) {
		ath12k_control_beaconing(arvif, info);

		if (arvif->is_up && vif->bss_conf.he_support &&
		    vif->bss_conf.he_oper.params) {
			/* TODO: Extend to support 1024 BA Bitmap size */
			ret = ath12k_wmi_vdev_set_param_cmd(ar, arvif->vdev_id,
							    WMI_VDEV_PARAM_BA_MODE,
							    WMI_BA_MODE_BUFFER_SIZE_256);
			if (ret)
				ath12k_warn(ar->ab,
					    "failed to set BA BUFFER SIZE 256 for vdev: %d\n",
					    arvif->vdev_id);

			param_id = WMI_VDEV_PARAM_HEOPS_0_31;
			param_value = vif->bss_conf.he_oper.params;
			ret = ath12k_wmi_vdev_set_param_cmd(ar, arvif->vdev_id,
							    param_id, param_value);
			ath12k_dbg(ar->ab, ATH12K_DBG_MAC,
				   "he oper param: %x set for VDEV: %d\n",
				   param_value, arvif->vdev_id);

			if (ret)
				ath12k_warn(ar->ab, "Failed to set he oper params %x for VDEV %d: %i\n",
					    param_value, arvif->vdev_id, ret);
		}
	}

	if (changed & BSS_CHANGED_ERP_CTS_PROT) {
		u32 cts_prot;

		cts_prot = !!(info->use_cts_prot);
		param_id = WMI_VDEV_PARAM_PROTECTION_MODE;

		if (arvif->is_started) {
			ret = ath12k_wmi_vdev_set_param_cmd(ar, arvif->vdev_id,
							    param_id, cts_prot);
			if (ret)
				ath12k_warn(ar->ab, "Failed to set CTS prot for VDEV: %d\n",
					    arvif->vdev_id);
			else
				ath12k_dbg(ar->ab, ATH12K_DBG_MAC, "Set CTS prot: %d for VDEV: %d\n",
					   cts_prot, arvif->vdev_id);
		} else {
			ath12k_dbg(ar->ab, ATH12K_DBG_MAC, "defer protection mode setup, vdev is not ready yet\n");
		}
	}

	if (changed & BSS_CHANGED_ERP_SLOT) {
		u32 slottime;

		if (info->use_short_slot)
			slottime = WMI_VDEV_SLOT_TIME_SHORT; /* 9us */

		else
			slottime = WMI_VDEV_SLOT_TIME_LONG; /* 20us */

		param_id = WMI_VDEV_PARAM_SLOT_TIME;
		ret = ath12k_wmi_vdev_set_param_cmd(ar, arvif->vdev_id,
						    param_id, slottime);
		if (ret)
			ath12k_warn(ar->ab, "Failed to set erp slot for VDEV: %d\n",
				    arvif->vdev_id);
		else
			ath12k_dbg(ar->ab, ATH12K_DBG_MAC,
				   "Set slottime: %d for VDEV: %d\n",
				   slottime, arvif->vdev_id);
	}

	if (changed & BSS_CHANGED_ERP_PREAMBLE) {
		u32 preamble;

		if (info->use_short_preamble)
			preamble = WMI_VDEV_PREAMBLE_SHORT;
		else
			preamble = WMI_VDEV_PREAMBLE_LONG;

		param_id = WMI_VDEV_PARAM_PREAMBLE;
		ret = ath12k_wmi_vdev_set_param_cmd(ar, arvif->vdev_id,
						    param_id, preamble);
		if (ret)
			ath12k_warn(ar->ab, "Failed to set preamble for VDEV: %d\n",
				    arvif->vdev_id);
		else
			ath12k_dbg(ar->ab, ATH12K_DBG_MAC,
				   "Set preamble: %d for VDEV: %d\n",
				   preamble, arvif->vdev_id);
	}

	if (changed & BSS_CHANGED_ASSOC) {
		if (vif->cfg.assoc)
			ath12k_bss_assoc(ar, arvif, info);
		else
			ath12k_bss_disassoc(ar, arvif);
	}

	if (changed & BSS_CHANGED_TXPOWER) {
		ath12k_dbg(ar->ab, ATH12K_DBG_MAC, "mac vdev_id %i txpower %d\n",
			   arvif->vdev_id, info->txpower);

		arvif->txpower = info->txpower;
		ath12k_mac_txpower_recalc(ar);
	}

	if (changed & BSS_CHANGED_MCAST_RATE &&
	    !ath12k_mac_vif_chan(arvif->vif, &def)) {
		band = def.chan->band;
		mcast_rate = vif->bss_conf.mcast_rate[band];

		if (mcast_rate > 0)
			rateidx = mcast_rate - 1;
		else
			rateidx = ffs(vif->bss_conf.basic_rates) - 1;

		if (ar->pdev->cap.supported_bands & WMI_HOST_WLAN_5G_CAP)
			rateidx += ATH12K_MAC_FIRST_OFDM_RATE_IDX;

		bitrate = ath12k_legacy_rates[rateidx].bitrate;
		hw_value = ath12k_legacy_rates[rateidx].hw_value;

		if (ath12k_mac_bitrate_is_cck(bitrate))
			preamble = WMI_RATE_PREAMBLE_CCK;
		else
			preamble = WMI_RATE_PREAMBLE_OFDM;

		rate = ATH12K_HW_RATE_CODE(hw_value, 0, preamble);

		ath12k_dbg(ar->ab, ATH12K_DBG_MAC,
			   "mac vdev %d mcast_rate %x\n",
			   arvif->vdev_id, rate);

		vdev_param = WMI_VDEV_PARAM_MCAST_DATA_RATE;
		ret = ath12k_wmi_vdev_set_param_cmd(ar, arvif->vdev_id,
						    vdev_param, rate);
		if (ret)
			ath12k_warn(ar->ab,
				    "failed to set mcast rate on vdev %i: %d\n",
				    arvif->vdev_id,  ret);

		vdev_param = WMI_VDEV_PARAM_BCAST_DATA_RATE;
		ret = ath12k_wmi_vdev_set_param_cmd(ar, arvif->vdev_id,
						    vdev_param, rate);
		if (ret)
			ath12k_warn(ar->ab,
				    "failed to set bcast rate on vdev %i: %d\n",
				    arvif->vdev_id,  ret);
	}

	if (changed & BSS_CHANGED_BASIC_RATES &&
	    !ath12k_mac_vif_chan(arvif->vif, &def))
		ath12k_recalculate_mgmt_rate(ar, vif, &def);

	if (changed & BSS_CHANGED_TWT) {
		if (info->twt_requester || info->twt_responder)
			ath12k_wmi_send_twt_enable_cmd(ar, ar->pdev->pdev_id);
		else
			ath12k_wmi_send_twt_disable_cmd(ar, ar->pdev->pdev_id);
	}

	if (changed & BSS_CHANGED_HE_OBSS_PD)
		ath12k_wmi_send_obss_spr_cmd(ar, arvif->vdev_id,
					     &info->he_obss_pd);

	if (changed & BSS_CHANGED_HE_BSS_COLOR) {
		if (vif->type == NL80211_IFTYPE_AP) {
			ret = ath12k_wmi_obss_color_cfg_cmd(ar,
							    arvif->vdev_id,
							    info->he_bss_color.color,
							    ATH12K_BSS_COLOR_AP_PERIODS,
							    info->he_bss_color.enabled);
			if (ret)
				ath12k_warn(ar->ab, "failed to set bss color collision on vdev %i: %d\n",
					    arvif->vdev_id,  ret);
		} else if (vif->type == NL80211_IFTYPE_STATION) {
			ret = ath12k_wmi_send_bss_color_change_enable_cmd(ar,
									  arvif->vdev_id,
									  1);
			if (ret)
				ath12k_warn(ar->ab, "failed to enable bss color change on vdev %i: %d\n",
					    arvif->vdev_id,  ret);
			ret = ath12k_wmi_obss_color_cfg_cmd(ar,
							    arvif->vdev_id,
							    0,
							    ATH12K_BSS_COLOR_STA_PERIODS,
							    1);
			if (ret)
				ath12k_warn(ar->ab, "failed to set bss color collision on vdev %i: %d\n",
					    arvif->vdev_id,  ret);
		}
	}

	ath12k_mac_fils_discovery(arvif, info);
<<<<<<< HEAD
=======

	if (changed & BSS_CHANGED_EHT_PUNCTURING)
		arvif->punct_bitmap = info->eht_puncturing;

	if (changed & BSS_CHANGED_PS &&
	    ar->ab->hw_params->supports_sta_ps) {
		arvif->ps = vif_cfg->ps;
		ath12k_mac_vif_setup_ps(arvif);
	}
>>>>>>> 3ab6aff5
}

static void ath12k_mac_op_bss_info_changed(struct ieee80211_hw *hw,
					   struct ieee80211_vif *vif,
					   struct ieee80211_bss_conf *info,
					   u64 changed)
{
	struct ath12k_hw *ah = ath12k_hw_to_ah(hw);
	struct ath12k *ar;
	struct ath12k_vif *arvif = ath12k_vif_to_arvif(vif);

	ar = ath12k_ah_to_ar(ah);

	mutex_lock(&ar->conf_mutex);

	ath12k_mac_bss_info_changed(ar, arvif, info, changed);

	mutex_unlock(&ar->conf_mutex);
}

void __ath12k_mac_scan_finish(struct ath12k *ar)
{
	struct ieee80211_hw *hw = ath12k_ar_to_hw(ar);

	lockdep_assert_held(&ar->data_lock);

	switch (ar->scan.state) {
	case ATH12K_SCAN_IDLE:
		break;
	case ATH12K_SCAN_RUNNING:
	case ATH12K_SCAN_ABORTING:
		if (ar->scan.is_roc && ar->scan.roc_notify)
			ieee80211_remain_on_channel_expired(hw);
		fallthrough;
	case ATH12K_SCAN_STARTING:
		if (!ar->scan.is_roc) {
			struct cfg80211_scan_info info = {
				.aborted = ((ar->scan.state ==
					    ATH12K_SCAN_ABORTING) ||
					    (ar->scan.state ==
					    ATH12K_SCAN_STARTING)),
			};

			ieee80211_scan_completed(hw, &info);
		}

		ar->scan.state = ATH12K_SCAN_IDLE;
		ar->scan_channel = NULL;
		ar->scan.roc_freq = 0;
		cancel_delayed_work(&ar->scan.timeout);
		complete(&ar->scan.completed);
		break;
	}
}

void ath12k_mac_scan_finish(struct ath12k *ar)
{
	spin_lock_bh(&ar->data_lock);
	__ath12k_mac_scan_finish(ar);
	spin_unlock_bh(&ar->data_lock);
}

static int ath12k_scan_stop(struct ath12k *ar)
{
	struct ath12k_wmi_scan_cancel_arg arg = {
		.req_type = WLAN_SCAN_CANCEL_SINGLE,
		.scan_id = ATH12K_SCAN_ID,
	};
	int ret;

	lockdep_assert_held(&ar->conf_mutex);

	/* TODO: Fill other STOP Params */
	arg.pdev_id = ar->pdev->pdev_id;

	ret = ath12k_wmi_send_scan_stop_cmd(ar, &arg);
	if (ret) {
		ath12k_warn(ar->ab, "failed to stop wmi scan: %d\n", ret);
		goto out;
	}

	ret = wait_for_completion_timeout(&ar->scan.completed, 3 * HZ);
	if (ret == 0) {
		ath12k_warn(ar->ab,
			    "failed to receive scan abort comple: timed out\n");
		ret = -ETIMEDOUT;
	} else if (ret > 0) {
		ret = 0;
	}

out:
	/* Scan state should be updated upon scan completion but in case
	 * firmware fails to deliver the event (for whatever reason) it is
	 * desired to clean up scan state anyway. Firmware may have just
	 * dropped the scan completion event delivery due to transport pipe
	 * being overflown with data and/or it can recover on its own before
	 * next scan request is submitted.
	 */
	spin_lock_bh(&ar->data_lock);
	if (ar->scan.state != ATH12K_SCAN_IDLE)
		__ath12k_mac_scan_finish(ar);
	spin_unlock_bh(&ar->data_lock);

	return ret;
}

static void ath12k_scan_abort(struct ath12k *ar)
{
	int ret;

	lockdep_assert_held(&ar->conf_mutex);

	spin_lock_bh(&ar->data_lock);

	switch (ar->scan.state) {
	case ATH12K_SCAN_IDLE:
		/* This can happen if timeout worker kicked in and called
		 * abortion while scan completion was being processed.
		 */
		break;
	case ATH12K_SCAN_STARTING:
	case ATH12K_SCAN_ABORTING:
		ath12k_warn(ar->ab, "refusing scan abortion due to invalid scan state: %d\n",
			    ar->scan.state);
		break;
	case ATH12K_SCAN_RUNNING:
		ar->scan.state = ATH12K_SCAN_ABORTING;
		spin_unlock_bh(&ar->data_lock);

		ret = ath12k_scan_stop(ar);
		if (ret)
			ath12k_warn(ar->ab, "failed to abort scan: %d\n", ret);

		spin_lock_bh(&ar->data_lock);
		break;
	}

	spin_unlock_bh(&ar->data_lock);
}

static void ath12k_scan_timeout_work(struct work_struct *work)
{
	struct ath12k *ar = container_of(work, struct ath12k,
					 scan.timeout.work);

	mutex_lock(&ar->conf_mutex);
	ath12k_scan_abort(ar);
	mutex_unlock(&ar->conf_mutex);
}

static int ath12k_start_scan(struct ath12k *ar,
			     struct ath12k_wmi_scan_req_arg *arg)
{
	int ret;

	lockdep_assert_held(&ar->conf_mutex);

	ret = ath12k_wmi_send_scan_start_cmd(ar, arg);
	if (ret)
		return ret;

	ret = wait_for_completion_timeout(&ar->scan.started, 1 * HZ);
	if (ret == 0) {
		ret = ath12k_scan_stop(ar);
		if (ret)
			ath12k_warn(ar->ab, "failed to stop scan: %d\n", ret);

		return -ETIMEDOUT;
	}

	/* If we failed to start the scan, return error code at
	 * this point.  This is probably due to some issue in the
	 * firmware, but no need to wedge the driver due to that...
	 */
	spin_lock_bh(&ar->data_lock);
	if (ar->scan.state == ATH12K_SCAN_IDLE) {
		spin_unlock_bh(&ar->data_lock);
		return -EINVAL;
	}
	spin_unlock_bh(&ar->data_lock);

	return 0;
}

static int ath12k_mac_op_hw_scan(struct ieee80211_hw *hw,
				 struct ieee80211_vif *vif,
				 struct ieee80211_scan_request *hw_req)
{
	struct ath12k_hw *ah = ath12k_hw_to_ah(hw);
	struct ath12k *ar;
	struct ath12k_vif *arvif = ath12k_vif_to_arvif(vif);
	struct cfg80211_scan_request *req = &hw_req->req;
	struct ath12k_wmi_scan_req_arg arg = {};
	int ret;
	int i;

	ar = ath12k_ah_to_ar(ah);

	mutex_lock(&ar->conf_mutex);

	spin_lock_bh(&ar->data_lock);
	switch (ar->scan.state) {
	case ATH12K_SCAN_IDLE:
		reinit_completion(&ar->scan.started);
		reinit_completion(&ar->scan.completed);
		ar->scan.state = ATH12K_SCAN_STARTING;
		ar->scan.is_roc = false;
		ar->scan.vdev_id = arvif->vdev_id;
		ret = 0;
		break;
	case ATH12K_SCAN_STARTING:
	case ATH12K_SCAN_RUNNING:
	case ATH12K_SCAN_ABORTING:
		ret = -EBUSY;
		break;
	}
	spin_unlock_bh(&ar->data_lock);

	if (ret)
		goto exit;

	ath12k_wmi_start_scan_init(ar, &arg);
	arg.vdev_id = arvif->vdev_id;
	arg.scan_id = ATH12K_SCAN_ID;

	if (req->ie_len) {
		arg.extraie.ptr = kmemdup(req->ie, req->ie_len, GFP_KERNEL);
		if (!arg.extraie.ptr) {
			ret = -ENOMEM;
			goto exit;
		}
		arg.extraie.len = req->ie_len;
	}

	if (req->n_ssids) {
		arg.num_ssids = req->n_ssids;
		for (i = 0; i < arg.num_ssids; i++)
			arg.ssid[i] = req->ssids[i];
	} else {
		arg.scan_f_passive = 1;
	}

	if (req->n_channels) {
		arg.num_chan = req->n_channels;
		arg.chan_list = kcalloc(arg.num_chan, sizeof(*arg.chan_list),
					GFP_KERNEL);

		if (!arg.chan_list) {
			ret = -ENOMEM;
			goto exit;
		}

		for (i = 0; i < arg.num_chan; i++)
			arg.chan_list[i] = req->channels[i]->center_freq;
	}

	ret = ath12k_start_scan(ar, &arg);
	if (ret) {
		ath12k_warn(ar->ab, "failed to start hw scan: %d\n", ret);
		spin_lock_bh(&ar->data_lock);
		ar->scan.state = ATH12K_SCAN_IDLE;
		spin_unlock_bh(&ar->data_lock);
	}

	/* Add a margin to account for event/command processing */
	ieee80211_queue_delayed_work(ath12k_ar_to_hw(ar), &ar->scan.timeout,
				     msecs_to_jiffies(arg.max_scan_time +
						      ATH12K_MAC_SCAN_TIMEOUT_MSECS));

exit:
	kfree(arg.chan_list);

	if (req->ie_len)
		kfree(arg.extraie.ptr);

	mutex_unlock(&ar->conf_mutex);

	return ret;
}

static void ath12k_mac_op_cancel_hw_scan(struct ieee80211_hw *hw,
					 struct ieee80211_vif *vif)
{
	struct ath12k_hw *ah = ath12k_hw_to_ah(hw);
	struct ath12k *ar;

	ar = ath12k_ah_to_ar(ah);

	mutex_lock(&ar->conf_mutex);
	ath12k_scan_abort(ar);
	mutex_unlock(&ar->conf_mutex);

	cancel_delayed_work_sync(&ar->scan.timeout);
}

static int ath12k_install_key(struct ath12k_vif *arvif,
			      struct ieee80211_key_conf *key,
			      enum set_key_cmd cmd,
			      const u8 *macaddr, u32 flags)
{
	int ret;
	struct ath12k *ar = arvif->ar;
	struct wmi_vdev_install_key_arg arg = {
		.vdev_id = arvif->vdev_id,
		.key_idx = key->keyidx,
		.key_len = key->keylen,
		.key_data = key->key,
		.key_flags = flags,
		.macaddr = macaddr,
	};

	lockdep_assert_held(&arvif->ar->conf_mutex);

	reinit_completion(&ar->install_key_done);

	if (test_bit(ATH12K_FLAG_HW_CRYPTO_DISABLED, &ar->ab->dev_flags))
		return 0;

	if (cmd == DISABLE_KEY) {
		/* TODO: Check if FW expects  value other than NONE for del */
		/* arg.key_cipher = WMI_CIPHER_NONE; */
		arg.key_len = 0;
		arg.key_data = NULL;
		goto install;
	}

	switch (key->cipher) {
	case WLAN_CIPHER_SUITE_CCMP:
		arg.key_cipher = WMI_CIPHER_AES_CCM;
		/* TODO: Re-check if flag is valid */
		key->flags |= IEEE80211_KEY_FLAG_GENERATE_IV_MGMT;
		break;
	case WLAN_CIPHER_SUITE_TKIP:
		arg.key_cipher = WMI_CIPHER_TKIP;
		arg.key_txmic_len = 8;
		arg.key_rxmic_len = 8;
		break;
	case WLAN_CIPHER_SUITE_CCMP_256:
		arg.key_cipher = WMI_CIPHER_AES_CCM;
		break;
	case WLAN_CIPHER_SUITE_GCMP:
	case WLAN_CIPHER_SUITE_GCMP_256:
		arg.key_cipher = WMI_CIPHER_AES_GCM;
		break;
	default:
		ath12k_warn(ar->ab, "cipher %d is not supported\n", key->cipher);
		return -EOPNOTSUPP;
	}

	if (test_bit(ATH12K_FLAG_RAW_MODE, &ar->ab->dev_flags))
		key->flags |= IEEE80211_KEY_FLAG_GENERATE_IV |
			      IEEE80211_KEY_FLAG_RESERVE_TAILROOM;

install:
	ret = ath12k_wmi_vdev_install_key(arvif->ar, &arg);

	if (ret)
		return ret;

	if (!wait_for_completion_timeout(&ar->install_key_done, 1 * HZ))
		return -ETIMEDOUT;

	if (ether_addr_equal(macaddr, arvif->vif->addr))
		arvif->key_cipher = key->cipher;

	return ar->install_key_status ? -EINVAL : 0;
}

static int ath12k_clear_peer_keys(struct ath12k_vif *arvif,
				  const u8 *addr)
{
	struct ath12k *ar = arvif->ar;
	struct ath12k_base *ab = ar->ab;
	struct ath12k_peer *peer;
	int first_errno = 0;
	int ret;
	int i;
	u32 flags = 0;

	lockdep_assert_held(&ar->conf_mutex);

	spin_lock_bh(&ab->base_lock);
	peer = ath12k_peer_find(ab, arvif->vdev_id, addr);
	spin_unlock_bh(&ab->base_lock);

	if (!peer)
		return -ENOENT;

	for (i = 0; i < ARRAY_SIZE(peer->keys); i++) {
		if (!peer->keys[i])
			continue;

		/* key flags are not required to delete the key */
		ret = ath12k_install_key(arvif, peer->keys[i],
					 DISABLE_KEY, addr, flags);
		if (ret < 0 && first_errno == 0)
			first_errno = ret;

		if (ret < 0)
			ath12k_warn(ab, "failed to remove peer key %d: %d\n",
				    i, ret);

		spin_lock_bh(&ab->base_lock);
		peer->keys[i] = NULL;
		spin_unlock_bh(&ab->base_lock);
	}

	return first_errno;
}

static int ath12k_mac_op_set_key(struct ieee80211_hw *hw, enum set_key_cmd cmd,
				 struct ieee80211_vif *vif, struct ieee80211_sta *sta,
				 struct ieee80211_key_conf *key)
{
	struct ath12k_hw *ah = ath12k_hw_to_ah(hw);
	struct ath12k *ar;
	struct ath12k_base *ab;
	struct ath12k_vif *arvif = ath12k_vif_to_arvif(vif);
	struct ath12k_peer *peer;
	struct ath12k_sta *arsta;
	const u8 *peer_addr;
	int ret = 0;
	u32 flags = 0;

	/* BIP needs to be done in software */
	if (key->cipher == WLAN_CIPHER_SUITE_AES_CMAC ||
	    key->cipher == WLAN_CIPHER_SUITE_BIP_GMAC_128 ||
	    key->cipher == WLAN_CIPHER_SUITE_BIP_GMAC_256 ||
	    key->cipher == WLAN_CIPHER_SUITE_BIP_CMAC_256)
		return 1;

	ar = ath12k_ah_to_ar(ah);
	ab = ar->ab;

	if (test_bit(ATH12K_FLAG_HW_CRYPTO_DISABLED, &ar->ab->dev_flags))
		return 1;

	if (key->keyidx > WMI_MAX_KEY_INDEX)
		return -ENOSPC;

	mutex_lock(&ar->conf_mutex);

	if (sta)
		peer_addr = sta->addr;
	else if (arvif->vdev_type == WMI_VDEV_TYPE_STA)
		peer_addr = vif->bss_conf.bssid;
	else
		peer_addr = vif->addr;

	key->hw_key_idx = key->keyidx;

	/* the peer should not disappear in mid-way (unless FW goes awry) since
	 * we already hold conf_mutex. we just make sure its there now.
	 */
	spin_lock_bh(&ab->base_lock);
	peer = ath12k_peer_find(ab, arvif->vdev_id, peer_addr);
	spin_unlock_bh(&ab->base_lock);

	if (!peer) {
		if (cmd == SET_KEY) {
			ath12k_warn(ab, "cannot install key for non-existent peer %pM\n",
				    peer_addr);
			ret = -EOPNOTSUPP;
			goto exit;
		} else {
			/* if the peer doesn't exist there is no key to disable
			 * anymore
			 */
			goto exit;
		}
	}

	if (key->flags & IEEE80211_KEY_FLAG_PAIRWISE)
		flags |= WMI_KEY_PAIRWISE;
	else
		flags |= WMI_KEY_GROUP;

	ret = ath12k_install_key(arvif, key, cmd, peer_addr, flags);
	if (ret) {
		ath12k_warn(ab, "ath12k_install_key failed (%d)\n", ret);
		goto exit;
	}

	ret = ath12k_dp_rx_peer_pn_replay_config(arvif, peer_addr, cmd, key);
	if (ret) {
		ath12k_warn(ab, "failed to offload PN replay detection %d\n", ret);
		goto exit;
	}

	spin_lock_bh(&ab->base_lock);
	peer = ath12k_peer_find(ab, arvif->vdev_id, peer_addr);
	if (peer && cmd == SET_KEY) {
		peer->keys[key->keyidx] = key;
		if (key->flags & IEEE80211_KEY_FLAG_PAIRWISE) {
			peer->ucast_keyidx = key->keyidx;
			peer->sec_type = ath12k_dp_tx_get_encrypt_type(key->cipher);
		} else {
			peer->mcast_keyidx = key->keyidx;
			peer->sec_type_grp = ath12k_dp_tx_get_encrypt_type(key->cipher);
		}
	} else if (peer && cmd == DISABLE_KEY) {
		peer->keys[key->keyidx] = NULL;
		if (key->flags & IEEE80211_KEY_FLAG_PAIRWISE)
			peer->ucast_keyidx = 0;
		else
			peer->mcast_keyidx = 0;
	} else if (!peer)
		/* impossible unless FW goes crazy */
		ath12k_warn(ab, "peer %pM disappeared!\n", peer_addr);

	if (sta) {
		arsta = ath12k_sta_to_arsta(sta);

		switch (key->cipher) {
		case WLAN_CIPHER_SUITE_TKIP:
		case WLAN_CIPHER_SUITE_CCMP:
		case WLAN_CIPHER_SUITE_CCMP_256:
		case WLAN_CIPHER_SUITE_GCMP:
		case WLAN_CIPHER_SUITE_GCMP_256:
			if (cmd == SET_KEY)
				arsta->pn_type = HAL_PN_TYPE_WPA;
			else
				arsta->pn_type = HAL_PN_TYPE_NONE;
			break;
		default:
			arsta->pn_type = HAL_PN_TYPE_NONE;
			break;
		}
	}

	spin_unlock_bh(&ab->base_lock);

exit:
	mutex_unlock(&ar->conf_mutex);
	return ret;
}

static int
ath12k_mac_bitrate_mask_num_vht_rates(struct ath12k *ar,
				      enum nl80211_band band,
				      const struct cfg80211_bitrate_mask *mask)
{
	int num_rates = 0;
	int i;

	for (i = 0; i < ARRAY_SIZE(mask->control[band].vht_mcs); i++)
		num_rates += hweight16(mask->control[band].vht_mcs[i]);

	return num_rates;
}

static int
ath12k_mac_set_peer_vht_fixed_rate(struct ath12k_vif *arvif,
				   struct ieee80211_sta *sta,
				   const struct cfg80211_bitrate_mask *mask,
				   enum nl80211_band band)
{
	struct ath12k *ar = arvif->ar;
	u8 vht_rate, nss;
	u32 rate_code;
	int ret, i;

	lockdep_assert_held(&ar->conf_mutex);

	nss = 0;

	for (i = 0; i < ARRAY_SIZE(mask->control[band].vht_mcs); i++) {
		if (hweight16(mask->control[band].vht_mcs[i]) == 1) {
			nss = i + 1;
			vht_rate = ffs(mask->control[band].vht_mcs[i]) - 1;
		}
	}

	if (!nss) {
		ath12k_warn(ar->ab, "No single VHT Fixed rate found to set for %pM",
			    sta->addr);
		return -EINVAL;
	}

	ath12k_dbg(ar->ab, ATH12K_DBG_MAC,
		   "Setting Fixed VHT Rate for peer %pM. Device will not switch to any other selected rates",
		   sta->addr);

	rate_code = ATH12K_HW_RATE_CODE(vht_rate, nss - 1,
					WMI_RATE_PREAMBLE_VHT);
	ret = ath12k_wmi_set_peer_param(ar, sta->addr,
					arvif->vdev_id,
					WMI_PEER_PARAM_FIXED_RATE,
					rate_code);
	if (ret)
		ath12k_warn(ar->ab,
			    "failed to update STA %pM Fixed Rate %d: %d\n",
			     sta->addr, rate_code, ret);

	return ret;
}

static int ath12k_station_assoc(struct ath12k *ar,
				struct ieee80211_vif *vif,
				struct ieee80211_sta *sta,
				bool reassoc)
{
	struct ath12k_vif *arvif = ath12k_vif_to_arvif(vif);
	struct ath12k_wmi_peer_assoc_arg peer_arg;
	int ret;
	struct cfg80211_chan_def def;
	enum nl80211_band band;
	struct cfg80211_bitrate_mask *mask;
	u8 num_vht_rates;

	lockdep_assert_held(&ar->conf_mutex);

	if (WARN_ON(ath12k_mac_vif_chan(vif, &def)))
		return -EPERM;

	band = def.chan->band;
	mask = &arvif->bitrate_mask;

	ath12k_peer_assoc_prepare(ar, vif, sta, &peer_arg, reassoc);

	ret = ath12k_wmi_send_peer_assoc_cmd(ar, &peer_arg);
	if (ret) {
		ath12k_warn(ar->ab, "failed to run peer assoc for STA %pM vdev %i: %d\n",
			    sta->addr, arvif->vdev_id, ret);
		return ret;
	}

	if (!wait_for_completion_timeout(&ar->peer_assoc_done, 1 * HZ)) {
		ath12k_warn(ar->ab, "failed to get peer assoc conf event for %pM vdev %i\n",
			    sta->addr, arvif->vdev_id);
		return -ETIMEDOUT;
	}

	num_vht_rates = ath12k_mac_bitrate_mask_num_vht_rates(ar, band, mask);

	/* If single VHT rate is configured (by set_bitrate_mask()),
	 * peer_assoc will disable VHT. This is now enabled by a peer specific
	 * fixed param.
	 * Note that all other rates and NSS will be disabled for this peer.
	 */
	if (sta->deflink.vht_cap.vht_supported && num_vht_rates == 1) {
		ret = ath12k_mac_set_peer_vht_fixed_rate(arvif, sta, mask,
							 band);
		if (ret)
			return ret;
	}

	/* Re-assoc is run only to update supported rates for given station. It
	 * doesn't make much sense to reconfigure the peer completely.
	 */
	if (reassoc)
		return 0;

	ret = ath12k_setup_peer_smps(ar, arvif, sta->addr,
				     &sta->deflink.ht_cap);
	if (ret) {
		ath12k_warn(ar->ab, "failed to setup peer SMPS for vdev %d: %d\n",
			    arvif->vdev_id, ret);
		return ret;
	}

	if (!sta->wme) {
		arvif->num_legacy_stations++;
		ret = ath12k_recalc_rtscts_prot(arvif);
		if (ret)
			return ret;
	}

	if (sta->wme && sta->uapsd_queues) {
		ret = ath12k_peer_assoc_qos_ap(ar, arvif, sta);
		if (ret) {
			ath12k_warn(ar->ab, "failed to set qos params for STA %pM for vdev %i: %d\n",
				    sta->addr, arvif->vdev_id, ret);
			return ret;
		}
	}

	return 0;
}

static int ath12k_station_disassoc(struct ath12k *ar,
				   struct ieee80211_vif *vif,
				   struct ieee80211_sta *sta)
{
	struct ath12k_vif *arvif = ath12k_vif_to_arvif(vif);
	int ret;

	lockdep_assert_held(&ar->conf_mutex);

	if (!sta->wme) {
		arvif->num_legacy_stations--;
		ret = ath12k_recalc_rtscts_prot(arvif);
		if (ret)
			return ret;
	}

	ret = ath12k_clear_peer_keys(arvif, sta->addr);
	if (ret) {
		ath12k_warn(ar->ab, "failed to clear all peer keys for vdev %i: %d\n",
			    arvif->vdev_id, ret);
		return ret;
	}
	return 0;
}

static void ath12k_sta_rc_update_wk(struct work_struct *wk)
{
	struct ath12k *ar;
	struct ath12k_vif *arvif;
	struct ath12k_sta *arsta;
	struct ieee80211_sta *sta;
	struct cfg80211_chan_def def;
	enum nl80211_band band;
	const u8 *ht_mcs_mask;
	const u16 *vht_mcs_mask;
	u32 changed, bw, nss, smps, bw_prev;
	int err, num_vht_rates;
	const struct cfg80211_bitrate_mask *mask;
	struct ath12k_wmi_peer_assoc_arg peer_arg;
	enum wmi_phy_mode peer_phymode;

	arsta = container_of(wk, struct ath12k_sta, update_wk);
	sta = container_of((void *)arsta, struct ieee80211_sta, drv_priv);
	arvif = arsta->arvif;
	ar = arvif->ar;

	if (WARN_ON(ath12k_mac_vif_chan(arvif->vif, &def)))
		return;

	band = def.chan->band;
	ht_mcs_mask = arvif->bitrate_mask.control[band].ht_mcs;
	vht_mcs_mask = arvif->bitrate_mask.control[band].vht_mcs;

	spin_lock_bh(&ar->data_lock);

	changed = arsta->changed;
	arsta->changed = 0;

	bw = arsta->bw;
	bw_prev = arsta->bw_prev;
	nss = arsta->nss;
	smps = arsta->smps;

	spin_unlock_bh(&ar->data_lock);

	mutex_lock(&ar->conf_mutex);

	nss = max_t(u32, 1, nss);
	nss = min(nss, max(ath12k_mac_max_ht_nss(ht_mcs_mask),
			   ath12k_mac_max_vht_nss(vht_mcs_mask)));

	if (changed & IEEE80211_RC_BW_CHANGED) {
		ath12k_peer_assoc_h_phymode(ar, arvif->vif, sta, &peer_arg);
		peer_phymode = peer_arg.peer_phymode;

		if (bw > bw_prev) {
			/* Phymode shows maximum supported channel width, if we
			 * upgrade bandwidth then due to sanity check of firmware,
			 * we have to send WMI_PEER_PHYMODE followed by
			 * WMI_PEER_CHWIDTH
			 */
			ath12k_dbg(ar->ab, ATH12K_DBG_MAC, "mac bandwidth upgrade for sta %pM new %d old %d\n",
				   sta->addr, bw, bw_prev);
			err = ath12k_wmi_set_peer_param(ar, sta->addr,
							arvif->vdev_id, WMI_PEER_PHYMODE,
							peer_phymode);
			if (err) {
				ath12k_warn(ar->ab, "failed to update STA %pM to peer phymode %d: %d\n",
					    sta->addr, peer_phymode, err);
				goto err_rc_bw_changed;
			}
			err = ath12k_wmi_set_peer_param(ar, sta->addr,
							arvif->vdev_id, WMI_PEER_CHWIDTH,
							bw);
			if (err)
				ath12k_warn(ar->ab, "failed to update STA %pM to peer bandwidth %d: %d\n",
					    sta->addr, bw, err);
		} else {
			/* When we downgrade bandwidth this will conflict with phymode
			 * and cause to trigger firmware crash. In this case we send
			 * WMI_PEER_CHWIDTH followed by WMI_PEER_PHYMODE
			 */
			ath12k_dbg(ar->ab, ATH12K_DBG_MAC, "mac bandwidth downgrade for sta %pM new %d old %d\n",
				   sta->addr, bw, bw_prev);
			err = ath12k_wmi_set_peer_param(ar, sta->addr,
							arvif->vdev_id, WMI_PEER_CHWIDTH,
							bw);
			if (err) {
				ath12k_warn(ar->ab, "failed to update STA %pM peer to bandwidth %d: %d\n",
					    sta->addr, bw, err);
				goto err_rc_bw_changed;
			}
			err = ath12k_wmi_set_peer_param(ar, sta->addr,
							arvif->vdev_id, WMI_PEER_PHYMODE,
							peer_phymode);
			if (err)
				ath12k_warn(ar->ab, "failed to update STA %pM to peer phymode %d: %d\n",
					    sta->addr, peer_phymode, err);
		}
	}

	if (changed & IEEE80211_RC_NSS_CHANGED) {
		ath12k_dbg(ar->ab, ATH12K_DBG_MAC, "mac update sta %pM nss %d\n",
			   sta->addr, nss);

		err = ath12k_wmi_set_peer_param(ar, sta->addr, arvif->vdev_id,
						WMI_PEER_NSS, nss);
		if (err)
			ath12k_warn(ar->ab, "failed to update STA %pM nss %d: %d\n",
				    sta->addr, nss, err);
	}

	if (changed & IEEE80211_RC_SMPS_CHANGED) {
		ath12k_dbg(ar->ab, ATH12K_DBG_MAC, "mac update sta %pM smps %d\n",
			   sta->addr, smps);

		err = ath12k_wmi_set_peer_param(ar, sta->addr, arvif->vdev_id,
						WMI_PEER_MIMO_PS_STATE, smps);
		if (err)
			ath12k_warn(ar->ab, "failed to update STA %pM smps %d: %d\n",
				    sta->addr, smps, err);
	}

	if (changed & IEEE80211_RC_SUPP_RATES_CHANGED) {
		mask = &arvif->bitrate_mask;
		num_vht_rates = ath12k_mac_bitrate_mask_num_vht_rates(ar, band,
								      mask);

		/* Peer_assoc_prepare will reject vht rates in
		 * bitrate_mask if its not available in range format and
		 * sets vht tx_rateset as unsupported. So multiple VHT MCS
		 * setting(eg. MCS 4,5,6) per peer is not supported here.
		 * But, Single rate in VHT mask can be set as per-peer
		 * fixed rate. But even if any HT rates are configured in
		 * the bitrate mask, device will not switch to those rates
		 * when per-peer Fixed rate is set.
		 * TODO: Check RATEMASK_CMDID to support auto rates selection
		 * across HT/VHT and for multiple VHT MCS support.
		 */
		if (sta->deflink.vht_cap.vht_supported && num_vht_rates == 1) {
			ath12k_mac_set_peer_vht_fixed_rate(arvif, sta, mask,
							   band);
		} else {
			/* If the peer is non-VHT or no fixed VHT rate
			 * is provided in the new bitrate mask we set the
			 * other rates using peer_assoc command.
			 */
			ath12k_peer_assoc_prepare(ar, arvif->vif, sta,
						  &peer_arg, true);

			err = ath12k_wmi_send_peer_assoc_cmd(ar, &peer_arg);
			if (err)
				ath12k_warn(ar->ab, "failed to run peer assoc for STA %pM vdev %i: %d\n",
					    sta->addr, arvif->vdev_id, err);

			if (!wait_for_completion_timeout(&ar->peer_assoc_done, 1 * HZ))
				ath12k_warn(ar->ab, "failed to get peer assoc conf event for %pM vdev %i\n",
					    sta->addr, arvif->vdev_id);
		}
	}
err_rc_bw_changed:
	mutex_unlock(&ar->conf_mutex);
}

static int ath12k_mac_inc_num_stations(struct ath12k_vif *arvif,
				       struct ieee80211_sta *sta)
{
	struct ath12k *ar = arvif->ar;

	lockdep_assert_held(&ar->conf_mutex);

	if (arvif->vdev_type == WMI_VDEV_TYPE_STA && !sta->tdls)
		return 0;

	if (ar->num_stations >= ar->max_num_stations)
		return -ENOBUFS;

	ar->num_stations++;

	return 0;
}

static void ath12k_mac_dec_num_stations(struct ath12k_vif *arvif,
					struct ieee80211_sta *sta)
{
	struct ath12k *ar = arvif->ar;

	lockdep_assert_held(&ar->conf_mutex);

	if (arvif->vdev_type == WMI_VDEV_TYPE_STA && !sta->tdls)
		return;

	ar->num_stations--;
}

static int ath12k_mac_station_add(struct ath12k *ar,
				  struct ieee80211_vif *vif,
				  struct ieee80211_sta *sta)
{
	struct ath12k_base *ab = ar->ab;
	struct ath12k_vif *arvif = ath12k_vif_to_arvif(vif);
	struct ath12k_sta *arsta = ath12k_sta_to_arsta(sta);
	struct ath12k_wmi_peer_create_arg peer_param;
	int ret;

	lockdep_assert_held(&ar->conf_mutex);

	ret = ath12k_mac_inc_num_stations(arvif, sta);
	if (ret) {
		ath12k_warn(ab, "refusing to associate station: too many connected already (%d)\n",
			    ar->max_num_stations);
		goto exit;
	}

	arsta->rx_stats = kzalloc(sizeof(*arsta->rx_stats), GFP_KERNEL);
	if (!arsta->rx_stats) {
		ret = -ENOMEM;
		goto dec_num_station;
	}

	peer_param.vdev_id = arvif->vdev_id;
	peer_param.peer_addr = sta->addr;
	peer_param.peer_type = WMI_PEER_TYPE_DEFAULT;

	ret = ath12k_peer_create(ar, arvif, sta, &peer_param);
	if (ret) {
		ath12k_warn(ab, "Failed to add peer: %pM for VDEV: %d\n",
			    sta->addr, arvif->vdev_id);
		goto free_peer;
	}

	ath12k_dbg(ab, ATH12K_DBG_MAC, "Added peer: %pM for VDEV: %d\n",
		   sta->addr, arvif->vdev_id);

	if (ieee80211_vif_is_mesh(vif)) {
		ret = ath12k_wmi_set_peer_param(ar, sta->addr,
						arvif->vdev_id,
						WMI_PEER_USE_4ADDR, 1);
		if (ret) {
			ath12k_warn(ab, "failed to STA %pM 4addr capability: %d\n",
				    sta->addr, ret);
			goto free_peer;
		}
	}

	ret = ath12k_dp_peer_setup(ar, arvif->vdev_id, sta->addr);
	if (ret) {
		ath12k_warn(ab, "failed to setup dp for peer %pM on vdev %i (%d)\n",
			    sta->addr, arvif->vdev_id, ret);
		goto free_peer;
	}

	if (ab->hw_params->vdev_start_delay &&
	    !arvif->is_started &&
	    arvif->vdev_type != WMI_VDEV_TYPE_AP) {
		ret = ath12k_start_vdev_delay(ar, arvif);
		if (ret) {
			ath12k_warn(ab, "failed to delay vdev start: %d\n", ret);
			goto free_peer;
		}
	}

	return 0;

free_peer:
	ath12k_peer_delete(ar, arvif->vdev_id, sta->addr);
dec_num_station:
	ath12k_mac_dec_num_stations(arvif, sta);
exit:
	return ret;
}

static u32 ath12k_mac_ieee80211_sta_bw_to_wmi(struct ath12k *ar,
					      struct ieee80211_sta *sta)
{
	u32 bw = WMI_PEER_CHWIDTH_20MHZ;

	switch (sta->deflink.bandwidth) {
	case IEEE80211_STA_RX_BW_20:
		bw = WMI_PEER_CHWIDTH_20MHZ;
		break;
	case IEEE80211_STA_RX_BW_40:
		bw = WMI_PEER_CHWIDTH_40MHZ;
		break;
	case IEEE80211_STA_RX_BW_80:
		bw = WMI_PEER_CHWIDTH_80MHZ;
		break;
	case IEEE80211_STA_RX_BW_160:
		bw = WMI_PEER_CHWIDTH_160MHZ;
		break;
	case IEEE80211_STA_RX_BW_320:
		bw = WMI_PEER_CHWIDTH_320MHZ;
		break;
	default:
		ath12k_warn(ar->ab, "Invalid bandwidth %d in rc update for %pM\n",
			    sta->deflink.bandwidth, sta->addr);
		bw = WMI_PEER_CHWIDTH_20MHZ;
		break;
	}

	return bw;
}

static int ath12k_mac_op_sta_state(struct ieee80211_hw *hw,
				   struct ieee80211_vif *vif,
				   struct ieee80211_sta *sta,
				   enum ieee80211_sta_state old_state,
				   enum ieee80211_sta_state new_state)
{
	struct ath12k_hw *ah = ath12k_hw_to_ah(hw);
	struct ath12k *ar;
	struct ath12k_vif *arvif = ath12k_vif_to_arvif(vif);
	struct ath12k_sta *arsta = ath12k_sta_to_arsta(sta);
	struct ath12k_peer *peer;
	int ret = 0;

	/* cancel must be done outside the mutex to avoid deadlock */
	if ((old_state == IEEE80211_STA_NONE &&
	     new_state == IEEE80211_STA_NOTEXIST))
		cancel_work_sync(&arsta->update_wk);

	ar = ath12k_ah_to_ar(ah);

	mutex_lock(&ar->conf_mutex);

	if (old_state == IEEE80211_STA_NOTEXIST &&
	    new_state == IEEE80211_STA_NONE) {
		memset(arsta, 0, sizeof(*arsta));
		arsta->arvif = arvif;
		INIT_WORK(&arsta->update_wk, ath12k_sta_rc_update_wk);

		ret = ath12k_mac_station_add(ar, vif, sta);
		if (ret)
			ath12k_warn(ar->ab, "Failed to add station: %pM for VDEV: %d\n",
				    sta->addr, arvif->vdev_id);
	} else if ((old_state == IEEE80211_STA_NONE &&
		    new_state == IEEE80211_STA_NOTEXIST)) {
		if (arvif->vdev_type == WMI_VDEV_TYPE_STA) {
			ath12k_bss_disassoc(ar, arvif);
			ret = ath12k_mac_vdev_stop(arvif);
			if (ret)
				ath12k_warn(ar->ab, "failed to stop vdev %i: %d\n",
					    arvif->vdev_id, ret);
		}
		ath12k_dp_peer_cleanup(ar, arvif->vdev_id, sta->addr);

		ret = ath12k_peer_delete(ar, arvif->vdev_id, sta->addr);
		if (ret)
			ath12k_warn(ar->ab, "Failed to delete peer: %pM for VDEV: %d\n",
				    sta->addr, arvif->vdev_id);
		else
			ath12k_dbg(ar->ab, ATH12K_DBG_MAC, "Removed peer: %pM for VDEV: %d\n",
				   sta->addr, arvif->vdev_id);

		ath12k_mac_dec_num_stations(arvif, sta);
		spin_lock_bh(&ar->ab->base_lock);
		peer = ath12k_peer_find(ar->ab, arvif->vdev_id, sta->addr);
		if (peer && peer->sta == sta) {
			ath12k_warn(ar->ab, "Found peer entry %pM n vdev %i after it was supposedly removed\n",
				    vif->addr, arvif->vdev_id);
			peer->sta = NULL;
			list_del(&peer->list);
			kfree(peer);
			ar->num_peers--;
		}
		spin_unlock_bh(&ar->ab->base_lock);

		kfree(arsta->rx_stats);
		arsta->rx_stats = NULL;
	} else if (old_state == IEEE80211_STA_AUTH &&
		   new_state == IEEE80211_STA_ASSOC &&
		   (vif->type == NL80211_IFTYPE_AP ||
		    vif->type == NL80211_IFTYPE_MESH_POINT ||
		    vif->type == NL80211_IFTYPE_ADHOC)) {
		ret = ath12k_station_assoc(ar, vif, sta, false);
		if (ret)
			ath12k_warn(ar->ab, "Failed to associate station: %pM\n",
				    sta->addr);

		spin_lock_bh(&ar->data_lock);

		arsta->bw = ath12k_mac_ieee80211_sta_bw_to_wmi(ar, sta);
		arsta->bw_prev = sta->deflink.bandwidth;

		spin_unlock_bh(&ar->data_lock);
	} else if (old_state == IEEE80211_STA_ASSOC &&
		   new_state == IEEE80211_STA_AUTHORIZED) {
		spin_lock_bh(&ar->ab->base_lock);

		peer = ath12k_peer_find(ar->ab, arvif->vdev_id, sta->addr);
		if (peer)
			peer->is_authorized = true;

		spin_unlock_bh(&ar->ab->base_lock);

		if (vif->type == NL80211_IFTYPE_STATION && arvif->is_up) {
			ret = ath12k_wmi_set_peer_param(ar, sta->addr,
							arvif->vdev_id,
							WMI_PEER_AUTHORIZE,
							1);
			if (ret)
				ath12k_warn(ar->ab, "Unable to authorize peer %pM vdev %d: %d\n",
					    sta->addr, arvif->vdev_id, ret);
		}
	} else if (old_state == IEEE80211_STA_AUTHORIZED &&
		   new_state == IEEE80211_STA_ASSOC) {
		spin_lock_bh(&ar->ab->base_lock);

		peer = ath12k_peer_find(ar->ab, arvif->vdev_id, sta->addr);
		if (peer)
			peer->is_authorized = false;

		spin_unlock_bh(&ar->ab->base_lock);
	} else if (old_state == IEEE80211_STA_ASSOC &&
		   new_state == IEEE80211_STA_AUTH &&
		   (vif->type == NL80211_IFTYPE_AP ||
		    vif->type == NL80211_IFTYPE_MESH_POINT ||
		    vif->type == NL80211_IFTYPE_ADHOC)) {
		ret = ath12k_station_disassoc(ar, vif, sta);
		if (ret)
			ath12k_warn(ar->ab, "Failed to disassociate station: %pM\n",
				    sta->addr);
	}

	mutex_unlock(&ar->conf_mutex);

	return ret;
}

static int ath12k_mac_op_sta_set_txpwr(struct ieee80211_hw *hw,
				       struct ieee80211_vif *vif,
				       struct ieee80211_sta *sta)
{
	struct ath12k_hw *ah = ath12k_hw_to_ah(hw);
	struct ath12k *ar;
	struct ath12k_vif *arvif = ath12k_vif_to_arvif(vif);
	int ret;
	s16 txpwr;

	if (sta->deflink.txpwr.type == NL80211_TX_POWER_AUTOMATIC) {
		txpwr = 0;
	} else {
		txpwr = sta->deflink.txpwr.power;
		if (!txpwr)
			return -EINVAL;
	}

	if (txpwr > ATH12K_TX_POWER_MAX_VAL || txpwr < ATH12K_TX_POWER_MIN_VAL)
		return -EINVAL;

	ar = ath12k_ah_to_ar(ah);

	mutex_lock(&ar->conf_mutex);

	ret = ath12k_wmi_set_peer_param(ar, sta->addr, arvif->vdev_id,
					WMI_PEER_USE_FIXED_PWR, txpwr);
	if (ret) {
		ath12k_warn(ar->ab, "failed to set tx power for station ret: %d\n",
			    ret);
		goto out;
	}

out:
	mutex_unlock(&ar->conf_mutex);
	return ret;
}

static void ath12k_mac_op_sta_rc_update(struct ieee80211_hw *hw,
					struct ieee80211_vif *vif,
					struct ieee80211_sta *sta,
					u32 changed)
{
	struct ath12k_hw *ah = ath12k_hw_to_ah(hw);
	struct ath12k *ar;
	struct ath12k_sta *arsta = ath12k_sta_to_arsta(sta);
	struct ath12k_vif *arvif = ath12k_vif_to_arvif(vif);
	struct ath12k_peer *peer;
	u32 bw, smps;

	ar = ath12k_ah_to_ar(ah);

	spin_lock_bh(&ar->ab->base_lock);

	peer = ath12k_peer_find(ar->ab, arvif->vdev_id, sta->addr);
	if (!peer) {
		spin_unlock_bh(&ar->ab->base_lock);
		ath12k_warn(ar->ab, "mac sta rc update failed to find peer %pM on vdev %i\n",
			    sta->addr, arvif->vdev_id);
		return;
	}

	spin_unlock_bh(&ar->ab->base_lock);

	ath12k_dbg(ar->ab, ATH12K_DBG_MAC,
		   "mac sta rc update for %pM changed %08x bw %d nss %d smps %d\n",
		   sta->addr, changed, sta->deflink.bandwidth, sta->deflink.rx_nss,
		   sta->deflink.smps_mode);

	spin_lock_bh(&ar->data_lock);

	if (changed & IEEE80211_RC_BW_CHANGED) {
		bw = ath12k_mac_ieee80211_sta_bw_to_wmi(ar, sta);
		arsta->bw_prev = arsta->bw;
		arsta->bw = bw;
	}

	if (changed & IEEE80211_RC_NSS_CHANGED)
		arsta->nss = sta->deflink.rx_nss;

	if (changed & IEEE80211_RC_SMPS_CHANGED) {
		smps = WMI_PEER_SMPS_PS_NONE;

		switch (sta->deflink.smps_mode) {
		case IEEE80211_SMPS_AUTOMATIC:
		case IEEE80211_SMPS_OFF:
			smps = WMI_PEER_SMPS_PS_NONE;
			break;
		case IEEE80211_SMPS_STATIC:
			smps = WMI_PEER_SMPS_STATIC;
			break;
		case IEEE80211_SMPS_DYNAMIC:
			smps = WMI_PEER_SMPS_DYNAMIC;
			break;
		default:
			ath12k_warn(ar->ab, "Invalid smps %d in sta rc update for %pM\n",
				    sta->deflink.smps_mode, sta->addr);
			smps = WMI_PEER_SMPS_PS_NONE;
			break;
		}

		arsta->smps = smps;
	}

	arsta->changed |= changed;

	spin_unlock_bh(&ar->data_lock);

	ieee80211_queue_work(hw, &arsta->update_wk);
}

static int ath12k_conf_tx_uapsd(struct ath12k_vif *arvif,
				u16 ac, bool enable)
{
	struct ath12k *ar = arvif->ar;
	u32 value;
	int ret;

	if (arvif->vdev_type != WMI_VDEV_TYPE_STA)
		return 0;

	switch (ac) {
	case IEEE80211_AC_VO:
		value = WMI_STA_PS_UAPSD_AC3_DELIVERY_EN |
			WMI_STA_PS_UAPSD_AC3_TRIGGER_EN;
		break;
	case IEEE80211_AC_VI:
		value = WMI_STA_PS_UAPSD_AC2_DELIVERY_EN |
			WMI_STA_PS_UAPSD_AC2_TRIGGER_EN;
		break;
	case IEEE80211_AC_BE:
		value = WMI_STA_PS_UAPSD_AC1_DELIVERY_EN |
			WMI_STA_PS_UAPSD_AC1_TRIGGER_EN;
		break;
	case IEEE80211_AC_BK:
		value = WMI_STA_PS_UAPSD_AC0_DELIVERY_EN |
			WMI_STA_PS_UAPSD_AC0_TRIGGER_EN;
		break;
	}

	if (enable)
		arvif->u.sta.uapsd |= value;
	else
		arvif->u.sta.uapsd &= ~value;

	ret = ath12k_wmi_set_sta_ps_param(ar, arvif->vdev_id,
					  WMI_STA_PS_PARAM_UAPSD,
					  arvif->u.sta.uapsd);
	if (ret) {
		ath12k_warn(ar->ab, "could not set uapsd params %d\n", ret);
		goto exit;
	}

	if (arvif->u.sta.uapsd)
		value = WMI_STA_PS_RX_WAKE_POLICY_POLL_UAPSD;
	else
		value = WMI_STA_PS_RX_WAKE_POLICY_WAKE;

	ret = ath12k_wmi_set_sta_ps_param(ar, arvif->vdev_id,
					  WMI_STA_PS_PARAM_RX_WAKE_POLICY,
					  value);
	if (ret)
		ath12k_warn(ar->ab, "could not set rx wake param %d\n", ret);

exit:
	return ret;
}

static int ath12k_mac_conf_tx(struct ath12k_vif *arvif,
			      unsigned int link_id, u16 ac,
			      const struct ieee80211_tx_queue_params *params)
{
	struct wmi_wmm_params_arg *p = NULL;
	struct ath12k *ar = arvif->ar;
	struct ath12k_base *ab = ar->ab;
	int ret;

	lockdep_assert_held(&ar->conf_mutex);

	switch (ac) {
	case IEEE80211_AC_VO:
		p = &arvif->wmm_params.ac_vo;
		break;
	case IEEE80211_AC_VI:
		p = &arvif->wmm_params.ac_vi;
		break;
	case IEEE80211_AC_BE:
		p = &arvif->wmm_params.ac_be;
		break;
	case IEEE80211_AC_BK:
		p = &arvif->wmm_params.ac_bk;
		break;
	}

	if (WARN_ON(!p)) {
		ret = -EINVAL;
		goto exit;
	}

	p->cwmin = params->cw_min;
	p->cwmax = params->cw_max;
	p->aifs = params->aifs;
	p->txop = params->txop;

	ret = ath12k_wmi_send_wmm_update_cmd(ar, arvif->vdev_id,
					     &arvif->wmm_params);
	if (ret) {
		ath12k_warn(ab, "pdev idx %d failed to set wmm params: %d\n",
			    ar->pdev_idx, ret);
		goto exit;
	}

	ret = ath12k_conf_tx_uapsd(arvif, ac, params->uapsd);
	if (ret)
		ath12k_warn(ab, "pdev idx %d failed to set sta uapsd: %d\n",
			    ar->pdev_idx, ret);

exit:
	return ret;
}

static int ath12k_mac_op_conf_tx(struct ieee80211_hw *hw,
				 struct ieee80211_vif *vif,
				 unsigned int link_id, u16 ac,
				 const struct ieee80211_tx_queue_params *params)
{
	struct ath12k_hw *ah = ath12k_hw_to_ah(hw);
	struct ath12k *ar;
	struct ath12k_vif *arvif = ath12k_vif_to_arvif(vif);
	int ret;

	ar = ath12k_ah_to_ar(ah);

	mutex_lock(&ar->conf_mutex);
	ret = ath12k_mac_conf_tx(arvif, link_id, ac, params);
	mutex_unlock(&ar->conf_mutex);

	return ret;
}

static struct ieee80211_sta_ht_cap
ath12k_create_ht_cap(struct ath12k *ar, u32 ar_ht_cap, u32 rate_cap_rx_chainmask)
{
	int i;
	struct ieee80211_sta_ht_cap ht_cap = {0};
	u32 ar_vht_cap = ar->pdev->cap.vht_cap;

	if (!(ar_ht_cap & WMI_HT_CAP_ENABLED))
		return ht_cap;

	ht_cap.ht_supported = 1;
	ht_cap.ampdu_factor = IEEE80211_HT_MAX_AMPDU_64K;
	ht_cap.ampdu_density = IEEE80211_HT_MPDU_DENSITY_NONE;
	ht_cap.cap |= IEEE80211_HT_CAP_SUP_WIDTH_20_40;
	ht_cap.cap |= IEEE80211_HT_CAP_DSSSCCK40;
	ht_cap.cap |= WLAN_HT_CAP_SM_PS_STATIC << IEEE80211_HT_CAP_SM_PS_SHIFT;

	if (ar_ht_cap & WMI_HT_CAP_HT20_SGI)
		ht_cap.cap |= IEEE80211_HT_CAP_SGI_20;

	if (ar_ht_cap & WMI_HT_CAP_HT40_SGI)
		ht_cap.cap |= IEEE80211_HT_CAP_SGI_40;

	if (ar_ht_cap & WMI_HT_CAP_DYNAMIC_SMPS) {
		u32 smps;

		smps   = WLAN_HT_CAP_SM_PS_DYNAMIC;
		smps <<= IEEE80211_HT_CAP_SM_PS_SHIFT;

		ht_cap.cap |= smps;
	}

	if (ar_ht_cap & WMI_HT_CAP_TX_STBC)
		ht_cap.cap |= IEEE80211_HT_CAP_TX_STBC;

	if (ar_ht_cap & WMI_HT_CAP_RX_STBC) {
		u32 stbc;

		stbc   = ar_ht_cap;
		stbc  &= WMI_HT_CAP_RX_STBC;
		stbc >>= WMI_HT_CAP_RX_STBC_MASK_SHIFT;
		stbc <<= IEEE80211_HT_CAP_RX_STBC_SHIFT;
		stbc  &= IEEE80211_HT_CAP_RX_STBC;

		ht_cap.cap |= stbc;
	}

	if (ar_ht_cap & WMI_HT_CAP_RX_LDPC)
		ht_cap.cap |= IEEE80211_HT_CAP_LDPC_CODING;

	if (ar_ht_cap & WMI_HT_CAP_L_SIG_TXOP_PROT)
		ht_cap.cap |= IEEE80211_HT_CAP_LSIG_TXOP_PROT;

	if (ar_vht_cap & WMI_VHT_CAP_MAX_MPDU_LEN_MASK)
		ht_cap.cap |= IEEE80211_HT_CAP_MAX_AMSDU;

	for (i = 0; i < ar->num_rx_chains; i++) {
		if (rate_cap_rx_chainmask & BIT(i))
			ht_cap.mcs.rx_mask[i] = 0xFF;
	}

	ht_cap.mcs.tx_params |= IEEE80211_HT_MCS_TX_DEFINED;

	return ht_cap;
}

static int ath12k_mac_set_txbf_conf(struct ath12k_vif *arvif)
{
	u32 value = 0;
	struct ath12k *ar = arvif->ar;
	int nsts;
	int sound_dim;
	u32 vht_cap = ar->pdev->cap.vht_cap;
	u32 vdev_param = WMI_VDEV_PARAM_TXBF;

	if (vht_cap & (IEEE80211_VHT_CAP_SU_BEAMFORMEE_CAPABLE)) {
		nsts = vht_cap & IEEE80211_VHT_CAP_BEAMFORMEE_STS_MASK;
		nsts >>= IEEE80211_VHT_CAP_BEAMFORMEE_STS_SHIFT;
		value |= SM(nsts, WMI_TXBF_STS_CAP_OFFSET);
	}

	if (vht_cap & (IEEE80211_VHT_CAP_SU_BEAMFORMER_CAPABLE)) {
		sound_dim = vht_cap &
			    IEEE80211_VHT_CAP_SOUNDING_DIMENSIONS_MASK;
		sound_dim >>= IEEE80211_VHT_CAP_SOUNDING_DIMENSIONS_SHIFT;
		if (sound_dim > (ar->num_tx_chains - 1))
			sound_dim = ar->num_tx_chains - 1;
		value |= SM(sound_dim, WMI_BF_SOUND_DIM_OFFSET);
	}

	if (!value)
		return 0;

	if (vht_cap & IEEE80211_VHT_CAP_SU_BEAMFORMER_CAPABLE) {
		value |= WMI_VDEV_PARAM_TXBF_SU_TX_BFER;

		if ((vht_cap & IEEE80211_VHT_CAP_MU_BEAMFORMER_CAPABLE) &&
		    arvif->vdev_type == WMI_VDEV_TYPE_AP)
			value |= WMI_VDEV_PARAM_TXBF_MU_TX_BFER;
	}

	if (vht_cap & IEEE80211_VHT_CAP_SU_BEAMFORMEE_CAPABLE) {
		value |= WMI_VDEV_PARAM_TXBF_SU_TX_BFEE;

		if ((vht_cap & IEEE80211_VHT_CAP_MU_BEAMFORMEE_CAPABLE) &&
		    arvif->vdev_type == WMI_VDEV_TYPE_STA)
			value |= WMI_VDEV_PARAM_TXBF_MU_TX_BFEE;
	}

	return ath12k_wmi_vdev_set_param_cmd(ar, arvif->vdev_id,
					     vdev_param, value);
}

static void ath12k_set_vht_txbf_cap(struct ath12k *ar, u32 *vht_cap)
{
	bool subfer, subfee;
	int sound_dim = 0;

	subfer = !!(*vht_cap & (IEEE80211_VHT_CAP_SU_BEAMFORMER_CAPABLE));
	subfee = !!(*vht_cap & (IEEE80211_VHT_CAP_SU_BEAMFORMEE_CAPABLE));

	if (ar->num_tx_chains < 2) {
		*vht_cap &= ~(IEEE80211_VHT_CAP_SU_BEAMFORMER_CAPABLE);
		subfer = false;
	}

	/* If SU Beaformer is not set, then disable MU Beamformer Capability */
	if (!subfer)
		*vht_cap &= ~(IEEE80211_VHT_CAP_MU_BEAMFORMER_CAPABLE);

	/* If SU Beaformee is not set, then disable MU Beamformee Capability */
	if (!subfee)
		*vht_cap &= ~(IEEE80211_VHT_CAP_MU_BEAMFORMEE_CAPABLE);

	sound_dim = u32_get_bits(*vht_cap,
				 IEEE80211_VHT_CAP_SOUNDING_DIMENSIONS_MASK);
	*vht_cap = u32_replace_bits(*vht_cap, 0,
				    IEEE80211_VHT_CAP_SOUNDING_DIMENSIONS_MASK);

	/* TODO: Need to check invalid STS and Sound_dim values set by FW? */

	/* Enable Sounding Dimension Field only if SU BF is enabled */
	if (subfer) {
		if (sound_dim > (ar->num_tx_chains - 1))
			sound_dim = ar->num_tx_chains - 1;

		*vht_cap = u32_replace_bits(*vht_cap, sound_dim,
					    IEEE80211_VHT_CAP_SOUNDING_DIMENSIONS_MASK);
	}

	/* Use the STS advertised by FW unless SU Beamformee is not supported*/
	if (!subfee)
		*vht_cap &= ~(IEEE80211_VHT_CAP_BEAMFORMEE_STS_MASK);
}

static struct ieee80211_sta_vht_cap
ath12k_create_vht_cap(struct ath12k *ar, u32 rate_cap_tx_chainmask,
		      u32 rate_cap_rx_chainmask)
{
	struct ieee80211_sta_vht_cap vht_cap = {0};
	u16 txmcs_map, rxmcs_map;
	int i;

	vht_cap.vht_supported = 1;
	vht_cap.cap = ar->pdev->cap.vht_cap;

	ath12k_set_vht_txbf_cap(ar, &vht_cap.cap);

	/* TODO: Enable back VHT160 mode once association issues are fixed */
	/* Disabling VHT160 and VHT80+80 modes */
	vht_cap.cap &= ~IEEE80211_VHT_CAP_SUPP_CHAN_WIDTH_MASK;
	vht_cap.cap &= ~IEEE80211_VHT_CAP_SHORT_GI_160;

	rxmcs_map = 0;
	txmcs_map = 0;
	for (i = 0; i < 8; i++) {
		if (i < ar->num_tx_chains && rate_cap_tx_chainmask & BIT(i))
			txmcs_map |= IEEE80211_VHT_MCS_SUPPORT_0_9 << (i * 2);
		else
			txmcs_map |= IEEE80211_VHT_MCS_NOT_SUPPORTED << (i * 2);

		if (i < ar->num_rx_chains && rate_cap_rx_chainmask & BIT(i))
			rxmcs_map |= IEEE80211_VHT_MCS_SUPPORT_0_9 << (i * 2);
		else
			rxmcs_map |= IEEE80211_VHT_MCS_NOT_SUPPORTED << (i * 2);
	}

	if (rate_cap_tx_chainmask <= 1)
		vht_cap.cap &= ~IEEE80211_VHT_CAP_TXSTBC;

	vht_cap.vht_mcs.rx_mcs_map = cpu_to_le16(rxmcs_map);
	vht_cap.vht_mcs.tx_mcs_map = cpu_to_le16(txmcs_map);

	return vht_cap;
}

static void ath12k_mac_setup_ht_vht_cap(struct ath12k *ar,
					struct ath12k_pdev_cap *cap,
					u32 *ht_cap_info)
{
	struct ieee80211_supported_band *band;
	u32 rate_cap_tx_chainmask;
	u32 rate_cap_rx_chainmask;
	u32 ht_cap;

	rate_cap_tx_chainmask = ar->cfg_tx_chainmask >> cap->tx_chain_mask_shift;
	rate_cap_rx_chainmask = ar->cfg_rx_chainmask >> cap->rx_chain_mask_shift;

	if (cap->supported_bands & WMI_HOST_WLAN_2G_CAP) {
		band = &ar->mac.sbands[NL80211_BAND_2GHZ];
		ht_cap = cap->band[NL80211_BAND_2GHZ].ht_cap_info;
		if (ht_cap_info)
			*ht_cap_info = ht_cap;
		band->ht_cap = ath12k_create_ht_cap(ar, ht_cap,
						    rate_cap_rx_chainmask);
	}

	if (cap->supported_bands & WMI_HOST_WLAN_5G_CAP &&
	    (ar->ab->hw_params->single_pdev_only ||
	     !ar->supports_6ghz)) {
		band = &ar->mac.sbands[NL80211_BAND_5GHZ];
		ht_cap = cap->band[NL80211_BAND_5GHZ].ht_cap_info;
		if (ht_cap_info)
			*ht_cap_info = ht_cap;
		band->ht_cap = ath12k_create_ht_cap(ar, ht_cap,
						    rate_cap_rx_chainmask);
		band->vht_cap = ath12k_create_vht_cap(ar, rate_cap_tx_chainmask,
						      rate_cap_rx_chainmask);
	}
}

static int ath12k_check_chain_mask(struct ath12k *ar, u32 ant, bool is_tx_ant)
{
	/* TODO: Check the request chainmask against the supported
	 * chainmask table which is advertised in extented_service_ready event
	 */

	return 0;
}

static void ath12k_gen_ppe_thresh(struct ath12k_wmi_ppe_threshold_arg *fw_ppet,
				  u8 *he_ppet)
{
	int nss, ru;
	u8 bit = 7;

	he_ppet[0] = fw_ppet->numss_m1 & IEEE80211_PPE_THRES_NSS_MASK;
	he_ppet[0] |= (fw_ppet->ru_bit_mask <<
		       IEEE80211_PPE_THRES_RU_INDEX_BITMASK_POS) &
		      IEEE80211_PPE_THRES_RU_INDEX_BITMASK_MASK;
	for (nss = 0; nss <= fw_ppet->numss_m1; nss++) {
		for (ru = 0; ru < 4; ru++) {
			u8 val;
			int i;

			if ((fw_ppet->ru_bit_mask & BIT(ru)) == 0)
				continue;
			val = (fw_ppet->ppet16_ppet8_ru3_ru0[nss] >> (ru * 6)) &
			       0x3f;
			val = ((val >> 3) & 0x7) | ((val & 0x7) << 3);
			for (i = 5; i >= 0; i--) {
				he_ppet[bit / 8] |=
					((val >> i) & 0x1) << ((bit % 8));
				bit++;
			}
		}
	}
}

static void
ath12k_mac_filter_he_cap_mesh(struct ieee80211_he_cap_elem *he_cap_elem)
{
	u8 m;

	m = IEEE80211_HE_MAC_CAP0_TWT_RES |
	    IEEE80211_HE_MAC_CAP0_TWT_REQ;
	he_cap_elem->mac_cap_info[0] &= ~m;

	m = IEEE80211_HE_MAC_CAP2_TRS |
	    IEEE80211_HE_MAC_CAP2_BCAST_TWT |
	    IEEE80211_HE_MAC_CAP2_MU_CASCADING;
	he_cap_elem->mac_cap_info[2] &= ~m;

	m = IEEE80211_HE_MAC_CAP3_FLEX_TWT_SCHED |
	    IEEE80211_HE_MAC_CAP2_BCAST_TWT |
	    IEEE80211_HE_MAC_CAP2_MU_CASCADING;
	he_cap_elem->mac_cap_info[3] &= ~m;

	m = IEEE80211_HE_MAC_CAP4_BSRP_BQRP_A_MPDU_AGG |
	    IEEE80211_HE_MAC_CAP4_BQR;
	he_cap_elem->mac_cap_info[4] &= ~m;

	m = IEEE80211_HE_MAC_CAP5_SUBCHAN_SELECTIVE_TRANSMISSION |
	    IEEE80211_HE_MAC_CAP5_UL_2x996_TONE_RU |
	    IEEE80211_HE_MAC_CAP5_PUNCTURED_SOUNDING |
	    IEEE80211_HE_MAC_CAP5_HT_VHT_TRIG_FRAME_RX;
	he_cap_elem->mac_cap_info[5] &= ~m;

	m = IEEE80211_HE_PHY_CAP2_UL_MU_FULL_MU_MIMO |
	    IEEE80211_HE_PHY_CAP2_UL_MU_PARTIAL_MU_MIMO;
	he_cap_elem->phy_cap_info[2] &= ~m;

	m = IEEE80211_HE_PHY_CAP3_RX_PARTIAL_BW_SU_IN_20MHZ_MU |
	    IEEE80211_HE_PHY_CAP3_DCM_MAX_CONST_TX_MASK |
	    IEEE80211_HE_PHY_CAP3_DCM_MAX_CONST_RX_MASK;
	he_cap_elem->phy_cap_info[3] &= ~m;

	m = IEEE80211_HE_PHY_CAP4_MU_BEAMFORMER;
	he_cap_elem->phy_cap_info[4] &= ~m;

	m = IEEE80211_HE_PHY_CAP5_NG16_MU_FEEDBACK;
	he_cap_elem->phy_cap_info[5] &= ~m;

	m = IEEE80211_HE_PHY_CAP6_CODEBOOK_SIZE_75_MU |
	    IEEE80211_HE_PHY_CAP6_TRIG_MU_BEAMFORMING_PARTIAL_BW_FB |
	    IEEE80211_HE_PHY_CAP6_TRIG_CQI_FB |
	    IEEE80211_HE_PHY_CAP6_PARTIAL_BANDWIDTH_DL_MUMIMO;
	he_cap_elem->phy_cap_info[6] &= ~m;

	m = IEEE80211_HE_PHY_CAP7_PSR_BASED_SR |
	    IEEE80211_HE_PHY_CAP7_POWER_BOOST_FACTOR_SUPP |
	    IEEE80211_HE_PHY_CAP7_STBC_TX_ABOVE_80MHZ |
	    IEEE80211_HE_PHY_CAP7_STBC_RX_ABOVE_80MHZ;
	he_cap_elem->phy_cap_info[7] &= ~m;

	m = IEEE80211_HE_PHY_CAP8_HE_ER_SU_PPDU_4XLTF_AND_08_US_GI |
	    IEEE80211_HE_PHY_CAP8_20MHZ_IN_40MHZ_HE_PPDU_IN_2G |
	    IEEE80211_HE_PHY_CAP8_20MHZ_IN_160MHZ_HE_PPDU |
	    IEEE80211_HE_PHY_CAP8_80MHZ_IN_160MHZ_HE_PPDU;
	he_cap_elem->phy_cap_info[8] &= ~m;

	m = IEEE80211_HE_PHY_CAP9_LONGER_THAN_16_SIGB_OFDM_SYM |
	    IEEE80211_HE_PHY_CAP9_NON_TRIGGERED_CQI_FEEDBACK |
	    IEEE80211_HE_PHY_CAP9_RX_1024_QAM_LESS_THAN_242_TONE_RU |
	    IEEE80211_HE_PHY_CAP9_TX_1024_QAM_LESS_THAN_242_TONE_RU |
	    IEEE80211_HE_PHY_CAP9_RX_FULL_BW_SU_USING_MU_WITH_COMP_SIGB |
	    IEEE80211_HE_PHY_CAP9_RX_FULL_BW_SU_USING_MU_WITH_NON_COMP_SIGB;
	he_cap_elem->phy_cap_info[9] &= ~m;
}

static __le16 ath12k_mac_setup_he_6ghz_cap(struct ath12k_pdev_cap *pcap,
					   struct ath12k_band_cap *bcap)
{
	u8 val;

	bcap->he_6ghz_capa = IEEE80211_HT_MPDU_DENSITY_NONE;
	if (bcap->ht_cap_info & WMI_HT_CAP_DYNAMIC_SMPS)
		bcap->he_6ghz_capa |=
			u32_encode_bits(WLAN_HT_CAP_SM_PS_DYNAMIC,
					IEEE80211_HE_6GHZ_CAP_SM_PS);
	else
		bcap->he_6ghz_capa |=
			u32_encode_bits(WLAN_HT_CAP_SM_PS_DISABLED,
					IEEE80211_HE_6GHZ_CAP_SM_PS);
	val = u32_get_bits(pcap->vht_cap,
			   IEEE80211_VHT_CAP_MAX_A_MPDU_LENGTH_EXPONENT_MASK);
	bcap->he_6ghz_capa |=
		u32_encode_bits(val, IEEE80211_HE_6GHZ_CAP_MAX_AMPDU_LEN_EXP);
	val = u32_get_bits(pcap->vht_cap,
			   IEEE80211_VHT_CAP_MAX_MPDU_MASK);
	bcap->he_6ghz_capa |=
		u32_encode_bits(val, IEEE80211_HE_6GHZ_CAP_MAX_MPDU_LEN);
	if (pcap->vht_cap & IEEE80211_VHT_CAP_RX_ANTENNA_PATTERN)
		bcap->he_6ghz_capa |= IEEE80211_HE_6GHZ_CAP_RX_ANTPAT_CONS;
	if (pcap->vht_cap & IEEE80211_VHT_CAP_TX_ANTENNA_PATTERN)
		bcap->he_6ghz_capa |= IEEE80211_HE_6GHZ_CAP_TX_ANTPAT_CONS;

	return cpu_to_le16(bcap->he_6ghz_capa);
}

static void ath12k_mac_copy_he_cap(struct ath12k_band_cap *band_cap,
				   int iftype, u8 num_tx_chains,
				   struct ieee80211_sta_he_cap *he_cap)
{
	struct ieee80211_he_cap_elem *he_cap_elem = &he_cap->he_cap_elem;
	struct ieee80211_he_mcs_nss_supp *mcs_nss = &he_cap->he_mcs_nss_supp;

	he_cap->has_he = true;
	memcpy(he_cap_elem->mac_cap_info, band_cap->he_cap_info,
	       sizeof(he_cap_elem->mac_cap_info));
	memcpy(he_cap_elem->phy_cap_info, band_cap->he_cap_phy_info,
	       sizeof(he_cap_elem->phy_cap_info));

	he_cap_elem->mac_cap_info[1] &=
		IEEE80211_HE_MAC_CAP1_TF_MAC_PAD_DUR_MASK;

	he_cap_elem->phy_cap_info[5] &=
		~IEEE80211_HE_PHY_CAP5_BEAMFORMEE_NUM_SND_DIM_UNDER_80MHZ_MASK;
	he_cap_elem->phy_cap_info[5] &=
		~IEEE80211_HE_PHY_CAP5_BEAMFORMEE_NUM_SND_DIM_ABOVE_80MHZ_MASK;
	he_cap_elem->phy_cap_info[5] |= num_tx_chains - 1;

	switch (iftype) {
	case NL80211_IFTYPE_AP:
		he_cap_elem->phy_cap_info[3] &=
			~IEEE80211_HE_PHY_CAP3_DCM_MAX_CONST_TX_MASK;
		he_cap_elem->phy_cap_info[9] |=
			IEEE80211_HE_PHY_CAP9_RX_1024_QAM_LESS_THAN_242_TONE_RU;
		break;
	case NL80211_IFTYPE_STATION:
		he_cap_elem->mac_cap_info[0] &= ~IEEE80211_HE_MAC_CAP0_TWT_RES;
		he_cap_elem->mac_cap_info[0] |= IEEE80211_HE_MAC_CAP0_TWT_REQ;
		he_cap_elem->phy_cap_info[9] |=
			IEEE80211_HE_PHY_CAP9_TX_1024_QAM_LESS_THAN_242_TONE_RU;
		break;
	case NL80211_IFTYPE_MESH_POINT:
		ath12k_mac_filter_he_cap_mesh(he_cap_elem);
		break;
	}

	mcs_nss->rx_mcs_80 = cpu_to_le16(band_cap->he_mcs & 0xffff);
	mcs_nss->tx_mcs_80 = cpu_to_le16(band_cap->he_mcs & 0xffff);
	mcs_nss->rx_mcs_160 = cpu_to_le16((band_cap->he_mcs >> 16) & 0xffff);
	mcs_nss->tx_mcs_160 = cpu_to_le16((band_cap->he_mcs >> 16) & 0xffff);
	mcs_nss->rx_mcs_80p80 = cpu_to_le16((band_cap->he_mcs >> 16) & 0xffff);
	mcs_nss->tx_mcs_80p80 = cpu_to_le16((band_cap->he_mcs >> 16) & 0xffff);

	memset(he_cap->ppe_thres, 0, sizeof(he_cap->ppe_thres));
	if (he_cap_elem->phy_cap_info[6] &
	    IEEE80211_HE_PHY_CAP6_PPE_THRESHOLD_PRESENT)
		ath12k_gen_ppe_thresh(&band_cap->he_ppet, he_cap->ppe_thres);
}

static void
ath12k_mac_copy_eht_mcs_nss(struct ath12k_band_cap *band_cap,
			    struct ieee80211_eht_mcs_nss_supp *mcs_nss,
			    const struct ieee80211_he_cap_elem *he_cap,
			    const struct ieee80211_eht_cap_elem_fixed *eht_cap)
{
	if ((he_cap->phy_cap_info[0] &
	     (IEEE80211_HE_PHY_CAP0_CHANNEL_WIDTH_SET_40MHZ_IN_2G |
	      IEEE80211_HE_PHY_CAP0_CHANNEL_WIDTH_SET_40MHZ_80MHZ_IN_5G |
	      IEEE80211_HE_PHY_CAP0_CHANNEL_WIDTH_SET_160MHZ_IN_5G |
	      IEEE80211_HE_PHY_CAP0_CHANNEL_WIDTH_SET_80PLUS80_MHZ_IN_5G)) == 0)
		memcpy(&mcs_nss->only_20mhz, &band_cap->eht_mcs_20_only,
		       sizeof(struct ieee80211_eht_mcs_nss_supp_20mhz_only));

	if (he_cap->phy_cap_info[0] &
	    (IEEE80211_HE_PHY_CAP0_CHANNEL_WIDTH_SET_40MHZ_IN_2G |
	     IEEE80211_HE_PHY_CAP0_CHANNEL_WIDTH_SET_40MHZ_80MHZ_IN_5G))
		memcpy(&mcs_nss->bw._80, &band_cap->eht_mcs_80,
		       sizeof(struct ieee80211_eht_mcs_nss_supp_bw));

	if (he_cap->phy_cap_info[0] &
	    IEEE80211_HE_PHY_CAP0_CHANNEL_WIDTH_SET_160MHZ_IN_5G)
		memcpy(&mcs_nss->bw._160, &band_cap->eht_mcs_160,
		       sizeof(struct ieee80211_eht_mcs_nss_supp_bw));

	if (eht_cap->phy_cap_info[0] & IEEE80211_EHT_PHY_CAP0_320MHZ_IN_6GHZ)
		memcpy(&mcs_nss->bw._320, &band_cap->eht_mcs_320,
		       sizeof(struct ieee80211_eht_mcs_nss_supp_bw));
}

static void ath12k_mac_copy_eht_ppe_thresh(struct ath12k_wmi_ppe_threshold_arg *fw_ppet,
					   struct ieee80211_sta_eht_cap *cap)
{
	u16 bit = IEEE80211_EHT_PPE_THRES_INFO_HEADER_SIZE;
	u8 i, nss, ru, ppet_bit_len_per_ru = IEEE80211_EHT_PPE_THRES_INFO_PPET_SIZE * 2;

	u8p_replace_bits(&cap->eht_ppe_thres[0], fw_ppet->numss_m1,
			 IEEE80211_EHT_PPE_THRES_NSS_MASK);

	u16p_replace_bits((u16 *)&cap->eht_ppe_thres[0], fw_ppet->ru_bit_mask,
			  IEEE80211_EHT_PPE_THRES_RU_INDEX_BITMASK_MASK);

	for (nss = 0; nss <= fw_ppet->numss_m1; nss++) {
		for (ru = 0;
		     ru < hweight16(IEEE80211_EHT_PPE_THRES_RU_INDEX_BITMASK_MASK);
		     ru++) {
			u32 val = 0;

			if ((fw_ppet->ru_bit_mask & BIT(ru)) == 0)
				continue;

			u32p_replace_bits(&val, fw_ppet->ppet16_ppet8_ru3_ru0[nss] >>
						(ru * ppet_bit_len_per_ru),
					  GENMASK(ppet_bit_len_per_ru - 1, 0));

			for (i = 0; i < ppet_bit_len_per_ru; i++) {
				cap->eht_ppe_thres[bit / 8] |=
					(((val >> i) & 0x1) << ((bit % 8)));
				bit++;
			}
		}
	}
}

static void
ath12k_mac_filter_eht_cap_mesh(struct ieee80211_eht_cap_elem_fixed
			       *eht_cap_elem)
{
	u8 m;

	m = IEEE80211_EHT_MAC_CAP0_EPCS_PRIO_ACCESS;
	eht_cap_elem->mac_cap_info[0] &= ~m;

	m = IEEE80211_EHT_PHY_CAP0_PARTIAL_BW_UL_MU_MIMO;
	eht_cap_elem->phy_cap_info[0] &= ~m;

	m = IEEE80211_EHT_PHY_CAP3_NG_16_MU_FEEDBACK |
	    IEEE80211_EHT_PHY_CAP3_CODEBOOK_7_5_MU_FDBK |
	    IEEE80211_EHT_PHY_CAP3_TRIG_MU_BF_PART_BW_FDBK |
	    IEEE80211_EHT_PHY_CAP3_TRIG_CQI_FDBK;
	eht_cap_elem->phy_cap_info[3] &= ~m;

	m = IEEE80211_EHT_PHY_CAP4_PART_BW_DL_MU_MIMO |
	    IEEE80211_EHT_PHY_CAP4_PSR_SR_SUPP |
	    IEEE80211_EHT_PHY_CAP4_POWER_BOOST_FACT_SUPP |
	    IEEE80211_EHT_PHY_CAP4_EHT_MU_PPDU_4_EHT_LTF_08_GI;
	eht_cap_elem->phy_cap_info[4] &= ~m;

	m = IEEE80211_EHT_PHY_CAP5_NON_TRIG_CQI_FEEDBACK |
	    IEEE80211_EHT_PHY_CAP5_TX_LESS_242_TONE_RU_SUPP |
	    IEEE80211_EHT_PHY_CAP5_RX_LESS_242_TONE_RU_SUPP |
	    IEEE80211_EHT_PHY_CAP5_MAX_NUM_SUPP_EHT_LTF_MASK;
	eht_cap_elem->phy_cap_info[5] &= ~m;

	m = IEEE80211_EHT_PHY_CAP6_MAX_NUM_SUPP_EHT_LTF_MASK;
	eht_cap_elem->phy_cap_info[6] &= ~m;

	m = IEEE80211_EHT_PHY_CAP7_NON_OFDMA_UL_MU_MIMO_80MHZ |
	    IEEE80211_EHT_PHY_CAP7_NON_OFDMA_UL_MU_MIMO_160MHZ |
	    IEEE80211_EHT_PHY_CAP7_NON_OFDMA_UL_MU_MIMO_320MHZ |
	    IEEE80211_EHT_PHY_CAP7_MU_BEAMFORMER_80MHZ |
	    IEEE80211_EHT_PHY_CAP7_MU_BEAMFORMER_160MHZ |
	    IEEE80211_EHT_PHY_CAP7_MU_BEAMFORMER_320MHZ;
	eht_cap_elem->phy_cap_info[7] &= ~m;
}

static void ath12k_mac_copy_eht_cap(struct ath12k *ar,
				    struct ath12k_band_cap *band_cap,
				    struct ieee80211_he_cap_elem *he_cap_elem,
				    int iftype,
				    struct ieee80211_sta_eht_cap *eht_cap)
{
	struct ieee80211_eht_cap_elem_fixed *eht_cap_elem = &eht_cap->eht_cap_elem;

	memset(eht_cap, 0, sizeof(struct ieee80211_sta_eht_cap));

	if (!(test_bit(WMI_TLV_SERVICE_11BE, ar->ab->wmi_ab.svc_map)))
		return;

	eht_cap->has_eht = true;
	memcpy(eht_cap_elem->mac_cap_info, band_cap->eht_cap_mac_info,
	       sizeof(eht_cap_elem->mac_cap_info));
	memcpy(eht_cap_elem->phy_cap_info, band_cap->eht_cap_phy_info,
	       sizeof(eht_cap_elem->phy_cap_info));

	switch (iftype) {
	case NL80211_IFTYPE_AP:
		eht_cap_elem->phy_cap_info[0] &=
			~IEEE80211_EHT_PHY_CAP0_242_TONE_RU_GT20MHZ;
		eht_cap_elem->phy_cap_info[4] &=
			~IEEE80211_EHT_PHY_CAP4_PART_BW_DL_MU_MIMO;
		eht_cap_elem->phy_cap_info[5] &=
			~IEEE80211_EHT_PHY_CAP5_TX_LESS_242_TONE_RU_SUPP;
		break;
	case NL80211_IFTYPE_STATION:
		eht_cap_elem->phy_cap_info[7] &=
			~(IEEE80211_EHT_PHY_CAP7_NON_OFDMA_UL_MU_MIMO_80MHZ |
			  IEEE80211_EHT_PHY_CAP7_NON_OFDMA_UL_MU_MIMO_160MHZ |
			  IEEE80211_EHT_PHY_CAP7_NON_OFDMA_UL_MU_MIMO_320MHZ);
		eht_cap_elem->phy_cap_info[7] &=
			~(IEEE80211_EHT_PHY_CAP7_MU_BEAMFORMER_80MHZ |
			  IEEE80211_EHT_PHY_CAP7_MU_BEAMFORMER_160MHZ |
			  IEEE80211_EHT_PHY_CAP7_MU_BEAMFORMER_320MHZ);
		break;
	case NL80211_IFTYPE_MESH_POINT:
		ath12k_mac_filter_eht_cap_mesh(eht_cap_elem);
		break;
	default:
		break;
	}

	ath12k_mac_copy_eht_mcs_nss(band_cap, &eht_cap->eht_mcs_nss_supp,
				    he_cap_elem, eht_cap_elem);

	if (eht_cap_elem->phy_cap_info[5] &
	    IEEE80211_EHT_PHY_CAP5_PPE_THRESHOLD_PRESENT)
		ath12k_mac_copy_eht_ppe_thresh(&band_cap->eht_ppet, eht_cap);
}

static int ath12k_mac_copy_sband_iftype_data(struct ath12k *ar,
					     struct ath12k_pdev_cap *cap,
					     struct ieee80211_sband_iftype_data *data,
					     int band)
{
	struct ath12k_band_cap *band_cap = &cap->band[band];
	int i, idx = 0;

	for (i = 0; i < NUM_NL80211_IFTYPES; i++) {
		struct ieee80211_sta_he_cap *he_cap = &data[idx].he_cap;

		switch (i) {
		case NL80211_IFTYPE_STATION:
		case NL80211_IFTYPE_AP:
		case NL80211_IFTYPE_MESH_POINT:
			break;

		default:
			continue;
		}

		data[idx].types_mask = BIT(i);

		ath12k_mac_copy_he_cap(band_cap, i, ar->num_tx_chains, he_cap);
		if (band == NL80211_BAND_6GHZ) {
			data[idx].he_6ghz_capa.capa =
				ath12k_mac_setup_he_6ghz_cap(cap, band_cap);
		}
		ath12k_mac_copy_eht_cap(ar, band_cap, &he_cap->he_cap_elem, i,
					&data[idx].eht_cap);
		idx++;
	}

	return idx;
}

static void ath12k_mac_setup_sband_iftype_data(struct ath12k *ar,
					       struct ath12k_pdev_cap *cap)
{
	struct ieee80211_supported_band *sband;
	enum nl80211_band band;
	int count;

	if (cap->supported_bands & WMI_HOST_WLAN_2G_CAP) {
		band = NL80211_BAND_2GHZ;
		count = ath12k_mac_copy_sband_iftype_data(ar, cap,
							  ar->mac.iftype[band],
							  band);
		sband = &ar->mac.sbands[band];
		_ieee80211_set_sband_iftype_data(sband, ar->mac.iftype[band],
						 count);
	}

	if (cap->supported_bands & WMI_HOST_WLAN_5G_CAP) {
		band = NL80211_BAND_5GHZ;
		count = ath12k_mac_copy_sband_iftype_data(ar, cap,
							  ar->mac.iftype[band],
							  band);
		sband = &ar->mac.sbands[band];
		_ieee80211_set_sband_iftype_data(sband, ar->mac.iftype[band],
						 count);
	}

	if (cap->supported_bands & WMI_HOST_WLAN_5G_CAP &&
	    ar->supports_6ghz) {
		band = NL80211_BAND_6GHZ;
		count = ath12k_mac_copy_sband_iftype_data(ar, cap,
							  ar->mac.iftype[band],
							  band);
		sband = &ar->mac.sbands[band];
		_ieee80211_set_sband_iftype_data(sband, ar->mac.iftype[band],
						 count);
	}
}

static int __ath12k_set_antenna(struct ath12k *ar, u32 tx_ant, u32 rx_ant)
{
	int ret;

	lockdep_assert_held(&ar->conf_mutex);

	if (ath12k_check_chain_mask(ar, tx_ant, true))
		return -EINVAL;

	if (ath12k_check_chain_mask(ar, rx_ant, false))
		return -EINVAL;

	ar->cfg_tx_chainmask = tx_ant;
	ar->cfg_rx_chainmask = rx_ant;

	if (ar->state != ATH12K_STATE_ON &&
	    ar->state != ATH12K_STATE_RESTARTED)
		return 0;

	ret = ath12k_wmi_pdev_set_param(ar, WMI_PDEV_PARAM_TX_CHAIN_MASK,
					tx_ant, ar->pdev->pdev_id);
	if (ret) {
		ath12k_warn(ar->ab, "failed to set tx-chainmask: %d, req 0x%x\n",
			    ret, tx_ant);
		return ret;
	}

	ar->num_tx_chains = hweight32(tx_ant);

	ret = ath12k_wmi_pdev_set_param(ar, WMI_PDEV_PARAM_RX_CHAIN_MASK,
					rx_ant, ar->pdev->pdev_id);
	if (ret) {
		ath12k_warn(ar->ab, "failed to set rx-chainmask: %d, req 0x%x\n",
			    ret, rx_ant);
		return ret;
	}

	ar->num_rx_chains = hweight32(rx_ant);

	/* Reload HT/VHT/HE capability */
	ath12k_mac_setup_ht_vht_cap(ar, &ar->pdev->cap, NULL);
	ath12k_mac_setup_sband_iftype_data(ar, &ar->pdev->cap);

	return 0;
}

static void ath12k_mgmt_over_wmi_tx_drop(struct ath12k *ar, struct sk_buff *skb)
{
	int num_mgmt;

	ieee80211_free_txskb(ath12k_ar_to_hw(ar), skb);

	num_mgmt = atomic_dec_if_positive(&ar->num_pending_mgmt_tx);

	if (num_mgmt < 0)
		WARN_ON_ONCE(1);

	if (!num_mgmt)
		wake_up(&ar->txmgmt_empty_waitq);
}

int ath12k_mac_tx_mgmt_pending_free(int buf_id, void *skb, void *ctx)
{
	struct sk_buff *msdu = skb;
	struct ieee80211_tx_info *info;
	struct ath12k *ar = ctx;
	struct ath12k_base *ab = ar->ab;

	spin_lock_bh(&ar->txmgmt_idr_lock);
	idr_remove(&ar->txmgmt_idr, buf_id);
	spin_unlock_bh(&ar->txmgmt_idr_lock);
	dma_unmap_single(ab->dev, ATH12K_SKB_CB(msdu)->paddr, msdu->len,
			 DMA_TO_DEVICE);

	info = IEEE80211_SKB_CB(msdu);
	memset(&info->status, 0, sizeof(info->status));

	ath12k_mgmt_over_wmi_tx_drop(ar, skb);

	return 0;
}

static int ath12k_mac_vif_txmgmt_idr_remove(int buf_id, void *skb, void *ctx)
{
	struct ieee80211_vif *vif = ctx;
	struct ath12k_skb_cb *skb_cb = ATH12K_SKB_CB(skb);
	struct sk_buff *msdu = skb;
	struct ath12k *ar = skb_cb->ar;
	struct ath12k_base *ab = ar->ab;

	if (skb_cb->vif == vif) {
		spin_lock_bh(&ar->txmgmt_idr_lock);
		idr_remove(&ar->txmgmt_idr, buf_id);
		spin_unlock_bh(&ar->txmgmt_idr_lock);
		dma_unmap_single(ab->dev, skb_cb->paddr, msdu->len,
				 DMA_TO_DEVICE);
	}

	return 0;
}

static int ath12k_mac_mgmt_tx_wmi(struct ath12k *ar, struct ath12k_vif *arvif,
				  struct sk_buff *skb)
{
	struct ath12k_base *ab = ar->ab;
	struct ieee80211_hdr *hdr = (struct ieee80211_hdr *)skb->data;
	struct ieee80211_tx_info *info;
	dma_addr_t paddr;
	int buf_id;
	int ret;

	ATH12K_SKB_CB(skb)->ar = ar;
	spin_lock_bh(&ar->txmgmt_idr_lock);
	buf_id = idr_alloc(&ar->txmgmt_idr, skb, 0,
			   ATH12K_TX_MGMT_NUM_PENDING_MAX, GFP_ATOMIC);
	spin_unlock_bh(&ar->txmgmt_idr_lock);
	if (buf_id < 0)
		return -ENOSPC;

	info = IEEE80211_SKB_CB(skb);
	if (!(info->flags & IEEE80211_TX_CTL_HW_80211_ENCAP)) {
		if ((ieee80211_is_action(hdr->frame_control) ||
		     ieee80211_is_deauth(hdr->frame_control) ||
		     ieee80211_is_disassoc(hdr->frame_control)) &&
		     ieee80211_has_protected(hdr->frame_control)) {
			skb_put(skb, IEEE80211_CCMP_MIC_LEN);
		}
	}

	paddr = dma_map_single(ab->dev, skb->data, skb->len, DMA_TO_DEVICE);
	if (dma_mapping_error(ab->dev, paddr)) {
		ath12k_warn(ab, "failed to DMA map mgmt Tx buffer\n");
		ret = -EIO;
		goto err_free_idr;
	}

	ATH12K_SKB_CB(skb)->paddr = paddr;

	ret = ath12k_wmi_mgmt_send(ar, arvif->vdev_id, buf_id, skb);
	if (ret) {
		ath12k_warn(ar->ab, "failed to send mgmt frame: %d\n", ret);
		goto err_unmap_buf;
	}

	return 0;

err_unmap_buf:
	dma_unmap_single(ab->dev, ATH12K_SKB_CB(skb)->paddr,
			 skb->len, DMA_TO_DEVICE);
err_free_idr:
	spin_lock_bh(&ar->txmgmt_idr_lock);
	idr_remove(&ar->txmgmt_idr, buf_id);
	spin_unlock_bh(&ar->txmgmt_idr_lock);

	return ret;
}

static void ath12k_mgmt_over_wmi_tx_purge(struct ath12k *ar)
{
	struct sk_buff *skb;

	while ((skb = skb_dequeue(&ar->wmi_mgmt_tx_queue)) != NULL)
		ath12k_mgmt_over_wmi_tx_drop(ar, skb);
}

static void ath12k_mgmt_over_wmi_tx_work(struct work_struct *work)
{
	struct ath12k *ar = container_of(work, struct ath12k, wmi_mgmt_tx_work);
	struct ath12k_skb_cb *skb_cb;
	struct ath12k_vif *arvif;
	struct sk_buff *skb;
	int ret;

	while ((skb = skb_dequeue(&ar->wmi_mgmt_tx_queue)) != NULL) {
		skb_cb = ATH12K_SKB_CB(skb);
		if (!skb_cb->vif) {
			ath12k_warn(ar->ab, "no vif found for mgmt frame\n");
			ath12k_mgmt_over_wmi_tx_drop(ar, skb);
			continue;
		}

		arvif = ath12k_vif_to_arvif(skb_cb->vif);

		if (ar->allocated_vdev_map & (1LL << arvif->vdev_id)) {
			ret = ath12k_mac_mgmt_tx_wmi(ar, arvif, skb);
			if (ret) {
				ath12k_warn(ar->ab, "failed to tx mgmt frame, vdev_id %d :%d\n",
					    arvif->vdev_id, ret);
				ath12k_mgmt_over_wmi_tx_drop(ar, skb);
			}
		} else {
			ath12k_warn(ar->ab,
				    "dropping mgmt frame for vdev %d, is_started %d\n",
				    arvif->vdev_id,
				    arvif->is_started);
			ath12k_mgmt_over_wmi_tx_drop(ar, skb);
		}
	}
}

static int ath12k_mac_mgmt_tx(struct ath12k *ar, struct sk_buff *skb,
			      bool is_prb_rsp)
{
	struct sk_buff_head *q = &ar->wmi_mgmt_tx_queue;

	if (test_bit(ATH12K_FLAG_CRASH_FLUSH, &ar->ab->dev_flags))
		return -ESHUTDOWN;

	/* Drop probe response packets when the pending management tx
	 * count has reached a certain threshold, so as to prioritize
	 * other mgmt packets like auth and assoc to be sent on time
	 * for establishing successful connections.
	 */
	if (is_prb_rsp &&
	    atomic_read(&ar->num_pending_mgmt_tx) > ATH12K_PRB_RSP_DROP_THRESHOLD) {
		ath12k_warn(ar->ab,
			    "dropping probe response as pending queue is almost full\n");
		return -ENOSPC;
	}

	if (skb_queue_len_lockless(q) >= ATH12K_TX_MGMT_NUM_PENDING_MAX) {
		ath12k_warn(ar->ab, "mgmt tx queue is full\n");
		return -ENOSPC;
	}

	skb_queue_tail(q, skb);
	atomic_inc(&ar->num_pending_mgmt_tx);
	ieee80211_queue_work(ath12k_ar_to_hw(ar), &ar->wmi_mgmt_tx_work);

	return 0;
}

static void ath12k_mac_add_p2p_noa_ie(struct ath12k *ar,
				      struct ieee80211_vif *vif,
				      struct sk_buff *skb,
				      bool is_prb_rsp)
{
	struct ath12k_vif *arvif = ath12k_vif_to_arvif(vif);

	if (likely(!is_prb_rsp))
		return;

	spin_lock_bh(&ar->data_lock);

	if (arvif->u.ap.noa_data &&
	    !pskb_expand_head(skb, 0, arvif->u.ap.noa_len,
			      GFP_ATOMIC))
		skb_put_data(skb, arvif->u.ap.noa_data,
			     arvif->u.ap.noa_len);

	spin_unlock_bh(&ar->data_lock);
}

static void ath12k_mac_op_tx(struct ieee80211_hw *hw,
			     struct ieee80211_tx_control *control,
			     struct sk_buff *skb)
{
	struct ath12k_skb_cb *skb_cb = ATH12K_SKB_CB(skb);
	struct ieee80211_tx_info *info = IEEE80211_SKB_CB(skb);
	struct ieee80211_vif *vif = info->control.vif;
	struct ath12k_vif *arvif = ath12k_vif_to_arvif(vif);
	struct ath12k *ar = arvif->ar;
	struct ieee80211_hdr *hdr = (struct ieee80211_hdr *)skb->data;
	struct ieee80211_key_conf *key = info->control.hw_key;
	u32 info_flags = info->flags;
	bool is_prb_rsp;
	int ret;

	memset(skb_cb, 0, sizeof(*skb_cb));
	skb_cb->vif = vif;

	if (key) {
		skb_cb->cipher = key->cipher;
		skb_cb->flags |= ATH12K_SKB_CIPHER_SET;
	}

	is_prb_rsp = ieee80211_is_probe_resp(hdr->frame_control);

	if (info_flags & IEEE80211_TX_CTL_HW_80211_ENCAP) {
		skb_cb->flags |= ATH12K_SKB_HW_80211_ENCAP;
	} else if (ieee80211_is_mgmt(hdr->frame_control)) {
		ret = ath12k_mac_mgmt_tx(ar, skb, is_prb_rsp);
		if (ret) {
			ath12k_warn(ar->ab, "failed to queue management frame %d\n",
				    ret);
			ieee80211_free_txskb(hw, skb);
		}
		return;
	}

	/* This is case only for P2P_GO */
	if (vif->type == NL80211_IFTYPE_AP && vif->p2p)
		ath12k_mac_add_p2p_noa_ie(ar, vif, skb, is_prb_rsp);

	ret = ath12k_dp_tx(ar, arvif, skb);
	if (ret) {
		ath12k_warn(ar->ab, "failed to transmit frame %d\n", ret);
		ieee80211_free_txskb(hw, skb);
	}
}

void ath12k_mac_drain_tx(struct ath12k *ar)
{
	/* make sure rcu-protected mac80211 tx path itself is drained */
	synchronize_net();

	cancel_work_sync(&ar->wmi_mgmt_tx_work);
	ath12k_mgmt_over_wmi_tx_purge(ar);
}

static int ath12k_mac_config_mon_status_default(struct ath12k *ar, bool enable)
{
	return -EOPNOTSUPP;
	/* TODO: Need to support new monitor mode */
}

static void ath12k_mac_wait_reconfigure(struct ath12k_base *ab)
{
	int recovery_start_count;

	if (!ab->is_reset)
		return;

	recovery_start_count = atomic_inc_return(&ab->recovery_start_count);

	ath12k_dbg(ab, ATH12K_DBG_MAC, "recovery start count %d\n", recovery_start_count);

	if (recovery_start_count == ab->num_radios) {
		complete(&ab->recovery_start);
		ath12k_dbg(ab, ATH12K_DBG_MAC, "recovery started success\n");
	}

	ath12k_dbg(ab, ATH12K_DBG_MAC, "waiting reconfigure...\n");

	wait_for_completion_timeout(&ab->reconfigure_complete,
				    ATH12K_RECONFIGURE_TIMEOUT_HZ);
}

static int ath12k_mac_start(struct ath12k *ar)
{
	struct ath12k_base *ab = ar->ab;
	struct ath12k_pdev *pdev = ar->pdev;
	int ret;

	mutex_lock(&ar->conf_mutex);

	switch (ar->state) {
	case ATH12K_STATE_OFF:
		ar->state = ATH12K_STATE_ON;
		break;
	case ATH12K_STATE_RESTARTING:
		ar->state = ATH12K_STATE_RESTARTED;
		ath12k_mac_wait_reconfigure(ab);
		break;
	case ATH12K_STATE_RESTARTED:
	case ATH12K_STATE_WEDGED:
	case ATH12K_STATE_ON:
		WARN_ON(1);
		ret = -EINVAL;
		goto err;
	}

	ret = ath12k_wmi_pdev_set_param(ar, WMI_PDEV_PARAM_PMF_QOS,
					1, pdev->pdev_id);

	if (ret) {
		ath12k_err(ab, "failed to enable PMF QOS: (%d\n", ret);
		goto err;
	}

	ret = ath12k_wmi_pdev_set_param(ar, WMI_PDEV_PARAM_DYNAMIC_BW, 1,
					pdev->pdev_id);
	if (ret) {
		ath12k_err(ab, "failed to enable dynamic bw: %d\n", ret);
		goto err;
	}

	ret = ath12k_wmi_pdev_set_param(ar, WMI_PDEV_PARAM_ARP_AC_OVERRIDE,
					0, pdev->pdev_id);
	if (ret) {
		ath12k_err(ab, "failed to set ac override for ARP: %d\n",
			   ret);
		goto err;
	}

	ret = ath12k_wmi_send_dfs_phyerr_offload_enable_cmd(ar, pdev->pdev_id);
	if (ret) {
		ath12k_err(ab, "failed to offload radar detection: %d\n",
			   ret);
		goto err;
	}

	ret = ath12k_dp_tx_htt_h2t_ppdu_stats_req(ar,
						  HTT_PPDU_STATS_TAG_DEFAULT);
	if (ret) {
		ath12k_err(ab, "failed to req ppdu stats: %d\n", ret);
		goto err;
	}

	ret = ath12k_wmi_pdev_set_param(ar, WMI_PDEV_PARAM_MESH_MCAST_ENABLE,
					1, pdev->pdev_id);

	if (ret) {
		ath12k_err(ab, "failed to enable MESH MCAST ENABLE: (%d\n", ret);
		goto err;
	}

	__ath12k_set_antenna(ar, ar->cfg_tx_chainmask, ar->cfg_rx_chainmask);

	/* TODO: Do we need to enable ANI? */

	ath12k_reg_update_chan_list(ar);

	ar->num_started_vdevs = 0;
	ar->num_created_vdevs = 0;
	ar->num_peers = 0;
	ar->allocated_vdev_map = 0;

	/* Configure monitor status ring with default rx_filter to get rx status
	 * such as rssi, rx_duration.
	 */
	ret = ath12k_mac_config_mon_status_default(ar, true);
	if (ret && (ret != -EOPNOTSUPP)) {
		ath12k_err(ab, "failed to configure monitor status ring with default rx_filter: (%d)\n",
			   ret);
		goto err;
	}

	if (ret == -EOPNOTSUPP)
		ath12k_dbg(ab, ATH12K_DBG_MAC,
			   "monitor status config is not yet supported");

	/* Configure the hash seed for hash based reo dest ring selection */
	ath12k_wmi_pdev_lro_cfg(ar, ar->pdev->pdev_id);

	/* allow device to enter IMPS */
	if (ab->hw_params->idle_ps) {
		ret = ath12k_wmi_pdev_set_param(ar, WMI_PDEV_PARAM_IDLE_PS_CONFIG,
						1, pdev->pdev_id);
		if (ret) {
			ath12k_err(ab, "failed to enable idle ps: %d\n", ret);
			goto err;
		}
	}

	mutex_unlock(&ar->conf_mutex);

	rcu_assign_pointer(ab->pdevs_active[ar->pdev_idx],
			   &ab->pdevs[ar->pdev_idx]);

	return 0;
err:
	ar->state = ATH12K_STATE_OFF;
	mutex_unlock(&ar->conf_mutex);

	return ret;
}

static int ath12k_mac_op_start(struct ieee80211_hw *hw)
{
	struct ath12k_hw *ah = ath12k_hw_to_ah(hw);
	struct ath12k *ar = ath12k_ah_to_ar(ah);
	struct ath12k_base *ab = ar->ab;
	int ret;

	ath12k_mac_drain_tx(ar);

	ret = ath12k_mac_start(ar);
	if (ret) {
		ath12k_err(ab, "fail to start mac operations in pdev idx %d ret %d\n",
			   ar->pdev_idx, ret);
		return ret;
	}

	return 0;
}

int ath12k_mac_rfkill_config(struct ath12k *ar)
{
	struct ath12k_base *ab = ar->ab;
	u32 param;
	int ret;

	if (ab->hw_params->rfkill_pin == 0)
		return -EOPNOTSUPP;

	ath12k_dbg(ab, ATH12K_DBG_MAC,
		   "mac rfkill_pin %d rfkill_cfg %d rfkill_on_level %d",
		   ab->hw_params->rfkill_pin, ab->hw_params->rfkill_cfg,
		   ab->hw_params->rfkill_on_level);

	param = u32_encode_bits(ab->hw_params->rfkill_on_level,
				WMI_RFKILL_CFG_RADIO_LEVEL) |
		u32_encode_bits(ab->hw_params->rfkill_pin,
				WMI_RFKILL_CFG_GPIO_PIN_NUM) |
		u32_encode_bits(ab->hw_params->rfkill_cfg,
				WMI_RFKILL_CFG_PIN_AS_GPIO);

	ret = ath12k_wmi_pdev_set_param(ar, WMI_PDEV_PARAM_HW_RFKILL_CONFIG,
					param, ar->pdev->pdev_id);
	if (ret) {
		ath12k_warn(ab,
			    "failed to set rfkill config 0x%x: %d\n",
			    param, ret);
		return ret;
	}

	return 0;
}

int ath12k_mac_rfkill_enable_radio(struct ath12k *ar, bool enable)
{
	enum wmi_rfkill_enable_radio param;
	int ret;

	if (enable)
		param = WMI_RFKILL_ENABLE_RADIO_ON;
	else
		param = WMI_RFKILL_ENABLE_RADIO_OFF;

	ath12k_dbg(ar->ab, ATH12K_DBG_MAC, "mac %d rfkill enable %d",
		   ar->pdev_idx, param);

	ret = ath12k_wmi_pdev_set_param(ar, WMI_PDEV_PARAM_RFKILL_ENABLE,
					param, ar->pdev->pdev_id);
	if (ret) {
		ath12k_warn(ar->ab, "failed to set rfkill enable param %d: %d\n",
			    param, ret);
		return ret;
	}

	return 0;
}

static void ath12k_mac_stop(struct ath12k *ar)
{
	struct htt_ppdu_stats_info *ppdu_stats, *tmp;
	int ret;

	mutex_lock(&ar->conf_mutex);
	ret = ath12k_mac_config_mon_status_default(ar, false);
	if (ret && (ret != -EOPNOTSUPP))
		ath12k_err(ar->ab, "failed to clear rx_filter for monitor status ring: (%d)\n",
			   ret);

	clear_bit(ATH12K_CAC_RUNNING, &ar->dev_flags);
	ar->state = ATH12K_STATE_OFF;
	mutex_unlock(&ar->conf_mutex);

	cancel_delayed_work_sync(&ar->scan.timeout);
	cancel_work_sync(&ar->regd_update_work);
	cancel_work_sync(&ar->ab->rfkill_work);

	spin_lock_bh(&ar->data_lock);
	list_for_each_entry_safe(ppdu_stats, tmp, &ar->ppdu_stats_info, list) {
		list_del(&ppdu_stats->list);
		kfree(ppdu_stats);
	}
	spin_unlock_bh(&ar->data_lock);

	rcu_assign_pointer(ar->ab->pdevs_active[ar->pdev_idx], NULL);

	synchronize_rcu();

	atomic_set(&ar->num_pending_mgmt_tx, 0);
}

static void ath12k_mac_op_stop(struct ieee80211_hw *hw)
{
	struct ath12k_hw *ah = ath12k_hw_to_ah(hw);
	struct ath12k *ar = ath12k_ah_to_ar(ah);

	ath12k_mac_drain_tx(ar);

	ath12k_mac_stop(ar);
}

static u8
ath12k_mac_get_vdev_stats_id(struct ath12k_vif *arvif)
{
	struct ath12k_base *ab = arvif->ar->ab;
	u8 vdev_stats_id = 0;

	do {
		if (ab->free_vdev_stats_id_map & (1LL << vdev_stats_id)) {
			vdev_stats_id++;
			if (vdev_stats_id >= ATH12K_MAX_VDEV_STATS_ID) {
				vdev_stats_id = ATH12K_INVAL_VDEV_STATS_ID;
				break;
			}
		} else {
			ab->free_vdev_stats_id_map |= (1LL << vdev_stats_id);
			break;
		}
	} while (vdev_stats_id);

	arvif->vdev_stats_id = vdev_stats_id;
	return vdev_stats_id;
}

static void ath12k_mac_setup_vdev_create_arg(struct ath12k_vif *arvif,
					     struct ath12k_wmi_vdev_create_arg *arg)
{
	struct ath12k *ar = arvif->ar;
	struct ath12k_pdev *pdev = ar->pdev;

	arg->if_id = arvif->vdev_id;
	arg->type = arvif->vdev_type;
	arg->subtype = arvif->vdev_subtype;
	arg->pdev_id = pdev->pdev_id;

	if (pdev->cap.supported_bands & WMI_HOST_WLAN_2G_CAP) {
		arg->chains[NL80211_BAND_2GHZ].tx = ar->num_tx_chains;
		arg->chains[NL80211_BAND_2GHZ].rx = ar->num_rx_chains;
	}
	if (pdev->cap.supported_bands & WMI_HOST_WLAN_5G_CAP) {
		arg->chains[NL80211_BAND_5GHZ].tx = ar->num_tx_chains;
		arg->chains[NL80211_BAND_5GHZ].rx = ar->num_rx_chains;
	}
	if (pdev->cap.supported_bands & WMI_HOST_WLAN_5G_CAP &&
	    ar->supports_6ghz) {
		arg->chains[NL80211_BAND_6GHZ].tx = ar->num_tx_chains;
		arg->chains[NL80211_BAND_6GHZ].rx = ar->num_rx_chains;
	}

	arg->if_stats_id = ath12k_mac_get_vdev_stats_id(arvif);
}

static u32
ath12k_mac_prepare_he_mode(struct ath12k_pdev *pdev, u32 viftype)
{
	struct ath12k_pdev_cap *pdev_cap = &pdev->cap;
	struct ath12k_band_cap *cap_band = NULL;
	u32 *hecap_phy_ptr = NULL;
	u32 hemode;

	if (pdev->cap.supported_bands & WMI_HOST_WLAN_2G_CAP)
		cap_band = &pdev_cap->band[NL80211_BAND_2GHZ];
	else
		cap_band = &pdev_cap->band[NL80211_BAND_5GHZ];

	hecap_phy_ptr = &cap_band->he_cap_phy_info[0];

	hemode = u32_encode_bits(HE_SU_BFEE_ENABLE, HE_MODE_SU_TX_BFEE) |
		 u32_encode_bits(HECAP_PHY_SUBFMR_GET(hecap_phy_ptr),
				 HE_MODE_SU_TX_BFER) |
		 u32_encode_bits(HECAP_PHY_ULMUMIMO_GET(hecap_phy_ptr),
				 HE_MODE_UL_MUMIMO);

	/* TODO: WDS and other modes */
	if (viftype == NL80211_IFTYPE_AP) {
		hemode |= u32_encode_bits(HECAP_PHY_MUBFMR_GET(hecap_phy_ptr),
					  HE_MODE_MU_TX_BFER) |
			  u32_encode_bits(HE_DL_MUOFDMA_ENABLE, HE_MODE_DL_OFDMA) |
			  u32_encode_bits(HE_UL_MUOFDMA_ENABLE, HE_MODE_UL_OFDMA);
	} else {
		hemode |= u32_encode_bits(HE_MU_BFEE_ENABLE, HE_MODE_MU_TX_BFEE);
	}

	return hemode;
}

static int ath12k_set_he_mu_sounding_mode(struct ath12k *ar,
					  struct ath12k_vif *arvif)
{
	u32 param_id, param_value;
	struct ath12k_base *ab = ar->ab;
	int ret;

	param_id = WMI_VDEV_PARAM_SET_HEMU_MODE;
	param_value = ath12k_mac_prepare_he_mode(ar->pdev, arvif->vif->type);
	ret = ath12k_wmi_vdev_set_param_cmd(ar, arvif->vdev_id,
					    param_id, param_value);
	if (ret) {
		ath12k_warn(ab, "failed to set vdev %d HE MU mode: %d param_value %x\n",
			    arvif->vdev_id, ret, param_value);
		return ret;
	}
	param_id = WMI_VDEV_PARAM_SET_HE_SOUNDING_MODE;
	param_value =
		u32_encode_bits(HE_VHT_SOUNDING_MODE_ENABLE, HE_VHT_SOUNDING_MODE) |
		u32_encode_bits(HE_TRIG_NONTRIG_SOUNDING_MODE_ENABLE,
				HE_TRIG_NONTRIG_SOUNDING_MODE);
	ret = ath12k_wmi_vdev_set_param_cmd(ar, arvif->vdev_id,
					    param_id, param_value);
	if (ret) {
		ath12k_warn(ab, "failed to set vdev %d HE MU mode: %d\n",
			    arvif->vdev_id, ret);
		return ret;
	}
	return ret;
}

static void ath12k_mac_update_vif_offload(struct ath12k_vif *arvif)
{
	struct ieee80211_vif *vif = arvif->vif;
	struct ath12k *ar = arvif->ar;
	struct ath12k_base *ab = ar->ab;
	u32 param_id, param_value;
	int ret;

	param_id = WMI_VDEV_PARAM_TX_ENCAP_TYPE;
	if (vif->type != NL80211_IFTYPE_STATION &&
	    vif->type != NL80211_IFTYPE_AP)
		vif->offload_flags &= ~(IEEE80211_OFFLOAD_ENCAP_ENABLED |
					IEEE80211_OFFLOAD_DECAP_ENABLED);

	if (vif->offload_flags & IEEE80211_OFFLOAD_ENCAP_ENABLED)
		arvif->tx_encap_type = ATH12K_HW_TXRX_ETHERNET;
	else if (test_bit(ATH12K_FLAG_RAW_MODE, &ab->dev_flags))
		arvif->tx_encap_type = ATH12K_HW_TXRX_RAW;
	else
		arvif->tx_encap_type = ATH12K_HW_TXRX_NATIVE_WIFI;

	ret = ath12k_wmi_vdev_set_param_cmd(ar, arvif->vdev_id,
					    param_id, arvif->tx_encap_type);
	if (ret) {
		ath12k_warn(ab, "failed to set vdev %d tx encap mode: %d\n",
			    arvif->vdev_id, ret);
		vif->offload_flags &= ~IEEE80211_OFFLOAD_ENCAP_ENABLED;
	}

	param_id = WMI_VDEV_PARAM_RX_DECAP_TYPE;
	if (vif->offload_flags & IEEE80211_OFFLOAD_DECAP_ENABLED)
		param_value = ATH12K_HW_TXRX_ETHERNET;
	else if (test_bit(ATH12K_FLAG_RAW_MODE, &ab->dev_flags))
		param_value = ATH12K_HW_TXRX_RAW;
	else
		param_value = ATH12K_HW_TXRX_NATIVE_WIFI;

	ret = ath12k_wmi_vdev_set_param_cmd(ar, arvif->vdev_id,
					    param_id, param_value);
	if (ret) {
		ath12k_warn(ab, "failed to set vdev %d rx decap mode: %d\n",
			    arvif->vdev_id, ret);
		vif->offload_flags &= ~IEEE80211_OFFLOAD_DECAP_ENABLED;
	}
}

static void ath12k_mac_op_update_vif_offload(struct ieee80211_hw *hw,
					     struct ieee80211_vif *vif)
{
	struct ath12k_vif *arvif = ath12k_vif_to_arvif(vif);

	ath12k_mac_update_vif_offload(arvif);
}

static int ath12k_mac_op_add_interface(struct ieee80211_hw *hw,
				       struct ieee80211_vif *vif)
{
	struct ath12k_hw *ah = ath12k_hw_to_ah(hw);
	struct ath12k *ar;
	struct ath12k_base *ab;
	struct ath12k_vif *arvif = ath12k_vif_to_arvif(vif);
	struct ath12k_wmi_vdev_create_arg vdev_arg = {0};
	struct ath12k_wmi_peer_create_arg peer_param;
	u32 param_id, param_value;
	u16 nss;
	int i;
	int ret;
	int bit;

	vif->driver_flags |= IEEE80211_VIF_SUPPORTS_UAPSD;

	ar = ath12k_ah_to_ar(ah);
	ab = ar->ab;

	mutex_lock(&ar->conf_mutex);

	if (vif->type == NL80211_IFTYPE_AP &&
	    ar->num_peers > (ar->max_num_peers - 1)) {
		ath12k_warn(ab, "failed to create vdev due to insufficient peer entry resource in firmware\n");
		ret = -ENOBUFS;
		goto err;
	}

	if (ar->num_created_vdevs > (TARGET_NUM_VDEVS - 1)) {
		ath12k_warn(ab, "failed to create vdev, reached max vdev limit %d\n",
			    TARGET_NUM_VDEVS);
		ret = -EBUSY;
		goto err;
	}

	memset(arvif, 0, sizeof(*arvif));

	arvif->ar = ar;
	arvif->vif = vif;

	INIT_LIST_HEAD(&arvif->list);

	/* Should we initialize any worker to handle connection loss indication
	 * from firmware in sta mode?
	 */

	for (i = 0; i < ARRAY_SIZE(arvif->bitrate_mask.control); i++) {
		arvif->bitrate_mask.control[i].legacy = 0xffffffff;
		memset(arvif->bitrate_mask.control[i].ht_mcs, 0xff,
		       sizeof(arvif->bitrate_mask.control[i].ht_mcs));
		memset(arvif->bitrate_mask.control[i].vht_mcs, 0xff,
		       sizeof(arvif->bitrate_mask.control[i].vht_mcs));
	}

	bit = __ffs64(ab->free_vdev_map);

	arvif->vdev_id = bit;
	arvif->vdev_subtype = WMI_VDEV_SUBTYPE_NONE;

	switch (vif->type) {
	case NL80211_IFTYPE_UNSPECIFIED:
	case NL80211_IFTYPE_STATION:
		arvif->vdev_type = WMI_VDEV_TYPE_STA;

		if (vif->p2p)
			arvif->vdev_subtype = WMI_VDEV_SUBTYPE_P2P_CLIENT;

		break;
	case NL80211_IFTYPE_MESH_POINT:
		arvif->vdev_subtype = WMI_VDEV_SUBTYPE_MESH_11S;
		fallthrough;
	case NL80211_IFTYPE_AP:
		arvif->vdev_type = WMI_VDEV_TYPE_AP;

		if (vif->p2p)
			arvif->vdev_subtype = WMI_VDEV_SUBTYPE_P2P_GO;

		break;
	case NL80211_IFTYPE_MONITOR:
		arvif->vdev_type = WMI_VDEV_TYPE_MONITOR;
		ar->monitor_vdev_id = bit;
		break;
	case NL80211_IFTYPE_P2P_DEVICE:
		arvif->vdev_type = WMI_VDEV_TYPE_STA;
		arvif->vdev_subtype = WMI_VDEV_SUBTYPE_P2P_DEVICE;
		break;
	default:
		WARN_ON(1);
		break;
	}

	ath12k_dbg(ar->ab, ATH12K_DBG_MAC, "mac add interface id %d type %d subtype %d map %llx\n",
		   arvif->vdev_id, arvif->vdev_type, arvif->vdev_subtype,
		   ab->free_vdev_map);

	vif->cab_queue = arvif->vdev_id % (ATH12K_HW_MAX_QUEUES - 1);
	for (i = 0; i < ARRAY_SIZE(vif->hw_queue); i++)
		vif->hw_queue[i] = i % (ATH12K_HW_MAX_QUEUES - 1);

	ath12k_mac_setup_vdev_create_arg(arvif, &vdev_arg);

	ret = ath12k_wmi_vdev_create(ar, vif->addr, &vdev_arg);
	if (ret) {
		ath12k_warn(ab, "failed to create WMI vdev %d: %d\n",
			    arvif->vdev_id, ret);
		goto err;
	}

	ar->num_created_vdevs++;
	ath12k_dbg(ab, ATH12K_DBG_MAC, "vdev %pM created, vdev_id %d\n",
		   vif->addr, arvif->vdev_id);
	ar->allocated_vdev_map |= 1LL << arvif->vdev_id;
	ab->free_vdev_map &= ~(1LL << arvif->vdev_id);

	spin_lock_bh(&ar->data_lock);
	list_add(&arvif->list, &ar->arvifs);
	spin_unlock_bh(&ar->data_lock);

	ath12k_mac_update_vif_offload(arvif);

	nss = hweight32(ar->cfg_tx_chainmask) ? : 1;
	ret = ath12k_wmi_vdev_set_param_cmd(ar, arvif->vdev_id,
					    WMI_VDEV_PARAM_NSS, nss);
	if (ret) {
		ath12k_warn(ab, "failed to set vdev %d chainmask 0x%x, nss %d :%d\n",
			    arvif->vdev_id, ar->cfg_tx_chainmask, nss, ret);
		goto err_vdev_del;
	}

	switch (arvif->vdev_type) {
	case WMI_VDEV_TYPE_AP:
		peer_param.vdev_id = arvif->vdev_id;
		peer_param.peer_addr = vif->addr;
		peer_param.peer_type = WMI_PEER_TYPE_DEFAULT;
		ret = ath12k_peer_create(ar, arvif, NULL, &peer_param);
		if (ret) {
			ath12k_warn(ab, "failed to vdev %d create peer for AP: %d\n",
				    arvif->vdev_id, ret);
			goto err_vdev_del;
		}

		ret = ath12k_mac_set_kickout(arvif);
		if (ret) {
			ath12k_warn(ar->ab, "failed to set vdev %i kickout parameters: %d\n",
				    arvif->vdev_id, ret);
			goto err_peer_del;
		}
		break;
	case WMI_VDEV_TYPE_STA:
		param_id = WMI_STA_PS_PARAM_RX_WAKE_POLICY;
		param_value = WMI_STA_PS_RX_WAKE_POLICY_WAKE;
		ret = ath12k_wmi_set_sta_ps_param(ar, arvif->vdev_id,
						  param_id, param_value);
		if (ret) {
			ath12k_warn(ar->ab, "failed to set vdev %d RX wake policy: %d\n",
				    arvif->vdev_id, ret);
			goto err_peer_del;
		}

		param_id = WMI_STA_PS_PARAM_TX_WAKE_THRESHOLD;
		param_value = WMI_STA_PS_TX_WAKE_THRESHOLD_ALWAYS;
		ret = ath12k_wmi_set_sta_ps_param(ar, arvif->vdev_id,
						  param_id, param_value);
		if (ret) {
			ath12k_warn(ar->ab, "failed to set vdev %d TX wake threshold: %d\n",
				    arvif->vdev_id, ret);
			goto err_peer_del;
		}

		param_id = WMI_STA_PS_PARAM_PSPOLL_COUNT;
		param_value = WMI_STA_PS_PSPOLL_COUNT_NO_MAX;
		ret = ath12k_wmi_set_sta_ps_param(ar, arvif->vdev_id,
						  param_id, param_value);
		if (ret) {
			ath12k_warn(ar->ab, "failed to set vdev %d pspoll count: %d\n",
				    arvif->vdev_id, ret);
			goto err_peer_del;
		}

		ret = ath12k_wmi_pdev_set_ps_mode(ar, arvif->vdev_id, false);
		if (ret) {
			ath12k_warn(ar->ab, "failed to disable vdev %d ps mode: %d\n",
				    arvif->vdev_id, ret);
			goto err_peer_del;
		}
		break;
	default:
		break;
	}

	arvif->txpower = vif->bss_conf.txpower;
	ret = ath12k_mac_txpower_recalc(ar);
	if (ret)
		goto err_peer_del;

	param_id = WMI_VDEV_PARAM_RTS_THRESHOLD;
	param_value = hw->wiphy->rts_threshold;
	ret = ath12k_wmi_vdev_set_param_cmd(ar, arvif->vdev_id,
					    param_id, param_value);
	if (ret) {
		ath12k_warn(ar->ab, "failed to set rts threshold for vdev %d: %d\n",
			    arvif->vdev_id, ret);
	}

	ath12k_dp_vdev_tx_attach(ar, arvif);

	if (vif->type != NL80211_IFTYPE_MONITOR && ar->monitor_conf_enabled)
		ath12k_mac_monitor_vdev_create(ar);

	mutex_unlock(&ar->conf_mutex);

	return ret;

err_peer_del:
	if (arvif->vdev_type == WMI_VDEV_TYPE_AP) {
		reinit_completion(&ar->peer_delete_done);

		ret = ath12k_wmi_send_peer_delete_cmd(ar, vif->addr,
						      arvif->vdev_id);
		if (ret) {
			ath12k_warn(ar->ab, "failed to delete peer vdev_id %d addr %pM\n",
				    arvif->vdev_id, vif->addr);
			goto err;
		}

		ret = ath12k_wait_for_peer_delete_done(ar, arvif->vdev_id,
						       vif->addr);
		if (ret)
			goto err;

		ar->num_peers--;
	}

err_vdev_del:
	ath12k_wmi_vdev_delete(ar, arvif->vdev_id);
	ar->num_created_vdevs--;
	ar->allocated_vdev_map &= ~(1LL << arvif->vdev_id);
	ab->free_vdev_map |= 1LL << arvif->vdev_id;
	ab->free_vdev_stats_id_map &= ~(1LL << arvif->vdev_stats_id);
	spin_lock_bh(&ar->data_lock);
	list_del(&arvif->list);
	spin_unlock_bh(&ar->data_lock);

err:
	mutex_unlock(&ar->conf_mutex);

	return ret;
}

static void ath12k_mac_vif_unref(struct ath12k_dp *dp, struct ieee80211_vif *vif)
{
	struct ath12k_tx_desc_info *tx_desc_info;
	struct ath12k_skb_cb *skb_cb;
	struct sk_buff *skb;
	int i;

	for (i = 0; i < ATH12K_HW_MAX_QUEUES; i++) {
		spin_lock_bh(&dp->tx_desc_lock[i]);

		list_for_each_entry(tx_desc_info, &dp->tx_desc_used_list[i],
				    list) {
			skb = tx_desc_info->skb;
			if (!skb)
				continue;

			skb_cb = ATH12K_SKB_CB(skb);
			if (skb_cb->vif == vif)
				skb_cb->vif = NULL;
		}

		spin_unlock_bh(&dp->tx_desc_lock[i]);
	}
}

static void ath12k_mac_op_remove_interface(struct ieee80211_hw *hw,
					   struct ieee80211_vif *vif)
{
	struct ath12k_hw *ah = ath12k_hw_to_ah(hw);
	struct ath12k *ar;
	struct ath12k_vif *arvif = ath12k_vif_to_arvif(vif);
	struct ath12k_base *ab;
	unsigned long time_left;
	int ret;

	ar = ath12k_ah_to_ar(ah);
	ab = ar->ab;

	mutex_lock(&ar->conf_mutex);

	ath12k_dbg(ab, ATH12K_DBG_MAC, "mac remove interface (vdev %d)\n",
		   arvif->vdev_id);

	if (arvif->vdev_type == WMI_VDEV_TYPE_AP) {
		ret = ath12k_peer_delete(ar, arvif->vdev_id, vif->addr);
		if (ret)
			ath12k_warn(ab, "failed to submit AP self-peer removal on vdev %d: %d\n",
				    arvif->vdev_id, ret);
	}

	reinit_completion(&ar->vdev_delete_done);

	ret = ath12k_wmi_vdev_delete(ar, arvif->vdev_id);
	if (ret) {
		ath12k_warn(ab, "failed to delete WMI vdev %d: %d\n",
			    arvif->vdev_id, ret);
		goto err_vdev_del;
	}

	time_left = wait_for_completion_timeout(&ar->vdev_delete_done,
						ATH12K_VDEV_DELETE_TIMEOUT_HZ);
	if (time_left == 0) {
		ath12k_warn(ab, "Timeout in receiving vdev delete response\n");
		goto err_vdev_del;
	}

	if (arvif->vdev_type == WMI_VDEV_TYPE_MONITOR) {
		ar->monitor_vdev_id = -1;
		ar->monitor_vdev_created = false;
	} else if (ar->monitor_vdev_created && !ar->monitor_started) {
		ret = ath12k_mac_monitor_vdev_delete(ar);
	}

	ab->free_vdev_map |= 1LL << (arvif->vdev_id);
	ar->allocated_vdev_map &= ~(1LL << arvif->vdev_id);
	ab->free_vdev_stats_id_map &= ~(1LL << arvif->vdev_stats_id);
	ar->num_created_vdevs--;

	ath12k_dbg(ab, ATH12K_DBG_MAC, "vdev %pM deleted, vdev_id %d\n",
		   vif->addr, arvif->vdev_id);

err_vdev_del:
	spin_lock_bh(&ar->data_lock);
	list_del(&arvif->list);
	spin_unlock_bh(&ar->data_lock);

	ath12k_peer_cleanup(ar, arvif->vdev_id);

	idr_for_each(&ar->txmgmt_idr,
		     ath12k_mac_vif_txmgmt_idr_remove, vif);

	ath12k_mac_vif_unref(&ab->dp, vif);
	ath12k_dp_tx_put_bank_profile(&ab->dp, arvif->bank_id);

	/* Recalc txpower for remaining vdev */
	ath12k_mac_txpower_recalc(ar);
	clear_bit(ATH12K_FLAG_MONITOR_ENABLED, &ar->monitor_flags);

	/* TODO: recal traffic pause state based on the available vdevs */

	mutex_unlock(&ar->conf_mutex);
}

/* FIXME: Has to be verified. */
#define SUPPORTED_FILTERS			\
	(FIF_ALLMULTI |				\
	FIF_CONTROL |				\
	FIF_PSPOLL |				\
	FIF_OTHER_BSS |				\
	FIF_BCN_PRBRESP_PROMISC |		\
	FIF_PROBE_REQ |				\
	FIF_FCSFAIL)

static void ath12k_mac_configure_filter(struct ath12k *ar,
					unsigned int total_flags)
{
	bool reset_flag;
	int ret;

	lockdep_assert_held(&ar->conf_mutex);

	ar->filter_flags = total_flags;

	/* For monitor mode */
	reset_flag = !(ar->filter_flags & FIF_BCN_PRBRESP_PROMISC);

	ret = ath12k_dp_tx_htt_monitor_mode_ring_config(ar, reset_flag);
	if (!ret) {
		if (!reset_flag)
			set_bit(ATH12K_FLAG_MONITOR_ENABLED, &ar->monitor_flags);
		else
			clear_bit(ATH12K_FLAG_MONITOR_ENABLED, &ar->monitor_flags);
	} else {
		ath12k_warn(ar->ab,
			    "fail to set monitor filter: %d\n", ret);
	}

	ath12k_dbg(ar->ab, ATH12K_DBG_MAC,
		   "total_flags:0x%x, reset_flag:%d\n",
		   total_flags, reset_flag);
}

static void ath12k_mac_op_configure_filter(struct ieee80211_hw *hw,
					   unsigned int changed_flags,
					   unsigned int *total_flags,
					   u64 multicast)
{
	struct ath12k_hw *ah = ath12k_hw_to_ah(hw);
	struct ath12k *ar;

	ar = ath12k_ah_to_ar(ah);

	mutex_lock(&ar->conf_mutex);

	*total_flags &= SUPPORTED_FILTERS;
	ath12k_mac_configure_filter(ar, *total_flags);

	mutex_unlock(&ar->conf_mutex);
}

static int ath12k_mac_op_get_antenna(struct ieee80211_hw *hw, u32 *tx_ant, u32 *rx_ant)
{
	struct ath12k_hw *ah = ath12k_hw_to_ah(hw);
	struct ath12k *ar;

	ar = ath12k_ah_to_ar(ah);

	mutex_lock(&ar->conf_mutex);

	*tx_ant = ar->cfg_tx_chainmask;
	*rx_ant = ar->cfg_rx_chainmask;

	mutex_unlock(&ar->conf_mutex);

	return 0;
}

static int ath12k_mac_op_set_antenna(struct ieee80211_hw *hw, u32 tx_ant, u32 rx_ant)
{
	struct ath12k_hw *ah = ath12k_hw_to_ah(hw);
	struct ath12k *ar;
	int ret;

	ar = ath12k_ah_to_ar(ah);

	mutex_lock(&ar->conf_mutex);
	ret = __ath12k_set_antenna(ar, tx_ant, rx_ant);
	mutex_unlock(&ar->conf_mutex);

	return ret;
}

static int ath12k_mac_ampdu_action(struct ath12k_vif *arvif,
				   struct ieee80211_ampdu_params *params)
{
	struct ath12k *ar = arvif->ar;
	int ret = -EINVAL;

	lockdep_assert_held(&ar->conf_mutex);

	switch (params->action) {
	case IEEE80211_AMPDU_RX_START:
		ret = ath12k_dp_rx_ampdu_start(ar, params);
		break;
	case IEEE80211_AMPDU_RX_STOP:
		ret = ath12k_dp_rx_ampdu_stop(ar, params);
		break;
	case IEEE80211_AMPDU_TX_START:
	case IEEE80211_AMPDU_TX_STOP_CONT:
	case IEEE80211_AMPDU_TX_STOP_FLUSH:
	case IEEE80211_AMPDU_TX_STOP_FLUSH_CONT:
	case IEEE80211_AMPDU_TX_OPERATIONAL:
		/* Tx A-MPDU aggregation offloaded to hw/fw so deny mac80211
		 * Tx aggregation requests.
		 */
		ret = -EOPNOTSUPP;
		break;
	}

	return ret;
}

static int ath12k_mac_op_ampdu_action(struct ieee80211_hw *hw,
				      struct ieee80211_vif *vif,
				      struct ieee80211_ampdu_params *params)
{
	struct ath12k_hw *ah = ath12k_hw_to_ah(hw);
	struct ath12k *ar;
	struct ath12k_vif *arvif = ath12k_vif_to_arvif(vif);
	int ret = -EINVAL;

	ar = ath12k_ah_to_ar(ah);

	mutex_lock(&ar->conf_mutex);
	ret = ath12k_mac_ampdu_action(arvif, params);
	mutex_unlock(&ar->conf_mutex);

	if (ret)
		ath12k_warn(ar->ab, "pdev idx %d unable to perform ampdu action %d ret %d\n",
			    ar->pdev_idx, params->action, ret);

	return ret;
}

static int ath12k_mac_op_add_chanctx(struct ieee80211_hw *hw,
				     struct ieee80211_chanctx_conf *ctx)
{
	struct ath12k_hw *ah = ath12k_hw_to_ah(hw);
	struct ath12k *ar;
	struct ath12k_base *ab;

	ar = ath12k_ah_to_ar(ah);
	ab = ar->ab;

	ath12k_dbg(ab, ATH12K_DBG_MAC,
		   "mac chanctx add freq %u width %d ptr %pK\n",
		   ctx->def.chan->center_freq, ctx->def.width, ctx);

	mutex_lock(&ar->conf_mutex);

	spin_lock_bh(&ar->data_lock);
	/* TODO: In case of multiple channel context, populate rx_channel from
	 * Rx PPDU desc information.
	 */
	ar->rx_channel = ctx->def.chan;
	spin_unlock_bh(&ar->data_lock);

	mutex_unlock(&ar->conf_mutex);

	return 0;
}

static void ath12k_mac_op_remove_chanctx(struct ieee80211_hw *hw,
					 struct ieee80211_chanctx_conf *ctx)
{
	struct ath12k_hw *ah = ath12k_hw_to_ah(hw);
	struct ath12k *ar;
	struct ath12k_base *ab;

	ar = ath12k_ah_to_ar(ah);
	ab = ar->ab;

	ath12k_dbg(ab, ATH12K_DBG_MAC,
		   "mac chanctx remove freq %u width %d ptr %pK\n",
		   ctx->def.chan->center_freq, ctx->def.width, ctx);

	mutex_lock(&ar->conf_mutex);

	spin_lock_bh(&ar->data_lock);
	/* TODO: In case of there is one more channel context left, populate
	 * rx_channel with the channel of that remaining channel context.
	 */
	ar->rx_channel = NULL;
	spin_unlock_bh(&ar->data_lock);

	mutex_unlock(&ar->conf_mutex);
}

static enum wmi_phy_mode
ath12k_mac_check_down_grade_phy_mode(struct ath12k *ar,
				     enum wmi_phy_mode mode,
				     enum nl80211_band band,
				     enum nl80211_iftype type)
{
	struct ieee80211_sta_eht_cap *eht_cap;
	enum wmi_phy_mode down_mode;

	if (mode < MODE_11BE_EHT20)
		return mode;

	eht_cap = &ar->mac.iftype[band][type].eht_cap;
	if (eht_cap->has_eht)
		return mode;

	switch (mode) {
	case MODE_11BE_EHT20:
		down_mode = MODE_11AX_HE20;
		break;
	case MODE_11BE_EHT40:
		down_mode = MODE_11AX_HE40;
		break;
	case MODE_11BE_EHT80:
		down_mode = MODE_11AX_HE80;
		break;
	case MODE_11BE_EHT80_80:
		down_mode = MODE_11AX_HE80_80;
		break;
	case MODE_11BE_EHT160:
	case MODE_11BE_EHT160_160:
	case MODE_11BE_EHT320:
		down_mode = MODE_11AX_HE160;
		break;
	case MODE_11BE_EHT20_2G:
		down_mode = MODE_11AX_HE20_2G;
		break;
	case MODE_11BE_EHT40_2G:
		down_mode = MODE_11AX_HE40_2G;
		break;
	default:
		down_mode = mode;
		break;
	}

	ath12k_dbg(ar->ab, ATH12K_DBG_MAC,
		   "mac vdev start phymode %s downgrade to %s\n",
		   ath12k_mac_phymode_str(mode),
		   ath12k_mac_phymode_str(down_mode));

	return down_mode;
}

static int
ath12k_mac_vdev_start_restart(struct ath12k_vif *arvif,
			      struct ieee80211_chanctx_conf *ctx,
			      bool restart)
{
	struct ath12k *ar = arvif->ar;
	struct ath12k_base *ab = ar->ab;
	struct wmi_vdev_start_req_arg arg = {};
	const struct cfg80211_chan_def *chandef = &ctx->def;
	int he_support = arvif->vif->bss_conf.he_support;
	int ret;

	lockdep_assert_held(&ar->conf_mutex);

	reinit_completion(&ar->vdev_setup_done);

	arg.vdev_id = arvif->vdev_id;
	arg.dtim_period = arvif->dtim_period;
	arg.bcn_intval = arvif->beacon_interval;
	arg.punct_bitmap = ~arvif->punct_bitmap;

	arg.freq = chandef->chan->center_freq;
	arg.band_center_freq1 = chandef->center_freq1;
	arg.band_center_freq2 = chandef->center_freq2;
	arg.mode = ath12k_phymodes[chandef->chan->band][chandef->width];

	arg.mode = ath12k_mac_check_down_grade_phy_mode(ar, arg.mode,
							chandef->chan->band,
							arvif->vif->type);
	arg.min_power = 0;
	arg.max_power = chandef->chan->max_power * 2;
	arg.max_reg_power = chandef->chan->max_reg_power * 2;
	arg.max_antenna_gain = chandef->chan->max_antenna_gain * 2;

	arg.pref_tx_streams = ar->num_tx_chains;
	arg.pref_rx_streams = ar->num_rx_chains;

	/* Fill the MBSSID flags to indicate AP is non MBSSID by default
	 * Corresponding flags would be updated with MBSSID support.
	 */
	arg.mbssid_flags = WMI_VDEV_MBSSID_FLAGS_NON_MBSSID_AP;

	if (arvif->vdev_type == WMI_VDEV_TYPE_AP) {
		arg.ssid = arvif->u.ap.ssid;
		arg.ssid_len = arvif->u.ap.ssid_len;
		arg.hidden_ssid = arvif->u.ap.hidden_ssid;

		/* For now allow DFS for AP mode */
		arg.chan_radar = !!(chandef->chan->flags & IEEE80211_CHAN_RADAR);

		arg.freq2_radar = ctx->radar_enabled;

		arg.passive = arg.chan_radar;

		spin_lock_bh(&ab->base_lock);
		arg.regdomain = ar->ab->dfs_region;
		spin_unlock_bh(&ab->base_lock);

		/* TODO: Notify if secondary 80Mhz also needs radar detection */
		if (he_support) {
			ret = ath12k_set_he_mu_sounding_mode(ar, arvif);
			if (ret) {
				ath12k_warn(ar->ab, "failed to set he mode vdev %i\n",
					    arg.vdev_id);
				return ret;
			}
		}
	}

	arg.passive |= !!(chandef->chan->flags & IEEE80211_CHAN_NO_IR);

	ath12k_dbg(ab, ATH12K_DBG_MAC,
		   "mac vdev %d start center_freq %d phymode %s punct_bitmap 0x%x\n",
		   arg.vdev_id, arg.freq,
		   ath12k_mac_phymode_str(arg.mode), arg.punct_bitmap);

	ret = ath12k_wmi_vdev_start(ar, &arg, restart);
	if (ret) {
		ath12k_warn(ar->ab, "failed to %s WMI vdev %i\n",
			    restart ? "restart" : "start", arg.vdev_id);
		return ret;
	}

	ret = ath12k_mac_vdev_setup_sync(ar);
	if (ret) {
		ath12k_warn(ab, "failed to synchronize setup for vdev %i %s: %d\n",
			    arg.vdev_id, restart ? "restart" : "start", ret);
		return ret;
	}

	ar->num_started_vdevs++;
	ath12k_dbg(ab, ATH12K_DBG_MAC,  "vdev %pM started, vdev_id %d\n",
		   arvif->vif->addr, arvif->vdev_id);

	/* Enable CAC Flag in the driver by checking the channel DFS cac time,
	 * i.e dfs_cac_ms value which will be valid only for radar channels
	 * and state as NL80211_DFS_USABLE which indicates CAC needs to be
	 * done before channel usage. This flags is used to drop rx packets.
	 * during CAC.
	 */
	/* TODO: Set the flag for other interface types as required */
	if (arvif->vdev_type == WMI_VDEV_TYPE_AP &&
	    chandef->chan->dfs_cac_ms &&
	    chandef->chan->dfs_state == NL80211_DFS_USABLE) {
		set_bit(ATH12K_CAC_RUNNING, &ar->dev_flags);
		ath12k_dbg(ab, ATH12K_DBG_MAC,
			   "CAC Started in chan_freq %d for vdev %d\n",
			   arg.freq, arg.vdev_id);
	}

	ret = ath12k_mac_set_txbf_conf(arvif);
	if (ret)
		ath12k_warn(ab, "failed to set txbf conf for vdev %d: %d\n",
			    arvif->vdev_id, ret);

	return 0;
}

static int ath12k_mac_vdev_start(struct ath12k_vif *arvif,
				 struct ieee80211_chanctx_conf *ctx)
{
	return ath12k_mac_vdev_start_restart(arvif, ctx, false);
}

static int ath12k_mac_vdev_restart(struct ath12k_vif *arvif,
				   struct ieee80211_chanctx_conf *ctx)
{
	return ath12k_mac_vdev_start_restart(arvif, ctx, true);
}

struct ath12k_mac_change_chanctx_arg {
	struct ieee80211_chanctx_conf *ctx;
	struct ieee80211_vif_chanctx_switch *vifs;
	int n_vifs;
	int next_vif;
};

static void
ath12k_mac_change_chanctx_cnt_iter(void *data, u8 *mac,
				   struct ieee80211_vif *vif)
{
	struct ath12k_mac_change_chanctx_arg *arg = data;

	if (rcu_access_pointer(vif->bss_conf.chanctx_conf) != arg->ctx)
		return;

	arg->n_vifs++;
}

static void
ath12k_mac_change_chanctx_fill_iter(void *data, u8 *mac,
				    struct ieee80211_vif *vif)
{
	struct ath12k_mac_change_chanctx_arg *arg = data;
	struct ieee80211_chanctx_conf *ctx;

	ctx = rcu_access_pointer(vif->bss_conf.chanctx_conf);
	if (ctx != arg->ctx)
		return;

	if (WARN_ON(arg->next_vif == arg->n_vifs))
		return;

	arg->vifs[arg->next_vif].vif = vif;
	arg->vifs[arg->next_vif].old_ctx = ctx;
	arg->vifs[arg->next_vif].new_ctx = ctx;
	arg->next_vif++;
}

static void
ath12k_mac_update_vif_chan(struct ath12k *ar,
			   struct ieee80211_vif_chanctx_switch *vifs,
			   int n_vifs)
{
	struct ath12k_base *ab = ar->ab;
	struct ath12k_vif *arvif;
	int ret;
	int i;
	bool monitor_vif = false;

	lockdep_assert_held(&ar->conf_mutex);

	for (i = 0; i < n_vifs; i++) {
		arvif = ath12k_vif_to_arvif(vifs[i].vif);

		if (vifs[i].vif->type == NL80211_IFTYPE_MONITOR)
			monitor_vif = true;

		ath12k_dbg(ab, ATH12K_DBG_MAC,
			   "mac chanctx switch vdev_id %i freq %u->%u width %d->%d\n",
			   arvif->vdev_id,
			   vifs[i].old_ctx->def.chan->center_freq,
			   vifs[i].new_ctx->def.chan->center_freq,
			   vifs[i].old_ctx->def.width,
			   vifs[i].new_ctx->def.width);

		if (WARN_ON(!arvif->is_started))
			continue;

		if (WARN_ON(!arvif->is_up))
			continue;

		ret = ath12k_wmi_vdev_down(ar, arvif->vdev_id);
		if (ret) {
			ath12k_warn(ab, "failed to down vdev %d: %d\n",
				    arvif->vdev_id, ret);
			continue;
		}
	}

	/* All relevant vdevs are downed and associated channel resources
	 * should be available for the channel switch now.
	 */

	/* TODO: Update ar->rx_channel */

	for (i = 0; i < n_vifs; i++) {
		arvif = ath12k_vif_to_arvif(vifs[i].vif);

		if (WARN_ON(!arvif->is_started))
			continue;

		arvif->punct_bitmap = vifs[i].new_ctx->def.punctured;

		/* Firmware expect vdev_restart only if vdev is up.
		 * If vdev is down then it expect vdev_stop->vdev_start.
		 */
		if (arvif->is_up) {
			ret = ath12k_mac_vdev_restart(arvif, vifs[i].new_ctx);
			if (ret) {
				ath12k_warn(ab, "failed to restart vdev %d: %d\n",
					    arvif->vdev_id, ret);
				continue;
			}
		} else {
			ret = ath12k_mac_vdev_stop(arvif);
			if (ret) {
				ath12k_warn(ab, "failed to stop vdev %d: %d\n",
					    arvif->vdev_id, ret);
				continue;
			}

			ret = ath12k_mac_vdev_start(arvif, vifs[i].new_ctx);
			if (ret)
				ath12k_warn(ab, "failed to start vdev %d: %d\n",
					    arvif->vdev_id, ret);
			continue;
		}

		ret = ath12k_mac_setup_bcn_tmpl(arvif);
		if (ret)
			ath12k_warn(ab, "failed to update bcn tmpl during csa: %d\n",
				    ret);

		ret = ath12k_wmi_vdev_up(arvif->ar, arvif->vdev_id, arvif->aid,
					 arvif->bssid);
		if (ret) {
			ath12k_warn(ab, "failed to bring vdev up %d: %d\n",
				    arvif->vdev_id, ret);
			continue;
		}
	}

	/* Restart the internal monitor vdev on new channel */
	if (!monitor_vif && ar->monitor_vdev_created) {
		if (!ath12k_mac_monitor_stop(ar))
			ath12k_mac_monitor_start(ar);
	}
}

static void
ath12k_mac_update_active_vif_chan(struct ath12k *ar,
				  struct ieee80211_chanctx_conf *ctx)
{
	struct ath12k_mac_change_chanctx_arg arg = { .ctx = ctx };
	struct ieee80211_hw *hw = ath12k_ar_to_hw(ar);

	lockdep_assert_held(&ar->conf_mutex);

	ieee80211_iterate_active_interfaces_atomic(hw,
						   IEEE80211_IFACE_ITER_NORMAL,
						   ath12k_mac_change_chanctx_cnt_iter,
						   &arg);
	if (arg.n_vifs == 0)
		return;

	arg.vifs = kcalloc(arg.n_vifs, sizeof(arg.vifs[0]), GFP_KERNEL);
	if (!arg.vifs)
		return;

	ieee80211_iterate_active_interfaces_atomic(hw,
						   IEEE80211_IFACE_ITER_NORMAL,
						   ath12k_mac_change_chanctx_fill_iter,
						   &arg);

	ath12k_mac_update_vif_chan(ar, arg.vifs, arg.n_vifs);

	kfree(arg.vifs);
}

static void ath12k_mac_op_change_chanctx(struct ieee80211_hw *hw,
					 struct ieee80211_chanctx_conf *ctx,
					 u32 changed)
{
	struct ath12k_hw *ah = ath12k_hw_to_ah(hw);
	struct ath12k *ar;
	struct ath12k_base *ab;

	ar = ath12k_ah_to_ar(ah);
	ab = ar->ab;

	mutex_lock(&ar->conf_mutex);

	ath12k_dbg(ab, ATH12K_DBG_MAC,
		   "mac chanctx change freq %u width %d ptr %pK changed %x\n",
		   ctx->def.chan->center_freq, ctx->def.width, ctx, changed);

	/* This shouldn't really happen because channel switching should use
	 * switch_vif_chanctx().
	 */
	if (WARN_ON(changed & IEEE80211_CHANCTX_CHANGE_CHANNEL))
		goto unlock;

	if (changed & IEEE80211_CHANCTX_CHANGE_WIDTH ||
	    changed & IEEE80211_CHANCTX_CHANGE_RADAR ||
	    changed & IEEE80211_CHANCTX_CHANGE_PUNCTURING)
		ath12k_mac_update_active_vif_chan(ar, ctx);

	/* TODO: Recalc radar detection */

unlock:
	mutex_unlock(&ar->conf_mutex);
}

static int ath12k_start_vdev_delay(struct ath12k *ar,
				   struct ath12k_vif *arvif)
{
	struct ath12k_base *ab = ar->ab;
	struct ieee80211_vif *vif = arvif->vif;
	int ret;

	if (WARN_ON(arvif->is_started))
		return -EBUSY;

	ret = ath12k_mac_vdev_start(arvif, &arvif->chanctx);
	if (ret) {
		ath12k_warn(ab, "failed to start vdev %i addr %pM on freq %d: %d\n",
			    arvif->vdev_id, vif->addr,
			    arvif->chanctx.def.chan->center_freq, ret);
		return ret;
	}

	if (arvif->vdev_type == WMI_VDEV_TYPE_MONITOR) {
		ret = ath12k_monitor_vdev_up(ar, arvif->vdev_id);
		if (ret) {
			ath12k_warn(ab, "failed put monitor up: %d\n", ret);
			return ret;
		}
	}

	arvif->is_started = true;

	/* TODO: Setup ps and cts/rts protection */
	return 0;
}

static int
ath12k_mac_op_assign_vif_chanctx(struct ieee80211_hw *hw,
				 struct ieee80211_vif *vif,
				 struct ieee80211_bss_conf *link_conf,
				 struct ieee80211_chanctx_conf *ctx)
{
	struct ath12k_hw *ah = ath12k_hw_to_ah(hw);
	struct ath12k *ar;
	struct ath12k_base *ab;
	struct ath12k_vif *arvif = ath12k_vif_to_arvif(vif);
	int ret;
	struct ath12k_wmi_peer_create_arg param;

	ar = ath12k_ah_to_ar(ah);
	ab = ar->ab;

	mutex_lock(&ar->conf_mutex);

	ath12k_dbg(ab, ATH12K_DBG_MAC,
		   "mac chanctx assign ptr %pK vdev_id %i\n",
		   ctx, arvif->vdev_id);

	arvif->punct_bitmap = ctx->def.punctured;

	/* for some targets bss peer must be created before vdev_start */
	if (ab->hw_params->vdev_start_delay &&
	    arvif->vdev_type != WMI_VDEV_TYPE_AP &&
	    arvif->vdev_type != WMI_VDEV_TYPE_MONITOR &&
	    !ath12k_peer_exist_by_vdev_id(ab, arvif->vdev_id)) {
		memcpy(&arvif->chanctx, ctx, sizeof(*ctx));
		ret = 0;
		goto out;
	}

	if (WARN_ON(arvif->is_started)) {
		ret = -EBUSY;
		goto out;
	}

	if (ab->hw_params->vdev_start_delay &&
	    arvif->vdev_type != WMI_VDEV_TYPE_AP &&
	    arvif->vdev_type != WMI_VDEV_TYPE_MONITOR) {
		param.vdev_id = arvif->vdev_id;
		param.peer_type = WMI_PEER_TYPE_DEFAULT;
		param.peer_addr = ar->mac_addr;

		ret = ath12k_peer_create(ar, arvif, NULL, &param);
		if (ret) {
			ath12k_warn(ab, "failed to create peer after vdev start delay: %d",
				    ret);
			goto out;
		}
	}

	if (arvif->vdev_type == WMI_VDEV_TYPE_MONITOR) {
		ret = ath12k_mac_monitor_start(ar);
		if (ret)
			goto out;
		arvif->is_started = true;
		goto out;
	}

	ret = ath12k_mac_vdev_start(arvif, ctx);
	if (ret) {
		ath12k_warn(ab, "failed to start vdev %i addr %pM on freq %d: %d\n",
			    arvif->vdev_id, vif->addr,
			    ctx->def.chan->center_freq, ret);
		goto out;
	}

	if (arvif->vdev_type != WMI_VDEV_TYPE_MONITOR && ar->monitor_vdev_created)
		ath12k_mac_monitor_start(ar);

	arvif->is_started = true;

	/* TODO: Setup ps and cts/rts protection */

out:
	mutex_unlock(&ar->conf_mutex);

	return ret;
}

static void
ath12k_mac_op_unassign_vif_chanctx(struct ieee80211_hw *hw,
				   struct ieee80211_vif *vif,
				   struct ieee80211_bss_conf *link_conf,
				   struct ieee80211_chanctx_conf *ctx)
{
	struct ath12k_hw *ah = ath12k_hw_to_ah(hw);
	struct ath12k *ar;
	struct ath12k_base *ab;
	struct ath12k_vif *arvif = ath12k_vif_to_arvif(vif);
	int ret;

	ar = ath12k_ah_to_ar(ah);
	ab = ar->ab;

	mutex_lock(&ar->conf_mutex);

	ath12k_dbg(ab, ATH12K_DBG_MAC,
		   "mac chanctx unassign ptr %pK vdev_id %i\n",
		   ctx, arvif->vdev_id);

	WARN_ON(!arvif->is_started);

	if (ab->hw_params->vdev_start_delay &&
	    arvif->vdev_type == WMI_VDEV_TYPE_MONITOR &&
	    ath12k_peer_find_by_addr(ab, ar->mac_addr))
		ath12k_peer_delete(ar, arvif->vdev_id, ar->mac_addr);

	if (arvif->vdev_type == WMI_VDEV_TYPE_MONITOR) {
		ret = ath12k_mac_monitor_stop(ar);
		if (ret) {
			mutex_unlock(&ar->conf_mutex);
			return;
		}

		arvif->is_started = false;
	}

	if (arvif->vdev_type != WMI_VDEV_TYPE_STA) {
		ath12k_bss_disassoc(ar, arvif);
		ret = ath12k_mac_vdev_stop(arvif);
		if (ret)
			ath12k_warn(ab, "failed to stop vdev %i: %d\n",
				    arvif->vdev_id, ret);
	}
	arvif->is_started = false;

	if (ab->hw_params->vdev_start_delay &&
	    arvif->vdev_type == WMI_VDEV_TYPE_MONITOR)
		ath12k_wmi_vdev_down(ar, arvif->vdev_id);

	if (arvif->vdev_type != WMI_VDEV_TYPE_MONITOR &&
	    ar->num_started_vdevs == 1 && ar->monitor_vdev_created)
		ath12k_mac_monitor_stop(ar);

	mutex_unlock(&ar->conf_mutex);
}

static int
ath12k_mac_op_switch_vif_chanctx(struct ieee80211_hw *hw,
				 struct ieee80211_vif_chanctx_switch *vifs,
				 int n_vifs,
				 enum ieee80211_chanctx_switch_mode mode)
{
	struct ath12k_hw *ah = ath12k_hw_to_ah(hw);
	struct ath12k *ar;

	ar = ath12k_ah_to_ar(ah);

	mutex_lock(&ar->conf_mutex);

	ath12k_dbg(ar->ab, ATH12K_DBG_MAC,
		   "mac chanctx switch n_vifs %d mode %d\n",
		   n_vifs, mode);
	ath12k_mac_update_vif_chan(ar, vifs, n_vifs);

	mutex_unlock(&ar->conf_mutex);

	return 0;
}

static int
ath12k_set_vdev_param_to_all_vifs(struct ath12k *ar, int param, u32 value)
{
	struct ath12k_vif *arvif;
	int ret = 0;

	mutex_lock(&ar->conf_mutex);
	list_for_each_entry(arvif, &ar->arvifs, list) {
		ath12k_dbg(ar->ab, ATH12K_DBG_MAC, "setting mac vdev %d param %d value %d\n",
			   param, arvif->vdev_id, value);

		ret = ath12k_wmi_vdev_set_param_cmd(ar, arvif->vdev_id,
						    param, value);
		if (ret) {
			ath12k_warn(ar->ab, "failed to set param %d for vdev %d: %d\n",
				    param, arvif->vdev_id, ret);
			break;
		}
	}
	mutex_unlock(&ar->conf_mutex);
	return ret;
}

/* mac80211 stores device specific RTS/Fragmentation threshold value,
 * this is set interface specific to firmware from ath12k driver
 */
static int ath12k_mac_op_set_rts_threshold(struct ieee80211_hw *hw, u32 value)
{
	struct ath12k_hw *ah = ath12k_hw_to_ah(hw);
	struct ath12k *ar;
	int param_id = WMI_VDEV_PARAM_RTS_THRESHOLD, ret;

	ar = ath12k_ah_to_ar(ah);

	ret = ath12k_set_vdev_param_to_all_vifs(ar, param_id, value);

	return ret;
}

static int ath12k_mac_op_set_frag_threshold(struct ieee80211_hw *hw, u32 value)
{
	/* Even though there's a WMI vdev param for fragmentation threshold no
	 * known firmware actually implements it. Moreover it is not possible to
	 * rely frame fragmentation to mac80211 because firmware clears the
	 * "more fragments" bit in frame control making it impossible for remote
	 * devices to reassemble frames.
	 *
	 * Hence implement a dummy callback just to say fragmentation isn't
	 * supported. This effectively prevents mac80211 from doing frame
	 * fragmentation in software.
	 */
	return -EOPNOTSUPP;
}

static void ath12k_mac_flush(struct ath12k *ar)
{
	long time_left;

	time_left = wait_event_timeout(ar->dp.tx_empty_waitq,
				       (atomic_read(&ar->dp.num_tx_pending) == 0),
				       ATH12K_FLUSH_TIMEOUT);
	if (time_left == 0)
		ath12k_warn(ar->ab, "failed to flush transmit queue %ld\n", time_left);

	time_left = wait_event_timeout(ar->txmgmt_empty_waitq,
				       (atomic_read(&ar->num_pending_mgmt_tx) == 0),
				       ATH12K_FLUSH_TIMEOUT);
	if (time_left == 0)
		ath12k_warn(ar->ab, "failed to flush mgmt transmit queue %ld\n",
			    time_left);
}

static void ath12k_mac_op_flush(struct ieee80211_hw *hw, struct ieee80211_vif *vif,
				u32 queues, bool drop)
{
	struct ath12k_hw *ah = ath12k_hw_to_ah(hw);
	struct ath12k *ar = ath12k_ah_to_ar(ah);

	if (drop)
		return;

	ath12k_mac_flush(ar);
}

static int
ath12k_mac_bitrate_mask_num_ht_rates(struct ath12k *ar,
				     enum nl80211_band band,
				     const struct cfg80211_bitrate_mask *mask)
{
	int num_rates = 0;
	int i;

	for (i = 0; i < ARRAY_SIZE(mask->control[band].ht_mcs); i++)
		num_rates += hweight16(mask->control[band].ht_mcs[i]);

	return num_rates;
}

static bool
ath12k_mac_has_single_legacy_rate(struct ath12k *ar,
				  enum nl80211_band band,
				  const struct cfg80211_bitrate_mask *mask)
{
	int num_rates = 0;

	num_rates = hweight32(mask->control[band].legacy);

	if (ath12k_mac_bitrate_mask_num_ht_rates(ar, band, mask))
		return false;

	if (ath12k_mac_bitrate_mask_num_vht_rates(ar, band, mask))
		return false;

	return num_rates == 1;
}

static bool
ath12k_mac_bitrate_mask_get_single_nss(struct ath12k *ar,
				       enum nl80211_band band,
				       const struct cfg80211_bitrate_mask *mask,
				       int *nss)
{
	struct ieee80211_supported_band *sband = &ar->mac.sbands[band];
	u16 vht_mcs_map = le16_to_cpu(sband->vht_cap.vht_mcs.tx_mcs_map);
	u8 ht_nss_mask = 0;
	u8 vht_nss_mask = 0;
	int i;

	/* No need to consider legacy here. Basic rates are always present
	 * in bitrate mask
	 */

	for (i = 0; i < ARRAY_SIZE(mask->control[band].ht_mcs); i++) {
		if (mask->control[band].ht_mcs[i] == 0)
			continue;
		else if (mask->control[band].ht_mcs[i] ==
			 sband->ht_cap.mcs.rx_mask[i])
			ht_nss_mask |= BIT(i);
		else
			return false;
	}

	for (i = 0; i < ARRAY_SIZE(mask->control[band].vht_mcs); i++) {
		if (mask->control[band].vht_mcs[i] == 0)
			continue;
		else if (mask->control[band].vht_mcs[i] ==
			 ath12k_mac_get_max_vht_mcs_map(vht_mcs_map, i))
			vht_nss_mask |= BIT(i);
		else
			return false;
	}

	if (ht_nss_mask != vht_nss_mask)
		return false;

	if (ht_nss_mask == 0)
		return false;

	if (BIT(fls(ht_nss_mask)) - 1 != ht_nss_mask)
		return false;

	*nss = fls(ht_nss_mask);

	return true;
}

static int
ath12k_mac_get_single_legacy_rate(struct ath12k *ar,
				  enum nl80211_band band,
				  const struct cfg80211_bitrate_mask *mask,
				  u32 *rate, u8 *nss)
{
	int rate_idx;
	u16 bitrate;
	u8 preamble;
	u8 hw_rate;

	if (hweight32(mask->control[band].legacy) != 1)
		return -EINVAL;

	rate_idx = ffs(mask->control[band].legacy) - 1;

	if (band == NL80211_BAND_5GHZ || band == NL80211_BAND_6GHZ)
		rate_idx += ATH12K_MAC_FIRST_OFDM_RATE_IDX;

	hw_rate = ath12k_legacy_rates[rate_idx].hw_value;
	bitrate = ath12k_legacy_rates[rate_idx].bitrate;

	if (ath12k_mac_bitrate_is_cck(bitrate))
		preamble = WMI_RATE_PREAMBLE_CCK;
	else
		preamble = WMI_RATE_PREAMBLE_OFDM;

	*nss = 1;
	*rate = ATH12K_HW_RATE_CODE(hw_rate, 0, preamble);

	return 0;
}

static int ath12k_mac_set_fixed_rate_params(struct ath12k_vif *arvif,
					    u32 rate, u8 nss, u8 sgi, u8 ldpc)
{
	struct ath12k *ar = arvif->ar;
	u32 vdev_param;
	int ret;

	lockdep_assert_held(&ar->conf_mutex);

	ath12k_dbg(ar->ab, ATH12K_DBG_MAC, "mac set fixed rate params vdev %i rate 0x%02x nss %u sgi %u\n",
		   arvif->vdev_id, rate, nss, sgi);

	vdev_param = WMI_VDEV_PARAM_FIXED_RATE;
	ret = ath12k_wmi_vdev_set_param_cmd(ar, arvif->vdev_id,
					    vdev_param, rate);
	if (ret) {
		ath12k_warn(ar->ab, "failed to set fixed rate param 0x%02x: %d\n",
			    rate, ret);
		return ret;
	}

	vdev_param = WMI_VDEV_PARAM_NSS;
	ret = ath12k_wmi_vdev_set_param_cmd(ar, arvif->vdev_id,
					    vdev_param, nss);
	if (ret) {
		ath12k_warn(ar->ab, "failed to set nss param %d: %d\n",
			    nss, ret);
		return ret;
	}

	vdev_param = WMI_VDEV_PARAM_SGI;
	ret = ath12k_wmi_vdev_set_param_cmd(ar, arvif->vdev_id,
					    vdev_param, sgi);
	if (ret) {
		ath12k_warn(ar->ab, "failed to set sgi param %d: %d\n",
			    sgi, ret);
		return ret;
	}

	vdev_param = WMI_VDEV_PARAM_LDPC;
	ret = ath12k_wmi_vdev_set_param_cmd(ar, arvif->vdev_id,
					    vdev_param, ldpc);
	if (ret) {
		ath12k_warn(ar->ab, "failed to set ldpc param %d: %d\n",
			    ldpc, ret);
		return ret;
	}

	return 0;
}

static bool
ath12k_mac_vht_mcs_range_present(struct ath12k *ar,
				 enum nl80211_band band,
				 const struct cfg80211_bitrate_mask *mask)
{
	int i;
	u16 vht_mcs;

	for (i = 0; i < NL80211_VHT_NSS_MAX; i++) {
		vht_mcs = mask->control[band].vht_mcs[i];

		switch (vht_mcs) {
		case 0:
		case BIT(8) - 1:
		case BIT(9) - 1:
		case BIT(10) - 1:
			break;
		default:
			return false;
		}
	}

	return true;
}

static void ath12k_mac_set_bitrate_mask_iter(void *data,
					     struct ieee80211_sta *sta)
{
	struct ath12k_vif *arvif = data;
	struct ath12k_sta *arsta = ath12k_sta_to_arsta(sta);
	struct ath12k *ar = arvif->ar;

	spin_lock_bh(&ar->data_lock);
	arsta->changed |= IEEE80211_RC_SUPP_RATES_CHANGED;
	spin_unlock_bh(&ar->data_lock);

	ieee80211_queue_work(ath12k_ar_to_hw(ar), &arsta->update_wk);
}

static void ath12k_mac_disable_peer_fixed_rate(void *data,
					       struct ieee80211_sta *sta)
{
	struct ath12k_vif *arvif = data;
	struct ath12k *ar = arvif->ar;
	int ret;

	ret = ath12k_wmi_set_peer_param(ar, sta->addr,
					arvif->vdev_id,
					WMI_PEER_PARAM_FIXED_RATE,
					WMI_FIXED_RATE_NONE);
	if (ret)
		ath12k_warn(ar->ab,
			    "failed to disable peer fixed rate for STA %pM ret %d\n",
			    sta->addr, ret);
}

static int
ath12k_mac_op_set_bitrate_mask(struct ieee80211_hw *hw,
			       struct ieee80211_vif *vif,
			       const struct cfg80211_bitrate_mask *mask)
{
	struct ath12k_vif *arvif = ath12k_vif_to_arvif(vif);
	struct cfg80211_chan_def def;
	struct ath12k *ar = arvif->ar;
	enum nl80211_band band;
	const u8 *ht_mcs_mask;
	const u16 *vht_mcs_mask;
	u32 rate;
	u8 nss;
	u8 sgi;
	u8 ldpc;
	int single_nss;
	int ret;
	int num_rates;

	if (ath12k_mac_vif_chan(vif, &def))
		return -EPERM;

	band = def.chan->band;
	ht_mcs_mask = mask->control[band].ht_mcs;
	vht_mcs_mask = mask->control[band].vht_mcs;
	ldpc = !!(ar->ht_cap_info & WMI_HT_CAP_LDPC);

	sgi = mask->control[band].gi;
	if (sgi == NL80211_TXRATE_FORCE_LGI) {
		ret = -EINVAL;
		goto out;
	}

	/* mac80211 doesn't support sending a fixed HT/VHT MCS alone, rather it
	 * requires passing at least one of used basic rates along with them.
	 * Fixed rate setting across different preambles(legacy, HT, VHT) is
	 * not supported by the FW. Hence use of FIXED_RATE vdev param is not
	 * suitable for setting single HT/VHT rates.
	 * But, there could be a single basic rate passed from userspace which
	 * can be done through the FIXED_RATE param.
	 */
	if (ath12k_mac_has_single_legacy_rate(ar, band, mask)) {
		ret = ath12k_mac_get_single_legacy_rate(ar, band, mask, &rate,
							&nss);
		if (ret) {
			ath12k_warn(ar->ab, "failed to get single legacy rate for vdev %i: %d\n",
				    arvif->vdev_id, ret);
			goto out;
		}
		ieee80211_iterate_stations_atomic(hw,
						  ath12k_mac_disable_peer_fixed_rate,
						  arvif);
	} else if (ath12k_mac_bitrate_mask_get_single_nss(ar, band, mask,
							  &single_nss)) {
		rate = WMI_FIXED_RATE_NONE;
		nss = single_nss;
	} else {
		rate = WMI_FIXED_RATE_NONE;
		nss = min_t(u32, ar->num_tx_chains,
			    max(ath12k_mac_max_ht_nss(ht_mcs_mask),
				ath12k_mac_max_vht_nss(vht_mcs_mask)));

		/* If multiple rates across different preambles are given
		 * we can reconfigure this info with all peers using PEER_ASSOC
		 * command with the below exception cases.
		 * - Single VHT Rate : peer_assoc command accommodates only MCS
		 * range values i.e 0-7, 0-8, 0-9 for VHT. Though mac80211
		 * mandates passing basic rates along with HT/VHT rates, FW
		 * doesn't allow switching from VHT to Legacy. Hence instead of
		 * setting legacy and VHT rates using RATEMASK_CMD vdev cmd,
		 * we could set this VHT rate as peer fixed rate param, which
		 * will override FIXED rate and FW rate control algorithm.
		 * If single VHT rate is passed along with HT rates, we select
		 * the VHT rate as fixed rate for vht peers.
		 * - Multiple VHT Rates : When Multiple VHT rates are given,this
		 * can be set using RATEMASK CMD which uses FW rate-ctl alg.
		 * TODO: Setting multiple VHT MCS and replacing peer_assoc with
		 * RATEMASK_CMDID can cover all use cases of setting rates
		 * across multiple preambles and rates within same type.
		 * But requires more validation of the command at this point.
		 */

		num_rates = ath12k_mac_bitrate_mask_num_vht_rates(ar, band,
								  mask);

		if (!ath12k_mac_vht_mcs_range_present(ar, band, mask) &&
		    num_rates > 1) {
			/* TODO: Handle multiple VHT MCS values setting using
			 * RATEMASK CMD
			 */
			ath12k_warn(ar->ab,
				    "Setting more than one MCS Value in bitrate mask not supported\n");
			ret = -EINVAL;
			goto out;
		}

		ieee80211_iterate_stations_atomic(hw,
						  ath12k_mac_disable_peer_fixed_rate,
						  arvif);

		mutex_lock(&ar->conf_mutex);

		arvif->bitrate_mask = *mask;
		ieee80211_iterate_stations_atomic(hw,
						  ath12k_mac_set_bitrate_mask_iter,
						  arvif);

		mutex_unlock(&ar->conf_mutex);
	}

	mutex_lock(&ar->conf_mutex);

	ret = ath12k_mac_set_fixed_rate_params(arvif, rate, nss, sgi, ldpc);
	if (ret) {
		ath12k_warn(ar->ab, "failed to set fixed rate params on vdev %i: %d\n",
			    arvif->vdev_id, ret);
	}

	mutex_unlock(&ar->conf_mutex);

out:
	return ret;
}

static void
ath12k_mac_op_reconfig_complete(struct ieee80211_hw *hw,
				enum ieee80211_reconfig_type reconfig_type)
{
	struct ath12k_hw *ah = ath12k_hw_to_ah(hw);
	struct ath12k *ar;
	struct ath12k_base *ab;
	struct ath12k_vif *arvif;
	int recovery_count;

	if (reconfig_type != IEEE80211_RECONFIG_TYPE_RESTART)
		return;

	ar = ath12k_ah_to_ar(ah);
	ab = ar->ab;

	mutex_lock(&ar->conf_mutex);

	if (ar->state == ATH12K_STATE_RESTARTED) {
		ath12k_warn(ar->ab, "pdev %d successfully recovered\n",
			    ar->pdev->pdev_id);
		ar->state = ATH12K_STATE_ON;
		ieee80211_wake_queues(hw);

		if (ab->is_reset) {
			recovery_count = atomic_inc_return(&ab->recovery_count);
			ath12k_dbg(ab, ATH12K_DBG_BOOT, "recovery count %d\n",
				   recovery_count);
			/* When there are multiple radios in an SOC,
			 * the recovery has to be done for each radio
			 */
			if (recovery_count == ab->num_radios) {
				atomic_dec(&ab->reset_count);
				complete(&ab->reset_complete);
				ab->is_reset = false;
				atomic_set(&ab->fail_cont_count, 0);
				ath12k_dbg(ab, ATH12K_DBG_BOOT, "reset success\n");
			}
		}

		list_for_each_entry(arvif, &ar->arvifs, list) {
			ath12k_dbg(ab, ATH12K_DBG_BOOT,
				   "reconfig cipher %d up %d vdev type %d\n",
				   arvif->key_cipher,
				   arvif->is_up,
				   arvif->vdev_type);
			/* After trigger disconnect, then upper layer will
			 * trigger connect again, then the PN number of
			 * upper layer will be reset to keep up with AP
			 * side, hence PN number mismatch will not happen.
			 */
			if (arvif->is_up &&
			    arvif->vdev_type == WMI_VDEV_TYPE_STA &&
			    arvif->vdev_subtype == WMI_VDEV_SUBTYPE_NONE) {
				ieee80211_hw_restart_disconnect(arvif->vif);
				ath12k_dbg(ab, ATH12K_DBG_BOOT,
					   "restart disconnect\n");
			}
		}
	}

	mutex_unlock(&ar->conf_mutex);
}

static void
ath12k_mac_update_bss_chan_survey(struct ath12k *ar,
				  struct ieee80211_channel *channel)
{
	int ret;
	enum wmi_bss_chan_info_req_type type = WMI_BSS_SURVEY_REQ_TYPE_READ;

	lockdep_assert_held(&ar->conf_mutex);

	if (!test_bit(WMI_TLV_SERVICE_BSS_CHANNEL_INFO_64, ar->ab->wmi_ab.svc_map) ||
	    ar->rx_channel != channel)
		return;

	if (ar->scan.state != ATH12K_SCAN_IDLE) {
		ath12k_dbg(ar->ab, ATH12K_DBG_MAC,
			   "ignoring bss chan info req while scanning..\n");
		return;
	}

	reinit_completion(&ar->bss_survey_done);

	ret = ath12k_wmi_pdev_bss_chan_info_request(ar, type);
	if (ret) {
		ath12k_warn(ar->ab, "failed to send pdev bss chan info request\n");
		return;
	}

	ret = wait_for_completion_timeout(&ar->bss_survey_done, 3 * HZ);
	if (ret == 0)
		ath12k_warn(ar->ab, "bss channel survey timed out\n");
}

static int ath12k_mac_op_get_survey(struct ieee80211_hw *hw, int idx,
				    struct survey_info *survey)
{
	struct ath12k_hw *ah = ath12k_hw_to_ah(hw);
	struct ath12k *ar;
	struct ieee80211_supported_band *sband;
	struct survey_info *ar_survey;
	int ret = 0;

	if (idx >= ATH12K_NUM_CHANS)
		return -ENOENT;

	ar = ath12k_ah_to_ar(ah);

	ar_survey = &ar->survey[idx];

	mutex_lock(&ar->conf_mutex);

	sband = hw->wiphy->bands[NL80211_BAND_2GHZ];
	if (sband && idx >= sband->n_channels) {
		idx -= sband->n_channels;
		sband = NULL;
	}

	if (!sband)
		sband = hw->wiphy->bands[NL80211_BAND_5GHZ];

	if (!sband || idx >= sband->n_channels) {
		ret = -ENOENT;
		goto exit;
	}

	ath12k_mac_update_bss_chan_survey(ar, &sband->channels[idx]);

	spin_lock_bh(&ar->data_lock);
	memcpy(survey, ar_survey, sizeof(*survey));
	spin_unlock_bh(&ar->data_lock);

	survey->channel = &sband->channels[idx];

	if (ar->rx_channel == survey->channel)
		survey->filled |= SURVEY_INFO_IN_USE;

exit:
	mutex_unlock(&ar->conf_mutex);

	return ret;
}

static void ath12k_mac_op_sta_statistics(struct ieee80211_hw *hw,
					 struct ieee80211_vif *vif,
					 struct ieee80211_sta *sta,
					 struct station_info *sinfo)
{
	struct ath12k_sta *arsta = ath12k_sta_to_arsta(sta);

	sinfo->rx_duration = arsta->rx_duration;
	sinfo->filled |= BIT_ULL(NL80211_STA_INFO_RX_DURATION);

	sinfo->tx_duration = arsta->tx_duration;
	sinfo->filled |= BIT_ULL(NL80211_STA_INFO_TX_DURATION);

	if (!arsta->txrate.legacy && !arsta->txrate.nss)
		return;

	if (arsta->txrate.legacy) {
		sinfo->txrate.legacy = arsta->txrate.legacy;
	} else {
		sinfo->txrate.mcs = arsta->txrate.mcs;
		sinfo->txrate.nss = arsta->txrate.nss;
		sinfo->txrate.bw = arsta->txrate.bw;
		sinfo->txrate.he_gi = arsta->txrate.he_gi;
		sinfo->txrate.he_dcm = arsta->txrate.he_dcm;
		sinfo->txrate.he_ru_alloc = arsta->txrate.he_ru_alloc;
	}
	sinfo->txrate.flags = arsta->txrate.flags;
	sinfo->filled |= BIT_ULL(NL80211_STA_INFO_TX_BITRATE);

	/* TODO: Use real NF instead of default one. */
	sinfo->signal = arsta->rssi_comb + ATH12K_DEFAULT_NOISE_FLOOR;
	sinfo->filled |= BIT_ULL(NL80211_STA_INFO_SIGNAL);
}

static int ath12k_mac_op_cancel_remain_on_channel(struct ieee80211_hw *hw,
						  struct ieee80211_vif *vif)
{
	struct ath12k_hw *ah = ath12k_hw_to_ah(hw);
	struct ath12k *ar;

	ar = ath12k_ah_to_ar(ah);

	mutex_lock(&ar->conf_mutex);

	spin_lock_bh(&ar->data_lock);
	ar->scan.roc_notify = false;
	spin_unlock_bh(&ar->data_lock);

	ath12k_scan_abort(ar);

	mutex_unlock(&ar->conf_mutex);

	cancel_delayed_work_sync(&ar->scan.timeout);

	return 0;
}

static int ath12k_mac_op_remain_on_channel(struct ieee80211_hw *hw,
					   struct ieee80211_vif *vif,
					   struct ieee80211_channel *chan,
					   int duration,
					   enum ieee80211_roc_type type)
{
	struct ath12k_vif *arvif = ath12k_vif_to_arvif(vif);
	struct ath12k_hw *ah = ath12k_hw_to_ah(hw);
	struct ath12k_wmi_scan_req_arg arg;
	struct ath12k *ar;
	u32 scan_time_msec;
	int ret;

	ar = ath12k_ah_to_ar(ah);

	mutex_lock(&ar->conf_mutex);
	spin_lock_bh(&ar->data_lock);

	switch (ar->scan.state) {
	case ATH12K_SCAN_IDLE:
		reinit_completion(&ar->scan.started);
		reinit_completion(&ar->scan.completed);
		reinit_completion(&ar->scan.on_channel);
		ar->scan.state = ATH12K_SCAN_STARTING;
		ar->scan.is_roc = true;
		ar->scan.vdev_id = arvif->vdev_id;
		ar->scan.roc_freq = chan->center_freq;
		ar->scan.roc_notify = true;
		ret = 0;
		break;
	case ATH12K_SCAN_STARTING:
	case ATH12K_SCAN_RUNNING:
	case ATH12K_SCAN_ABORTING:
		ret = -EBUSY;
		break;
	}

	spin_unlock_bh(&ar->data_lock);

	if (ret)
		goto exit;

	scan_time_msec = hw->wiphy->max_remain_on_channel_duration * 2;

	memset(&arg, 0, sizeof(arg));
	ath12k_wmi_start_scan_init(ar, &arg);
	arg.num_chan = 1;
	arg.chan_list = kcalloc(arg.num_chan, sizeof(*arg.chan_list),
				GFP_KERNEL);
	if (!arg.chan_list) {
		ret = -ENOMEM;
		goto exit;
	}

	arg.vdev_id = arvif->vdev_id;
	arg.scan_id = ATH12K_SCAN_ID;
	arg.chan_list[0] = chan->center_freq;
	arg.dwell_time_active = scan_time_msec;
	arg.dwell_time_passive = scan_time_msec;
	arg.max_scan_time = scan_time_msec;
	arg.scan_f_passive = 1;
	arg.burst_duration = duration;

	ret = ath12k_start_scan(ar, &arg);
	if (ret) {
		ath12k_warn(ar->ab, "failed to start roc scan: %d\n", ret);

		spin_lock_bh(&ar->data_lock);
		ar->scan.state = ATH12K_SCAN_IDLE;
		spin_unlock_bh(&ar->data_lock);
		goto free_chan_list;
	}

	ret = wait_for_completion_timeout(&ar->scan.on_channel, 3 * HZ);
	if (ret == 0) {
		ath12k_warn(ar->ab, "failed to switch to channel for roc scan\n");
		ret = ath12k_scan_stop(ar);
		if (ret)
			ath12k_warn(ar->ab, "failed to stop scan: %d\n", ret);
		ret = -ETIMEDOUT;
		goto free_chan_list;
	}

	ieee80211_queue_delayed_work(hw, &ar->scan.timeout,
				     msecs_to_jiffies(duration));

	ret = 0;

free_chan_list:
	kfree(arg.chan_list);
exit:
	mutex_unlock(&ar->conf_mutex);

	return ret;
}

static const struct ieee80211_ops ath12k_ops = {
	.tx				= ath12k_mac_op_tx,
	.wake_tx_queue			= ieee80211_handle_wake_tx_queue,
	.start                          = ath12k_mac_op_start,
	.stop                           = ath12k_mac_op_stop,
	.reconfig_complete              = ath12k_mac_op_reconfig_complete,
	.add_interface                  = ath12k_mac_op_add_interface,
	.remove_interface		= ath12k_mac_op_remove_interface,
	.update_vif_offload		= ath12k_mac_op_update_vif_offload,
	.config                         = ath12k_mac_op_config,
	.bss_info_changed               = ath12k_mac_op_bss_info_changed,
	.configure_filter		= ath12k_mac_op_configure_filter,
	.hw_scan                        = ath12k_mac_op_hw_scan,
	.cancel_hw_scan                 = ath12k_mac_op_cancel_hw_scan,
	.set_key                        = ath12k_mac_op_set_key,
	.sta_state                      = ath12k_mac_op_sta_state,
	.sta_set_txpwr			= ath12k_mac_op_sta_set_txpwr,
	.sta_rc_update			= ath12k_mac_op_sta_rc_update,
	.conf_tx                        = ath12k_mac_op_conf_tx,
	.set_antenna			= ath12k_mac_op_set_antenna,
	.get_antenna			= ath12k_mac_op_get_antenna,
	.ampdu_action			= ath12k_mac_op_ampdu_action,
	.add_chanctx			= ath12k_mac_op_add_chanctx,
	.remove_chanctx			= ath12k_mac_op_remove_chanctx,
	.change_chanctx			= ath12k_mac_op_change_chanctx,
	.assign_vif_chanctx		= ath12k_mac_op_assign_vif_chanctx,
	.unassign_vif_chanctx		= ath12k_mac_op_unassign_vif_chanctx,
	.switch_vif_chanctx		= ath12k_mac_op_switch_vif_chanctx,
	.set_rts_threshold		= ath12k_mac_op_set_rts_threshold,
	.set_frag_threshold		= ath12k_mac_op_set_frag_threshold,
	.set_bitrate_mask		= ath12k_mac_op_set_bitrate_mask,
	.get_survey			= ath12k_mac_op_get_survey,
	.flush				= ath12k_mac_op_flush,
	.sta_statistics			= ath12k_mac_op_sta_statistics,
	.remain_on_channel              = ath12k_mac_op_remain_on_channel,
	.cancel_remain_on_channel       = ath12k_mac_op_cancel_remain_on_channel,
};

static void ath12k_mac_update_ch_list(struct ath12k *ar,
				      struct ieee80211_supported_band *band,
				      u32 freq_low, u32 freq_high)
{
	int i;

	if (!(freq_low && freq_high))
		return;

	for (i = 0; i < band->n_channels; i++) {
		if (band->channels[i].center_freq < freq_low ||
		    band->channels[i].center_freq > freq_high)
			band->channels[i].flags |= IEEE80211_CHAN_DISABLED;
	}
}

static u32 ath12k_get_phy_id(struct ath12k *ar, u32 band)
{
	struct ath12k_pdev *pdev = ar->pdev;
	struct ath12k_pdev_cap *pdev_cap = &pdev->cap;

	if (band == WMI_HOST_WLAN_2G_CAP)
		return pdev_cap->band[NL80211_BAND_2GHZ].phy_id;

	if (band == WMI_HOST_WLAN_5G_CAP)
		return pdev_cap->band[NL80211_BAND_5GHZ].phy_id;

	ath12k_warn(ar->ab, "unsupported phy cap:%d\n", band);

	return 0;
}

static int ath12k_mac_setup_channels_rates(struct ath12k *ar,
					   u32 supported_bands,
					   struct ieee80211_supported_band *bands[])
{
	struct ieee80211_supported_band *band;
	struct ath12k_wmi_hal_reg_capabilities_ext_arg *reg_cap;
	void *channels;
	u32 phy_id;

	BUILD_BUG_ON((ARRAY_SIZE(ath12k_2ghz_channels) +
		      ARRAY_SIZE(ath12k_5ghz_channels) +
		      ARRAY_SIZE(ath12k_6ghz_channels)) !=
		     ATH12K_NUM_CHANS);

	reg_cap = &ar->ab->hal_reg_cap[ar->pdev_idx];

	if (supported_bands & WMI_HOST_WLAN_2G_CAP) {
		channels = kmemdup(ath12k_2ghz_channels,
				   sizeof(ath12k_2ghz_channels),
				   GFP_KERNEL);
		if (!channels)
			return -ENOMEM;

		band = &ar->mac.sbands[NL80211_BAND_2GHZ];
		band->band = NL80211_BAND_2GHZ;
		band->n_channels = ARRAY_SIZE(ath12k_2ghz_channels);
		band->channels = channels;
		band->n_bitrates = ath12k_g_rates_size;
		band->bitrates = ath12k_g_rates;
		bands[NL80211_BAND_2GHZ] = band;

		if (ar->ab->hw_params->single_pdev_only) {
			phy_id = ath12k_get_phy_id(ar, WMI_HOST_WLAN_2G_CAP);
			reg_cap = &ar->ab->hal_reg_cap[phy_id];
		}
		ath12k_mac_update_ch_list(ar, band,
					  reg_cap->low_2ghz_chan,
					  reg_cap->high_2ghz_chan);
	}

	if (supported_bands & WMI_HOST_WLAN_5G_CAP) {
		if (reg_cap->high_5ghz_chan >= ATH12K_MIN_6G_FREQ) {
			channels = kmemdup(ath12k_6ghz_channels,
					   sizeof(ath12k_6ghz_channels), GFP_KERNEL);
			if (!channels) {
				kfree(ar->mac.sbands[NL80211_BAND_2GHZ].channels);
				return -ENOMEM;
			}

			ar->supports_6ghz = true;
			band = &ar->mac.sbands[NL80211_BAND_6GHZ];
			band->band = NL80211_BAND_6GHZ;
			band->n_channels = ARRAY_SIZE(ath12k_6ghz_channels);
			band->channels = channels;
			band->n_bitrates = ath12k_a_rates_size;
			band->bitrates = ath12k_a_rates;
			bands[NL80211_BAND_6GHZ] = band;
			ath12k_mac_update_ch_list(ar, band,
						  reg_cap->low_5ghz_chan,
						  reg_cap->high_5ghz_chan);
		}

		if (reg_cap->low_5ghz_chan < ATH12K_MIN_6G_FREQ) {
			channels = kmemdup(ath12k_5ghz_channels,
					   sizeof(ath12k_5ghz_channels),
					   GFP_KERNEL);
			if (!channels) {
				kfree(ar->mac.sbands[NL80211_BAND_2GHZ].channels);
				kfree(ar->mac.sbands[NL80211_BAND_6GHZ].channels);
				return -ENOMEM;
			}

			band = &ar->mac.sbands[NL80211_BAND_5GHZ];
			band->band = NL80211_BAND_5GHZ;
			band->n_channels = ARRAY_SIZE(ath12k_5ghz_channels);
			band->channels = channels;
			band->n_bitrates = ath12k_a_rates_size;
			band->bitrates = ath12k_a_rates;
			bands[NL80211_BAND_5GHZ] = band;

			if (ar->ab->hw_params->single_pdev_only) {
				phy_id = ath12k_get_phy_id(ar, WMI_HOST_WLAN_5G_CAP);
				reg_cap = &ar->ab->hal_reg_cap[phy_id];
			}

			ath12k_mac_update_ch_list(ar, band,
						  reg_cap->low_5ghz_chan,
						  reg_cap->high_5ghz_chan);
		}
	}

	return 0;
}

static u16 ath12k_mac_get_ifmodes(struct ath12k_hw *ah)
{
	struct ath12k *ar = ath12k_ah_to_ar(ah);
	u16 interface_modes = U16_MAX;

	interface_modes &= ar->ab->hw_params->interface_modes;

	return interface_modes == U16_MAX ? 0 : interface_modes;
}

static bool ath12k_mac_is_iface_mode_enable(struct ath12k_hw *ah,
					    enum nl80211_iftype type)
{
	struct ath12k *ar = ath12k_ah_to_ar(ah);
	u16 interface_modes, mode;
	bool is_enable = true;

	mode = BIT(type);

	interface_modes = ar->ab->hw_params->interface_modes;
	if (!(interface_modes & mode))
		is_enable = false;

	return is_enable;
}

static int ath12k_mac_setup_iface_combinations(struct ath12k_hw *ah)
{
	struct wiphy *wiphy = ah->hw->wiphy;
	struct ieee80211_iface_combination *combinations;
	struct ieee80211_iface_limit *limits;
	int n_limits, max_interfaces;
	bool ap, mesh, p2p;

	ap = ath12k_mac_is_iface_mode_enable(ah, NL80211_IFTYPE_AP);
	p2p = ath12k_mac_is_iface_mode_enable(ah, NL80211_IFTYPE_P2P_DEVICE);

	mesh = IS_ENABLED(CONFIG_MAC80211_MESH) &&
		ath12k_mac_is_iface_mode_enable(ah, NL80211_IFTYPE_MESH_POINT);

	combinations = kzalloc(sizeof(*combinations), GFP_KERNEL);
	if (!combinations)
		return -ENOMEM;

	if ((ap || mesh) && !p2p) {
		n_limits = 2;
		max_interfaces = 16;
	} else if (p2p) {
		n_limits = 3;
		if (ap || mesh)
			max_interfaces = 16;
		else
			max_interfaces = 3;
	} else {
		n_limits = 1;
		max_interfaces = 1;
	}

	limits = kcalloc(n_limits, sizeof(*limits), GFP_KERNEL);
	if (!limits) {
		kfree(combinations);
		return -ENOMEM;
	}

	limits[0].max = 1;
	limits[0].types |= BIT(NL80211_IFTYPE_STATION);

	if (ap || mesh || p2p)
		limits[1].max = max_interfaces;

	if (ap)
		limits[1].types |= BIT(NL80211_IFTYPE_AP);

	if (mesh)
		limits[1].types |= BIT(NL80211_IFTYPE_MESH_POINT);

	if (p2p) {
		limits[1].types |= BIT(NL80211_IFTYPE_P2P_CLIENT) |
				   BIT(NL80211_IFTYPE_P2P_GO);
		limits[2].max = 1;
		limits[2].types |= BIT(NL80211_IFTYPE_P2P_DEVICE);
	}

	combinations[0].limits = limits;
	combinations[0].n_limits = n_limits;
	combinations[0].max_interfaces = max_interfaces;
	combinations[0].num_different_channels = 1;
	combinations[0].beacon_int_infra_match = true;
	combinations[0].beacon_int_min_gcd = 100;
	combinations[0].radar_detect_widths = BIT(NL80211_CHAN_WIDTH_20_NOHT) |
						BIT(NL80211_CHAN_WIDTH_20) |
						BIT(NL80211_CHAN_WIDTH_40) |
						BIT(NL80211_CHAN_WIDTH_80);

	wiphy->iface_combinations = combinations;
	wiphy->n_iface_combinations = 1;

	return 0;
}

static const u8 ath12k_if_types_ext_capa[] = {
	[0] = WLAN_EXT_CAPA1_EXT_CHANNEL_SWITCHING,
	[7] = WLAN_EXT_CAPA8_OPMODE_NOTIF,
};

static const u8 ath12k_if_types_ext_capa_sta[] = {
	[0] = WLAN_EXT_CAPA1_EXT_CHANNEL_SWITCHING,
	[7] = WLAN_EXT_CAPA8_OPMODE_NOTIF,
	[9] = WLAN_EXT_CAPA10_TWT_REQUESTER_SUPPORT,
};

static const u8 ath12k_if_types_ext_capa_ap[] = {
	[0] = WLAN_EXT_CAPA1_EXT_CHANNEL_SWITCHING,
	[7] = WLAN_EXT_CAPA8_OPMODE_NOTIF,
	[9] = WLAN_EXT_CAPA10_TWT_RESPONDER_SUPPORT,
};

static const struct wiphy_iftype_ext_capab ath12k_iftypes_ext_capa[] = {
	{
		.extended_capabilities = ath12k_if_types_ext_capa,
		.extended_capabilities_mask = ath12k_if_types_ext_capa,
		.extended_capabilities_len = sizeof(ath12k_if_types_ext_capa),
	}, {
		.iftype = NL80211_IFTYPE_STATION,
		.extended_capabilities = ath12k_if_types_ext_capa_sta,
		.extended_capabilities_mask = ath12k_if_types_ext_capa_sta,
		.extended_capabilities_len =
				sizeof(ath12k_if_types_ext_capa_sta),
	}, {
		.iftype = NL80211_IFTYPE_AP,
		.extended_capabilities = ath12k_if_types_ext_capa_ap,
		.extended_capabilities_mask = ath12k_if_types_ext_capa_ap,
		.extended_capabilities_len =
				sizeof(ath12k_if_types_ext_capa_ap),
	},
};

static void ath12k_mac_cleanup_unregister(struct ath12k *ar)
{
	idr_for_each(&ar->txmgmt_idr, ath12k_mac_tx_mgmt_pending_free, ar);
	idr_destroy(&ar->txmgmt_idr);

	kfree(ar->mac.sbands[NL80211_BAND_2GHZ].channels);
	kfree(ar->mac.sbands[NL80211_BAND_5GHZ].channels);
	kfree(ar->mac.sbands[NL80211_BAND_6GHZ].channels);
}

static void ath12k_mac_hw_unregister(struct ath12k_hw *ah)
{
	struct ieee80211_hw *hw = ah->hw;
	struct wiphy *wiphy = hw->wiphy;
	struct ath12k *ar = ath12k_ah_to_ar(ah);

	cancel_work_sync(&ar->regd_update_work);

	ieee80211_unregister_hw(hw);

	ath12k_mac_cleanup_unregister(ar);

	kfree(wiphy->iface_combinations[0].limits);
	kfree(wiphy->iface_combinations);

	SET_IEEE80211_DEV(hw, NULL);
}

static int ath12k_mac_setup_register(struct ath12k *ar,
				     u32 *ht_cap,
				     struct ieee80211_supported_band *bands[])
{
	struct ath12k_pdev_cap *cap = &ar->pdev->cap;
	int ret;

	init_waitqueue_head(&ar->txmgmt_empty_waitq);
	idr_init(&ar->txmgmt_idr);
	spin_lock_init(&ar->txmgmt_idr_lock);

	ath12k_pdev_caps_update(ar);

	ret = ath12k_mac_setup_channels_rates(ar,
					      cap->supported_bands,
					      bands);
	if (ret)
		return ret;

	ath12k_mac_setup_ht_vht_cap(ar, cap, ht_cap);
	ath12k_mac_setup_sband_iftype_data(ar, cap);

	ar->max_num_stations = ath12k_core_get_max_station_per_radio(ar->ab);
	ar->max_num_peers = ath12k_core_get_max_peers_per_radio(ar->ab);

	return 0;
}

static int ath12k_mac_hw_register(struct ath12k_hw *ah)
{
	struct ieee80211_hw *hw = ah->hw;
	struct wiphy *wiphy = hw->wiphy;
	struct ath12k *ar = ath12k_ah_to_ar(ah);
	struct ath12k_base *ab = ar->ab;
	struct ath12k_pdev *pdev;
	struct ath12k_pdev_cap *cap;
	static const u32 cipher_suites[] = {
		WLAN_CIPHER_SUITE_TKIP,
		WLAN_CIPHER_SUITE_CCMP,
		WLAN_CIPHER_SUITE_AES_CMAC,
		WLAN_CIPHER_SUITE_BIP_CMAC_256,
		WLAN_CIPHER_SUITE_BIP_GMAC_128,
		WLAN_CIPHER_SUITE_BIP_GMAC_256,
		WLAN_CIPHER_SUITE_GCMP,
		WLAN_CIPHER_SUITE_GCMP_256,
		WLAN_CIPHER_SUITE_CCMP_256,
	};
	int ret;
	u32 ht_cap = 0;

	pdev = ar->pdev;

	if (ab->pdevs_macaddr_valid)
		ether_addr_copy(ar->mac_addr, pdev->mac_addr);
	else
		ether_addr_copy(ar->mac_addr, ab->mac_addr);

	ret = ath12k_mac_setup_register(ar, &ht_cap, hw->wiphy->bands);
	if (ret)
		goto out;

	wiphy->max_ap_assoc_sta = ar->max_num_stations;

	cap = &pdev->cap;

	wiphy->available_antennas_rx = cap->rx_chain_mask;
	wiphy->available_antennas_tx = cap->tx_chain_mask;

	SET_IEEE80211_PERM_ADDR(hw, ar->mac_addr);
	SET_IEEE80211_DEV(hw, ab->dev);

	ret = ath12k_mac_setup_iface_combinations(ah);
	if (ret) {
		ath12k_err(ab, "failed to setup interface combinations: %d\n", ret);
		goto err_cleanup_unregister;
	}

	wiphy->interface_modes = ath12k_mac_get_ifmodes(ah);

	if (wiphy->bands[NL80211_BAND_2GHZ] &&
	    wiphy->bands[NL80211_BAND_5GHZ] &&
	    wiphy->bands[NL80211_BAND_6GHZ])
		ieee80211_hw_set(hw, SINGLE_SCAN_ON_ALL_BANDS);

	ieee80211_hw_set(hw, SIGNAL_DBM);
	ieee80211_hw_set(hw, SUPPORTS_PS);
	ieee80211_hw_set(hw, SUPPORTS_DYNAMIC_PS);
	ieee80211_hw_set(hw, MFP_CAPABLE);
	ieee80211_hw_set(hw, REPORTS_TX_ACK_STATUS);
	ieee80211_hw_set(hw, HAS_RATE_CONTROL);
	ieee80211_hw_set(hw, AP_LINK_PS);
	ieee80211_hw_set(hw, SPECTRUM_MGMT);
	ieee80211_hw_set(hw, CONNECTION_MONITOR);
	ieee80211_hw_set(hw, SUPPORTS_PER_STA_GTK);
	ieee80211_hw_set(hw, CHANCTX_STA_CSA);
	ieee80211_hw_set(hw, QUEUE_CONTROL);
	ieee80211_hw_set(hw, SUPPORTS_TX_FRAG);
	ieee80211_hw_set(hw, REPORTS_LOW_ACK);

	if (ht_cap & WMI_HT_CAP_ENABLED) {
		ieee80211_hw_set(hw, AMPDU_AGGREGATION);
		ieee80211_hw_set(hw, TX_AMPDU_SETUP_IN_HW);
		ieee80211_hw_set(hw, SUPPORTS_REORDERING_BUFFER);
		ieee80211_hw_set(hw, SUPPORTS_AMSDU_IN_AMPDU);
		ieee80211_hw_set(hw, USES_RSS);
	}

	wiphy->features |= NL80211_FEATURE_STATIC_SMPS;
	wiphy->flags |= WIPHY_FLAG_IBSS_RSN;

	/* TODO: Check if HT capability advertised from firmware is different
	 * for each band for a dual band capable radio. It will be tricky to
	 * handle it when the ht capability different for each band.
	 */
	if (ht_cap & WMI_HT_CAP_DYNAMIC_SMPS)
		wiphy->features |= NL80211_FEATURE_DYNAMIC_SMPS;

	wiphy->max_scan_ssids = WLAN_SCAN_PARAMS_MAX_SSID;
	wiphy->max_scan_ie_len = WLAN_SCAN_PARAMS_MAX_IE_LEN;

	hw->max_listen_interval = ATH12K_MAX_HW_LISTEN_INTERVAL;

	wiphy->flags |= WIPHY_FLAG_HAS_REMAIN_ON_CHANNEL;
	wiphy->flags |= WIPHY_FLAG_HAS_CHANNEL_SWITCH;
	wiphy->max_remain_on_channel_duration = 5000;

	wiphy->flags |= WIPHY_FLAG_AP_UAPSD;
	wiphy->features |= NL80211_FEATURE_AP_MODE_CHAN_WIDTH_CHANGE |
				   NL80211_FEATURE_AP_SCAN;

	hw->queues = ATH12K_HW_MAX_QUEUES;
	wiphy->tx_queue_len = ATH12K_QUEUE_LEN;
	hw->offchannel_tx_hw_queue = ATH12K_HW_MAX_QUEUES - 1;
	hw->max_rx_aggregation_subframes = IEEE80211_MAX_AMPDU_BUF_EHT;

	hw->vif_data_size = sizeof(struct ath12k_vif);
	hw->sta_data_size = sizeof(struct ath12k_sta);

	wiphy_ext_feature_set(wiphy, NL80211_EXT_FEATURE_CQM_RSSI_LIST);
	wiphy_ext_feature_set(wiphy, NL80211_EXT_FEATURE_STA_TX_PWR);

	wiphy->cipher_suites = cipher_suites;
	wiphy->n_cipher_suites = ARRAY_SIZE(cipher_suites);

	wiphy->iftype_ext_capab = ath12k_iftypes_ext_capa;
	wiphy->num_iftype_ext_capab = ARRAY_SIZE(ath12k_iftypes_ext_capa);

	if (ar->supports_6ghz) {
		wiphy_ext_feature_set(wiphy,
				      NL80211_EXT_FEATURE_FILS_DISCOVERY);
		wiphy_ext_feature_set(wiphy,
				      NL80211_EXT_FEATURE_UNSOL_BCAST_PROBE_RESP);
	}

	wiphy_ext_feature_set(wiphy, NL80211_EXT_FEATURE_PUNCT);

	ath12k_reg_init(hw);

	if (!test_bit(ATH12K_FLAG_RAW_MODE, &ab->dev_flags)) {
		hw->netdev_features = NETIF_F_HW_CSUM;
		ieee80211_hw_set(hw, SW_CRYPTO_CONTROL);
		ieee80211_hw_set(hw, SUPPORT_FAST_XMIT);
	}

	ret = ieee80211_register_hw(hw);
	if (ret) {
		ath12k_err(ab, "ieee80211 registration failed: %d\n", ret);
		goto err_free_if_combs;
	}

	if (!ab->hw_params->supports_monitor)
		/* There's a race between calling ieee80211_register_hw()
		 * and here where the monitor mode is enabled for a little
		 * while. But that time is so short and in practise it make
		 * a difference in real life.
		 */
		wiphy->interface_modes &= ~BIT(NL80211_IFTYPE_MONITOR);

	/* Apply the regd received during initialization */
	ret = ath12k_regd_update(ar, true);
	if (ret) {
		ath12k_err(ar->ab, "ath12k regd update failed: %d\n", ret);
		goto err_unregister_hw;
	}

	return 0;

err_unregister_hw:
	ieee80211_unregister_hw(hw);

err_free_if_combs:
	kfree(wiphy->iface_combinations[0].limits);
	kfree(wiphy->iface_combinations);

err_cleanup_unregister:
	ath12k_mac_cleanup_unregister(ar);

out:
	SET_IEEE80211_DEV(hw, NULL);

	return ret;
}

static void ath12k_mac_setup(struct ath12k *ar)
{
	struct ath12k_base *ab = ar->ab;
	struct ath12k_pdev *pdev = ar->pdev;
	u8 pdev_idx = ar->pdev_idx;

	ar->lmac_id = ath12k_hw_get_mac_from_pdev_id(ab->hw_params, pdev_idx);

	ar->wmi = &ab->wmi_ab.wmi[pdev_idx];
	/* FIXME: wmi[0] is already initialized during attach,
	 * Should we do this again?
	 */
	ath12k_wmi_pdev_attach(ab, pdev_idx);

	ar->cfg_tx_chainmask = pdev->cap.tx_chain_mask;
	ar->cfg_rx_chainmask = pdev->cap.rx_chain_mask;
	ar->num_tx_chains = hweight32(pdev->cap.tx_chain_mask);
	ar->num_rx_chains = hweight32(pdev->cap.rx_chain_mask);

	spin_lock_init(&ar->data_lock);
	INIT_LIST_HEAD(&ar->arvifs);
	INIT_LIST_HEAD(&ar->ppdu_stats_info);
	mutex_init(&ar->conf_mutex);
	init_completion(&ar->vdev_setup_done);
	init_completion(&ar->vdev_delete_done);
	init_completion(&ar->peer_assoc_done);
	init_completion(&ar->peer_delete_done);
	init_completion(&ar->install_key_done);
	init_completion(&ar->bss_survey_done);
	init_completion(&ar->scan.started);
	init_completion(&ar->scan.completed);
	init_completion(&ar->scan.on_channel);

	INIT_DELAYED_WORK(&ar->scan.timeout, ath12k_scan_timeout_work);
	INIT_WORK(&ar->regd_update_work, ath12k_regd_update_work);

	INIT_WORK(&ar->wmi_mgmt_tx_work, ath12k_mgmt_over_wmi_tx_work);
	skb_queue_head_init(&ar->wmi_mgmt_tx_queue);
	clear_bit(ATH12K_FLAG_MONITOR_ENABLED, &ar->monitor_flags);
}

int ath12k_mac_register(struct ath12k_base *ab)
{
	struct ath12k_hw *ah;
	int i;
	int ret;

	if (test_bit(ATH12K_FLAG_REGISTERED, &ab->dev_flags))
		return 0;

	/* Initialize channel counters frequency value in hertz */
	ab->cc_freq_hz = 320000;
	ab->free_vdev_map = (1LL << (ab->num_radios * TARGET_NUM_VDEVS)) - 1;

	for (i = 0; i < ab->num_hw; i++) {
		ah = ab->ah[i];

		ret = ath12k_mac_hw_register(ah);
		if (ret)
			goto err;
	}

	return 0;

err:
	for (i = i - 1; i >= 0; i--) {
		ah = ab->ah[i];
		if (!ah)
			continue;

		ath12k_mac_hw_unregister(ah);
	}

	return ret;
}

void ath12k_mac_unregister(struct ath12k_base *ab)
{
	struct ath12k_hw *ah;
	int i;

	for (i = ab->num_hw - 1; i >= 0; i--) {
		ah = ab->ah[i];
		if (!ah)
			continue;

		ath12k_mac_hw_unregister(ah);
	}
}

static void ath12k_mac_hw_destroy(struct ath12k_hw *ah)
{
	ieee80211_free_hw(ah->hw);
}

static struct ath12k_hw *ath12k_mac_hw_allocate(struct ath12k_base *ab,
						struct ath12k_pdev_map *pdev_map,
						u8 num_pdev_map)
{
	struct ieee80211_hw *hw;
	struct ath12k *ar;
	struct ath12k_pdev *pdev;
	struct ath12k_hw *ah;
	int i;
	u8 pdev_idx;

	hw = ieee80211_alloc_hw(struct_size(ah, radio, num_pdev_map),
				&ath12k_ops);
	if (!hw)
		return NULL;

	ah = ath12k_hw_to_ah(hw);
	ah->hw = hw;
	ah->num_radio = num_pdev_map;

	for (i = 0; i < num_pdev_map; i++) {
		ab = pdev_map[i].ab;
		pdev_idx = pdev_map[i].pdev_idx;
		pdev = &ab->pdevs[pdev_idx];

		ar = ath12k_ah_to_ar(ah);
		ar->ah = ah;
		ar->ab = ab;
		ar->hw_link_id = i;
		ar->pdev = pdev;
		ar->pdev_idx = pdev_idx;
		pdev->ar = ar;

		ath12k_mac_setup(ar);
	}

	return ah;
}

void ath12k_mac_destroy(struct ath12k_base *ab)
{
	struct ath12k_pdev *pdev;
	int i;

	for (i = 0; i < ab->num_radios; i++) {
		pdev = &ab->pdevs[i];
		if (!pdev->ar)
			continue;

		pdev->ar = NULL;
	}

	for (i = 0; i < ab->num_hw; i++) {
		if (!ab->ah[i])
			continue;

		ath12k_mac_hw_destroy(ab->ah[i]);
		ab->ah[i] = NULL;
	}
}

int ath12k_mac_allocate(struct ath12k_base *ab)
{
	struct ath12k_hw *ah;
	struct ath12k_pdev_map pdev_map[MAX_RADIOS];
	int ret, i, j;
	u8 radio_per_hw;

	if (test_bit(ATH12K_FLAG_REGISTERED, &ab->dev_flags))
		return 0;

	ab->num_hw = ab->num_radios;
	radio_per_hw = 1;

	for (i = 0; i < ab->num_hw; i++) {
		for (j = 0; j < radio_per_hw; j++) {
			pdev_map[j].ab = ab;
			pdev_map[j].pdev_idx = (i * radio_per_hw) + j;
		}

		ah = ath12k_mac_hw_allocate(ab, pdev_map, radio_per_hw);
		if (!ah) {
			ath12k_warn(ab, "failed to allocate mac80211 hw device for hw_idx %d\n",
				    i);
			ret = -ENOMEM;
			goto err;
		}

		ab->ah[i] = ah;
	}

	ath12k_dp_pdev_pre_alloc(ab);

	return 0;

err:
	for (i = i - 1; i >= 0; i--) {
		if (!ab->ah[i])
			continue;

		ath12k_mac_hw_destroy(ab->ah[i]);
		ab->ah[i] = NULL;
	}

	return ret;
}<|MERGE_RESOLUTION|>--- conflicted
+++ resolved
@@ -2953,18 +2953,12 @@
 	}
 
 	ath12k_mac_fils_discovery(arvif, info);
-<<<<<<< HEAD
-=======
-
-	if (changed & BSS_CHANGED_EHT_PUNCTURING)
-		arvif->punct_bitmap = info->eht_puncturing;
 
 	if (changed & BSS_CHANGED_PS &&
 	    ar->ab->hw_params->supports_sta_ps) {
 		arvif->ps = vif_cfg->ps;
 		ath12k_mac_vif_setup_ps(arvif);
 	}
->>>>>>> 3ab6aff5
 }
 
 static void ath12k_mac_op_bss_info_changed(struct ieee80211_hw *hw,
