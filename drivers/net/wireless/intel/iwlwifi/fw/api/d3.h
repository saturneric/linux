--- conflicted
+++ resolved
@@ -728,8 +728,6 @@
 	u8 wake_packet[]; /* can be truncated from _length to _bufsize */
 } __packed; /* WOWLAN_STATUSES_RSP_API_S_VER_9 */
 
-<<<<<<< HEAD
-=======
 /**
  * struct iwl_wowlan_status_v12 - WoWLAN status
  * @gtk: GTK data
@@ -768,7 +766,6 @@
 	u8 wake_packet[]; /* can be truncated from _length to _bufsize */
 } __packed; /* WOWLAN_STATUSES_RSP_API_S_VER_12 */
 
->>>>>>> 754e0b0e
 /* TODO: NetDetect API */
 
 #endif /* __iwl_fw_api_d3_h__ */