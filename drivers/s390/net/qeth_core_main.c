// SPDX-License-Identifier: GPL-2.0
/*
 *    Copyright IBM Corp. 2007, 2009
 *    Author(s): Utz Bacher <utz.bacher@de.ibm.com>,
 *		 Frank Pavlic <fpavlic@de.ibm.com>,
 *		 Thomas Spatzier <tspat@de.ibm.com>,
 *		 Frank Blaschka <frank.blaschka@de.ibm.com>
 */

#define KMSG_COMPONENT "qeth"
#define pr_fmt(fmt) KMSG_COMPONENT ": " fmt

#include <linux/compat.h>
#include <linux/module.h>
#include <linux/moduleparam.h>
#include <linux/string.h>
#include <linux/errno.h>
#include <linux/kernel.h>
#include <linux/log2.h>
#include <linux/ip.h>
#include <linux/tcp.h>
#include <linux/mii.h>
#include <linux/mm.h>
#include <linux/kthread.h>
#include <linux/slab.h>
#include <linux/if_vlan.h>
#include <linux/netdevice.h>
#include <linux/netdev_features.h>
#include <linux/skbuff.h>
#include <linux/vmalloc.h>

#include <net/iucv/af_iucv.h>
#include <net/dsfield.h>

#include <asm/ebcdic.h>
#include <asm/chpid.h>
#include <asm/io.h>
#include <asm/sysinfo.h>
#include <asm/diag.h>
#include <asm/cio.h>
#include <asm/ccwdev.h>
#include <asm/cpcmd.h>

#include "qeth_core.h"

struct qeth_dbf_info qeth_dbf[QETH_DBF_INFOS] = {
	/* define dbf - Name, Pages, Areas, Maxlen, Level, View, Handle */
	/*                   N  P  A    M  L  V                      H  */
	[QETH_DBF_SETUP] = {"qeth_setup",
				8, 1,   8, 5, &debug_hex_ascii_view, NULL},
	[QETH_DBF_MSG]	 = {"qeth_msg", 8, 1, 11 * sizeof(long), 3,
			    &debug_sprintf_view, NULL},
	[QETH_DBF_CTRL]  = {"qeth_control",
		8, 1, QETH_DBF_CTRL_LEN, 5, &debug_hex_ascii_view, NULL},
};
EXPORT_SYMBOL_GPL(qeth_dbf);

struct kmem_cache *qeth_core_header_cache;
EXPORT_SYMBOL_GPL(qeth_core_header_cache);
static struct kmem_cache *qeth_qdio_outbuf_cache;

static struct device *qeth_core_root_dev;
static struct lock_class_key qdio_out_skb_queue_key;

static void qeth_issue_next_read_cb(struct qeth_card *card,
				    struct qeth_cmd_buffer *iob,
				    unsigned int data_length);
static int qeth_qdio_establish(struct qeth_card *);
static void qeth_free_qdio_queues(struct qeth_card *card);
static void qeth_notify_skbs(struct qeth_qdio_out_q *queue,
		struct qeth_qdio_out_buffer *buf,
		enum iucv_tx_notify notification);
static void qeth_tx_complete_buf(struct qeth_qdio_out_buffer *buf, bool error,
				 int budget);
static int qeth_init_qdio_out_buf(struct qeth_qdio_out_q *, int);

static void qeth_close_dev_handler(struct work_struct *work)
{
	struct qeth_card *card;

	card = container_of(work, struct qeth_card, close_dev_work);
	QETH_CARD_TEXT(card, 2, "cldevhdl");
	ccwgroup_set_offline(card->gdev);
}

static const char *qeth_get_cardname(struct qeth_card *card)
{
	if (IS_VM_NIC(card)) {
		switch (card->info.type) {
		case QETH_CARD_TYPE_OSD:
			return " Virtual NIC QDIO";
		case QETH_CARD_TYPE_IQD:
			return " Virtual NIC Hiper";
		case QETH_CARD_TYPE_OSM:
			return " Virtual NIC QDIO - OSM";
		case QETH_CARD_TYPE_OSX:
			return " Virtual NIC QDIO - OSX";
		default:
			return " unknown";
		}
	} else {
		switch (card->info.type) {
		case QETH_CARD_TYPE_OSD:
			return " OSD Express";
		case QETH_CARD_TYPE_IQD:
			return " HiperSockets";
		case QETH_CARD_TYPE_OSN:
			return " OSN QDIO";
		case QETH_CARD_TYPE_OSM:
			return " OSM QDIO";
		case QETH_CARD_TYPE_OSX:
			return " OSX QDIO";
		default:
			return " unknown";
		}
	}
	return " n/a";
}

/* max length to be returned: 14 */
const char *qeth_get_cardname_short(struct qeth_card *card)
{
	if (IS_VM_NIC(card)) {
		switch (card->info.type) {
		case QETH_CARD_TYPE_OSD:
			return "Virt.NIC QDIO";
		case QETH_CARD_TYPE_IQD:
			return "Virt.NIC Hiper";
		case QETH_CARD_TYPE_OSM:
			return "Virt.NIC OSM";
		case QETH_CARD_TYPE_OSX:
			return "Virt.NIC OSX";
		default:
			return "unknown";
		}
	} else {
		switch (card->info.type) {
		case QETH_CARD_TYPE_OSD:
			switch (card->info.link_type) {
			case QETH_LINK_TYPE_FAST_ETH:
				return "OSD_100";
			case QETH_LINK_TYPE_HSTR:
				return "HSTR";
			case QETH_LINK_TYPE_GBIT_ETH:
				return "OSD_1000";
			case QETH_LINK_TYPE_10GBIT_ETH:
				return "OSD_10GIG";
			case QETH_LINK_TYPE_25GBIT_ETH:
				return "OSD_25GIG";
			case QETH_LINK_TYPE_LANE_ETH100:
				return "OSD_FE_LANE";
			case QETH_LINK_TYPE_LANE_TR:
				return "OSD_TR_LANE";
			case QETH_LINK_TYPE_LANE_ETH1000:
				return "OSD_GbE_LANE";
			case QETH_LINK_TYPE_LANE:
				return "OSD_ATM_LANE";
			default:
				return "OSD_Express";
			}
		case QETH_CARD_TYPE_IQD:
			return "HiperSockets";
		case QETH_CARD_TYPE_OSN:
			return "OSN";
		case QETH_CARD_TYPE_OSM:
			return "OSM_1000";
		case QETH_CARD_TYPE_OSX:
			return "OSX_10GIG";
		default:
			return "unknown";
		}
	}
	return "n/a";
}

void qeth_set_allowed_threads(struct qeth_card *card, unsigned long threads,
			 int clear_start_mask)
{
	unsigned long flags;

	spin_lock_irqsave(&card->thread_mask_lock, flags);
	card->thread_allowed_mask = threads;
	if (clear_start_mask)
		card->thread_start_mask &= threads;
	spin_unlock_irqrestore(&card->thread_mask_lock, flags);
	wake_up(&card->wait_q);
}
EXPORT_SYMBOL_GPL(qeth_set_allowed_threads);

int qeth_threads_running(struct qeth_card *card, unsigned long threads)
{
	unsigned long flags;
	int rc = 0;

	spin_lock_irqsave(&card->thread_mask_lock, flags);
	rc = (card->thread_running_mask & threads);
	spin_unlock_irqrestore(&card->thread_mask_lock, flags);
	return rc;
}
EXPORT_SYMBOL_GPL(qeth_threads_running);

void qeth_clear_working_pool_list(struct qeth_card *card)
{
	struct qeth_buffer_pool_entry *pool_entry, *tmp;

	QETH_CARD_TEXT(card, 5, "clwrklst");
	list_for_each_entry_safe(pool_entry, tmp,
			    &card->qdio.in_buf_pool.entry_list, list){
			list_del(&pool_entry->list);
	}
}
EXPORT_SYMBOL_GPL(qeth_clear_working_pool_list);

static void qeth_free_pool_entry(struct qeth_buffer_pool_entry *entry)
{
	unsigned int i;

	for (i = 0; i < ARRAY_SIZE(entry->elements); i++) {
		if (entry->elements[i])
			__free_page(entry->elements[i]);
	}

	kfree(entry);
}

static void qeth_free_buffer_pool(struct qeth_card *card)
{
	struct qeth_buffer_pool_entry *entry, *tmp;

	list_for_each_entry_safe(entry, tmp, &card->qdio.init_pool.entry_list,
				 init_list) {
		list_del(&entry->init_list);
		qeth_free_pool_entry(entry);
	}
}

static struct qeth_buffer_pool_entry *qeth_alloc_pool_entry(unsigned int pages)
{
	struct qeth_buffer_pool_entry *entry;
	unsigned int i;

	entry = kzalloc(sizeof(*entry), GFP_KERNEL);
	if (!entry)
		return NULL;

	for (i = 0; i < pages; i++) {
<<<<<<< HEAD
		entry->elements[i] = alloc_page(GFP_KERNEL);
=======
		entry->elements[i] = __dev_alloc_page(GFP_KERNEL);
>>>>>>> 04d5ce62

		if (!entry->elements[i]) {
			qeth_free_pool_entry(entry);
			return NULL;
		}
	}

	return entry;
}

static int qeth_alloc_buffer_pool(struct qeth_card *card)
{
	unsigned int buf_elements = QETH_MAX_BUFFER_ELEMENTS(card);
	unsigned int i;

	QETH_CARD_TEXT(card, 5, "alocpool");
	for (i = 0; i < card->qdio.init_pool.buf_count; ++i) {
		struct qeth_buffer_pool_entry *entry;

		entry = qeth_alloc_pool_entry(buf_elements);
		if (!entry) {
			qeth_free_buffer_pool(card);
			return -ENOMEM;
		}

		list_add(&entry->init_list, &card->qdio.init_pool.entry_list);
	}
	return 0;
}

int qeth_resize_buffer_pool(struct qeth_card *card, unsigned int count)
{
	unsigned int buf_elements = QETH_MAX_BUFFER_ELEMENTS(card);
	struct qeth_qdio_buffer_pool *pool = &card->qdio.init_pool;
	struct qeth_buffer_pool_entry *entry, *tmp;
	int delta = count - pool->buf_count;
	LIST_HEAD(entries);

	QETH_CARD_TEXT(card, 2, "realcbp");

	/* Defer until queue is allocated: */
	if (!card->qdio.in_q)
		goto out;

	/* Remove entries from the pool: */
	while (delta < 0) {
		entry = list_first_entry(&pool->entry_list,
					 struct qeth_buffer_pool_entry,
					 init_list);
		list_del(&entry->init_list);
		qeth_free_pool_entry(entry);

		delta++;
	}

	/* Allocate additional entries: */
	while (delta > 0) {
		entry = qeth_alloc_pool_entry(buf_elements);
		if (!entry) {
			list_for_each_entry_safe(entry, tmp, &entries,
						 init_list) {
				list_del(&entry->init_list);
				qeth_free_pool_entry(entry);
			}

			return -ENOMEM;
		}

		list_add(&entry->init_list, &entries);

		delta--;
	}

	list_splice(&entries, &pool->entry_list);

out:
	card->qdio.in_buf_pool.buf_count = count;
	pool->buf_count = count;
	return 0;
}
EXPORT_SYMBOL_GPL(qeth_resize_buffer_pool);

static void qeth_free_qdio_queue(struct qeth_qdio_q *q)
{
	if (!q)
		return;

	qdio_free_buffers(q->qdio_bufs, QDIO_MAX_BUFFERS_PER_Q);
	kfree(q);
}

static struct qeth_qdio_q *qeth_alloc_qdio_queue(void)
{
	struct qeth_qdio_q *q = kzalloc(sizeof(*q), GFP_KERNEL);
	int i;

	if (!q)
		return NULL;

	if (qdio_alloc_buffers(q->qdio_bufs, QDIO_MAX_BUFFERS_PER_Q)) {
		kfree(q);
		return NULL;
	}

	for (i = 0; i < QDIO_MAX_BUFFERS_PER_Q; ++i)
		q->bufs[i].buffer = q->qdio_bufs[i];

	QETH_DBF_HEX(SETUP, 2, &q, sizeof(void *));
	return q;
}

static int qeth_cq_init(struct qeth_card *card)
{
	int rc;

	if (card->options.cq == QETH_CQ_ENABLED) {
		QETH_CARD_TEXT(card, 2, "cqinit");
		qdio_reset_buffers(card->qdio.c_q->qdio_bufs,
				   QDIO_MAX_BUFFERS_PER_Q);
		card->qdio.c_q->next_buf_to_init = 127;
		rc = do_QDIO(CARD_DDEV(card), QDIO_FLAG_SYNC_INPUT,
			     card->qdio.no_in_queues - 1, 0,
			     127);
		if (rc) {
			QETH_CARD_TEXT_(card, 2, "1err%d", rc);
			goto out;
		}
	}
	rc = 0;
out:
	return rc;
}

static int qeth_alloc_cq(struct qeth_card *card)
{
	int rc;

	if (card->options.cq == QETH_CQ_ENABLED) {
		int i;
		struct qdio_outbuf_state *outbuf_states;

		QETH_CARD_TEXT(card, 2, "cqon");
		card->qdio.c_q = qeth_alloc_qdio_queue();
		if (!card->qdio.c_q) {
			rc = -1;
			goto kmsg_out;
		}
		card->qdio.no_in_queues = 2;
		card->qdio.out_bufstates =
			kcalloc(card->qdio.no_out_queues *
					QDIO_MAX_BUFFERS_PER_Q,
				sizeof(struct qdio_outbuf_state),
				GFP_KERNEL);
		outbuf_states = card->qdio.out_bufstates;
		if (outbuf_states == NULL) {
			rc = -1;
			goto free_cq_out;
		}
		for (i = 0; i < card->qdio.no_out_queues; ++i) {
			card->qdio.out_qs[i]->bufstates = outbuf_states;
			outbuf_states += QDIO_MAX_BUFFERS_PER_Q;
		}
	} else {
		QETH_CARD_TEXT(card, 2, "nocq");
		card->qdio.c_q = NULL;
		card->qdio.no_in_queues = 1;
	}
	QETH_CARD_TEXT_(card, 2, "iqc%d", card->qdio.no_in_queues);
	rc = 0;
out:
	return rc;
free_cq_out:
	qeth_free_qdio_queue(card->qdio.c_q);
	card->qdio.c_q = NULL;
kmsg_out:
	dev_err(&card->gdev->dev, "Failed to create completion queue\n");
	goto out;
}

static void qeth_free_cq(struct qeth_card *card)
{
	if (card->qdio.c_q) {
		--card->qdio.no_in_queues;
		qeth_free_qdio_queue(card->qdio.c_q);
		card->qdio.c_q = NULL;
	}
	kfree(card->qdio.out_bufstates);
	card->qdio.out_bufstates = NULL;
}

static enum iucv_tx_notify qeth_compute_cq_notification(int sbalf15,
							int delayed)
{
	enum iucv_tx_notify n;

	switch (sbalf15) {
	case 0:
		n = delayed ? TX_NOTIFY_DELAYED_OK : TX_NOTIFY_OK;
		break;
	case 4:
	case 16:
	case 17:
	case 18:
		n = delayed ? TX_NOTIFY_DELAYED_UNREACHABLE :
			TX_NOTIFY_UNREACHABLE;
		break;
	default:
		n = delayed ? TX_NOTIFY_DELAYED_GENERALERROR :
			TX_NOTIFY_GENERALERROR;
		break;
	}

	return n;
}

static void qeth_cleanup_handled_pending(struct qeth_qdio_out_q *q, int bidx,
					 int forced_cleanup)
{
	if (q->card->options.cq != QETH_CQ_ENABLED)
		return;

	if (q->bufs[bidx]->next_pending != NULL) {
		struct qeth_qdio_out_buffer *head = q->bufs[bidx];
		struct qeth_qdio_out_buffer *c = q->bufs[bidx]->next_pending;

		while (c) {
			if (forced_cleanup ||
			    atomic_read(&c->state) ==
			      QETH_QDIO_BUF_HANDLED_DELAYED) {
				struct qeth_qdio_out_buffer *f = c;
				QETH_CARD_TEXT(f->q->card, 5, "fp");
				QETH_CARD_TEXT_(f->q->card, 5, "%lx", (long) f);
				/* release here to avoid interleaving between
				   outbound tasklet and inbound tasklet
				   regarding notifications and lifecycle */
				qeth_tx_complete_buf(c, forced_cleanup, 0);

				c = f->next_pending;
				WARN_ON_ONCE(head->next_pending != f);
				head->next_pending = c;
				kmem_cache_free(qeth_qdio_outbuf_cache, f);
			} else {
				head = c;
				c = c->next_pending;
			}

		}
	}
	if (forced_cleanup && (atomic_read(&(q->bufs[bidx]->state)) ==
					QETH_QDIO_BUF_HANDLED_DELAYED)) {
		/* for recovery situations */
		qeth_init_qdio_out_buf(q, bidx);
		QETH_CARD_TEXT(q->card, 2, "clprecov");
	}
}


static void qeth_qdio_handle_aob(struct qeth_card *card,
				 unsigned long phys_aob_addr)
{
	struct qaob *aob;
	struct qeth_qdio_out_buffer *buffer;
	enum iucv_tx_notify notification;
	unsigned int i;

	aob = (struct qaob *) phys_to_virt(phys_aob_addr);
	QETH_CARD_TEXT(card, 5, "haob");
	QETH_CARD_TEXT_(card, 5, "%lx", phys_aob_addr);
	buffer = (struct qeth_qdio_out_buffer *) aob->user1;
	QETH_CARD_TEXT_(card, 5, "%lx", aob->user1);

	if (atomic_cmpxchg(&buffer->state, QETH_QDIO_BUF_PRIMED,
			   QETH_QDIO_BUF_IN_CQ) == QETH_QDIO_BUF_PRIMED) {
		notification = TX_NOTIFY_OK;
	} else {
		WARN_ON_ONCE(atomic_read(&buffer->state) !=
							QETH_QDIO_BUF_PENDING);
		atomic_set(&buffer->state, QETH_QDIO_BUF_IN_CQ);
		notification = TX_NOTIFY_DELAYED_OK;
	}

	if (aob->aorc != 0)  {
		QETH_CARD_TEXT_(card, 2, "aorc%02X", aob->aorc);
		notification = qeth_compute_cq_notification(aob->aorc, 1);
	}
	qeth_notify_skbs(buffer->q, buffer, notification);

	/* Free dangling allocations. The attached skbs are handled by
	 * qeth_cleanup_handled_pending().
	 */
	for (i = 0;
	     i < aob->sb_count && i < QETH_MAX_BUFFER_ELEMENTS(card);
	     i++) {
		void *data = phys_to_virt(aob->sba[i]);

		if (data && buffer->is_header[i])
			kmem_cache_free(qeth_core_header_cache, data);
	}
	atomic_set(&buffer->state, QETH_QDIO_BUF_HANDLED_DELAYED);

	qdio_release_aob(aob);
}

static void qeth_setup_ccw(struct ccw1 *ccw, u8 cmd_code, u8 flags, u32 len,
			   void *data)
{
	ccw->cmd_code = cmd_code;
	ccw->flags = flags | CCW_FLAG_SLI;
	ccw->count = len;
	ccw->cda = (__u32) __pa(data);
}

static int __qeth_issue_next_read(struct qeth_card *card)
{
	struct qeth_cmd_buffer *iob = card->read_cmd;
	struct qeth_channel *channel = iob->channel;
	struct ccw1 *ccw = __ccw_from_cmd(iob);
	int rc;

	QETH_CARD_TEXT(card, 5, "issnxrd");
	if (channel->state != CH_STATE_UP)
		return -EIO;

	memset(iob->data, 0, iob->length);
	qeth_setup_ccw(ccw, CCW_CMD_READ, 0, iob->length, iob->data);
	iob->callback = qeth_issue_next_read_cb;
	/* keep the cmd alive after completion: */
	qeth_get_cmd(iob);

	QETH_CARD_TEXT(card, 6, "noirqpnd");
	rc = ccw_device_start(channel->ccwdev, ccw, (addr_t) iob, 0, 0);
	if (!rc) {
		channel->active_cmd = iob;
	} else {
		QETH_DBF_MESSAGE(2, "error %i on device %x when starting next read ccw!\n",
				 rc, CARD_DEVID(card));
		qeth_unlock_channel(card, channel);
		qeth_put_cmd(iob);
		card->read_or_write_problem = 1;
		qeth_schedule_recovery(card);
	}
	return rc;
}

static int qeth_issue_next_read(struct qeth_card *card)
{
	int ret;

	spin_lock_irq(get_ccwdev_lock(CARD_RDEV(card)));
	ret = __qeth_issue_next_read(card);
	spin_unlock_irq(get_ccwdev_lock(CARD_RDEV(card)));

	return ret;
}

static void qeth_enqueue_cmd(struct qeth_card *card,
			     struct qeth_cmd_buffer *iob)
{
	spin_lock_irq(&card->lock);
	list_add_tail(&iob->list, &card->cmd_waiter_list);
	spin_unlock_irq(&card->lock);
}

static void qeth_dequeue_cmd(struct qeth_card *card,
			     struct qeth_cmd_buffer *iob)
{
	spin_lock_irq(&card->lock);
	list_del(&iob->list);
	spin_unlock_irq(&card->lock);
}

void qeth_notify_cmd(struct qeth_cmd_buffer *iob, int reason)
{
	iob->rc = reason;
	complete(&iob->done);
}
EXPORT_SYMBOL_GPL(qeth_notify_cmd);

static void qeth_issue_ipa_msg(struct qeth_ipa_cmd *cmd, int rc,
		struct qeth_card *card)
{
	const char *ipa_name;
	int com = cmd->hdr.command;
	ipa_name = qeth_get_ipa_cmd_name(com);

	if (rc)
		QETH_DBF_MESSAGE(2, "IPA: %s(%#x) for device %x returned %#x \"%s\"\n",
				 ipa_name, com, CARD_DEVID(card), rc,
				 qeth_get_ipa_msg(rc));
	else
		QETH_DBF_MESSAGE(5, "IPA: %s(%#x) for device %x succeeded\n",
				 ipa_name, com, CARD_DEVID(card));
}

static struct qeth_ipa_cmd *qeth_check_ipa_data(struct qeth_card *card,
						struct qeth_ipa_cmd *cmd)
{
	QETH_CARD_TEXT(card, 5, "chkipad");

	if (IS_IPA_REPLY(cmd)) {
		if (cmd->hdr.command != IPA_CMD_SETCCID &&
		    cmd->hdr.command != IPA_CMD_DELCCID &&
		    cmd->hdr.command != IPA_CMD_MODCCID &&
		    cmd->hdr.command != IPA_CMD_SET_DIAG_ASS)
			qeth_issue_ipa_msg(cmd, cmd->hdr.return_code, card);
		return cmd;
	}

	/* handle unsolicited event: */
	switch (cmd->hdr.command) {
	case IPA_CMD_STOPLAN:
		if (cmd->hdr.return_code == IPA_RC_VEPA_TO_VEB_TRANSITION) {
			dev_err(&card->gdev->dev,
				"Interface %s is down because the adjacent port is no longer in reflective relay mode\n",
				QETH_CARD_IFNAME(card));
			schedule_work(&card->close_dev_work);
		} else {
			dev_warn(&card->gdev->dev,
				 "The link for interface %s on CHPID 0x%X failed\n",
				 QETH_CARD_IFNAME(card), card->info.chpid);
			qeth_issue_ipa_msg(cmd, cmd->hdr.return_code, card);
			netif_carrier_off(card->dev);
		}
		return NULL;
	case IPA_CMD_STARTLAN:
		dev_info(&card->gdev->dev,
			 "The link for %s on CHPID 0x%X has been restored\n",
			 QETH_CARD_IFNAME(card), card->info.chpid);
		if (card->info.hwtrap)
			card->info.hwtrap = 2;
		qeth_schedule_recovery(card);
		return NULL;
	case IPA_CMD_SETBRIDGEPORT_IQD:
	case IPA_CMD_SETBRIDGEPORT_OSA:
	case IPA_CMD_ADDRESS_CHANGE_NOTIF:
		if (card->discipline->control_event_handler(card, cmd))
			return cmd;
		return NULL;
	case IPA_CMD_MODCCID:
		return cmd;
	case IPA_CMD_REGISTER_LOCAL_ADDR:
		QETH_CARD_TEXT(card, 3, "irla");
		return NULL;
	case IPA_CMD_UNREGISTER_LOCAL_ADDR:
		QETH_CARD_TEXT(card, 3, "urla");
		return NULL;
	default:
		QETH_DBF_MESSAGE(2, "Received data is IPA but not a reply!\n");
		return cmd;
	}
}

void qeth_clear_ipacmd_list(struct qeth_card *card)
{
	struct qeth_cmd_buffer *iob;
	unsigned long flags;

	QETH_CARD_TEXT(card, 4, "clipalst");

	spin_lock_irqsave(&card->lock, flags);
	list_for_each_entry(iob, &card->cmd_waiter_list, list)
		qeth_notify_cmd(iob, -EIO);
	spin_unlock_irqrestore(&card->lock, flags);
}
EXPORT_SYMBOL_GPL(qeth_clear_ipacmd_list);

static int qeth_check_idx_response(struct qeth_card *card,
	unsigned char *buffer)
{
	QETH_DBF_HEX(CTRL, 2, buffer, QETH_DBF_CTRL_LEN);
	if ((buffer[2] & QETH_IDX_TERMINATE_MASK) == QETH_IDX_TERMINATE) {
		QETH_DBF_MESSAGE(2, "received an IDX TERMINATE with cause code %#04x\n",
				 buffer[4]);
		QETH_CARD_TEXT(card, 2, "ckidxres");
		QETH_CARD_TEXT(card, 2, " idxterm");
		QETH_CARD_TEXT_(card, 2, "rc%x", buffer[4]);
		if (buffer[4] == QETH_IDX_TERM_BAD_TRANSPORT ||
		    buffer[4] == QETH_IDX_TERM_BAD_TRANSPORT_VM) {
			dev_err(&card->gdev->dev,
				"The device does not support the configured transport mode\n");
			return -EPROTONOSUPPORT;
		}
		return -EIO;
	}
	return 0;
}

void qeth_put_cmd(struct qeth_cmd_buffer *iob)
{
	if (refcount_dec_and_test(&iob->ref_count)) {
		kfree(iob->data);
		kfree(iob);
	}
}
EXPORT_SYMBOL_GPL(qeth_put_cmd);

static void qeth_release_buffer_cb(struct qeth_card *card,
				   struct qeth_cmd_buffer *iob,
				   unsigned int data_length)
{
	qeth_put_cmd(iob);
}

static void qeth_cancel_cmd(struct qeth_cmd_buffer *iob, int rc)
{
	qeth_notify_cmd(iob, rc);
	qeth_put_cmd(iob);
}

struct qeth_cmd_buffer *qeth_alloc_cmd(struct qeth_channel *channel,
				       unsigned int length, unsigned int ccws,
				       long timeout)
{
	struct qeth_cmd_buffer *iob;

	if (length > QETH_BUFSIZE)
		return NULL;

	iob = kzalloc(sizeof(*iob), GFP_KERNEL);
	if (!iob)
		return NULL;

	iob->data = kzalloc(ALIGN(length, 8) + ccws * sizeof(struct ccw1),
			    GFP_KERNEL | GFP_DMA);
	if (!iob->data) {
		kfree(iob);
		return NULL;
	}

	init_completion(&iob->done);
	spin_lock_init(&iob->lock);
	INIT_LIST_HEAD(&iob->list);
	refcount_set(&iob->ref_count, 1);
	iob->channel = channel;
	iob->timeout = timeout;
	iob->length = length;
	return iob;
}
EXPORT_SYMBOL_GPL(qeth_alloc_cmd);

static void qeth_issue_next_read_cb(struct qeth_card *card,
				    struct qeth_cmd_buffer *iob,
				    unsigned int data_length)
{
	struct qeth_cmd_buffer *request = NULL;
	struct qeth_ipa_cmd *cmd = NULL;
	struct qeth_reply *reply = NULL;
	struct qeth_cmd_buffer *tmp;
	unsigned long flags;
	int rc = 0;

	QETH_CARD_TEXT(card, 4, "sndctlcb");
	rc = qeth_check_idx_response(card, iob->data);
	switch (rc) {
	case 0:
		break;
	case -EIO:
		qeth_schedule_recovery(card);
		/* fall through */
	default:
		qeth_clear_ipacmd_list(card);
		goto err_idx;
	}

	cmd = __ipa_reply(iob);
	if (cmd) {
		cmd = qeth_check_ipa_data(card, cmd);
		if (!cmd)
			goto out;
		if (IS_OSN(card) && card->osn_info.assist_cb &&
		    cmd->hdr.command != IPA_CMD_STARTLAN) {
			card->osn_info.assist_cb(card->dev, cmd);
			goto out;
		}
	}

	/* match against pending cmd requests */
	spin_lock_irqsave(&card->lock, flags);
	list_for_each_entry(tmp, &card->cmd_waiter_list, list) {
		if (tmp->match && tmp->match(tmp, iob)) {
			request = tmp;
			/* take the object outside the lock */
			qeth_get_cmd(request);
			break;
		}
	}
	spin_unlock_irqrestore(&card->lock, flags);

	if (!request)
		goto out;

	reply = &request->reply;
	if (!reply->callback) {
		rc = 0;
		goto no_callback;
	}

	spin_lock_irqsave(&request->lock, flags);
	if (request->rc)
		/* Bail out when the requestor has already left: */
		rc = request->rc;
	else
		rc = reply->callback(card, reply, cmd ? (unsigned long)cmd :
							(unsigned long)iob);
	spin_unlock_irqrestore(&request->lock, flags);

no_callback:
	if (rc <= 0)
		qeth_notify_cmd(request, rc);
	qeth_put_cmd(request);
out:
	memcpy(&card->seqno.pdu_hdr_ack,
		QETH_PDU_HEADER_SEQ_NO(iob->data),
		QETH_SEQ_NO_LENGTH);
	__qeth_issue_next_read(card);
err_idx:
	qeth_put_cmd(iob);
}

static int qeth_set_thread_start_bit(struct qeth_card *card,
		unsigned long thread)
{
	unsigned long flags;

	spin_lock_irqsave(&card->thread_mask_lock, flags);
	if (!(card->thread_allowed_mask & thread) ||
	      (card->thread_start_mask & thread)) {
		spin_unlock_irqrestore(&card->thread_mask_lock, flags);
		return -EPERM;
	}
	card->thread_start_mask |= thread;
	spin_unlock_irqrestore(&card->thread_mask_lock, flags);
	return 0;
}

static void qeth_clear_thread_start_bit(struct qeth_card *card,
					unsigned long thread)
{
	unsigned long flags;

	spin_lock_irqsave(&card->thread_mask_lock, flags);
	card->thread_start_mask &= ~thread;
	spin_unlock_irqrestore(&card->thread_mask_lock, flags);
	wake_up(&card->wait_q);
}

static void qeth_clear_thread_running_bit(struct qeth_card *card,
					  unsigned long thread)
{
	unsigned long flags;

	spin_lock_irqsave(&card->thread_mask_lock, flags);
	card->thread_running_mask &= ~thread;
	spin_unlock_irqrestore(&card->thread_mask_lock, flags);
	wake_up_all(&card->wait_q);
}

static int __qeth_do_run_thread(struct qeth_card *card, unsigned long thread)
{
	unsigned long flags;
	int rc = 0;

	spin_lock_irqsave(&card->thread_mask_lock, flags);
	if (card->thread_start_mask & thread) {
		if ((card->thread_allowed_mask & thread) &&
		    !(card->thread_running_mask & thread)) {
			rc = 1;
			card->thread_start_mask &= ~thread;
			card->thread_running_mask |= thread;
		} else
			rc = -EPERM;
	}
	spin_unlock_irqrestore(&card->thread_mask_lock, flags);
	return rc;
}

static int qeth_do_run_thread(struct qeth_card *card, unsigned long thread)
{
	int rc = 0;

	wait_event(card->wait_q,
		   (rc = __qeth_do_run_thread(card, thread)) >= 0);
	return rc;
}

void qeth_schedule_recovery(struct qeth_card *card)
{
	QETH_CARD_TEXT(card, 2, "startrec");
	if (qeth_set_thread_start_bit(card, QETH_RECOVER_THREAD) == 0)
		schedule_work(&card->kernel_thread_starter);
}

static int qeth_get_problem(struct qeth_card *card, struct ccw_device *cdev,
			    struct irb *irb)
{
	int dstat, cstat;
	char *sense;

	sense = (char *) irb->ecw;
	cstat = irb->scsw.cmd.cstat;
	dstat = irb->scsw.cmd.dstat;

	if (cstat & (SCHN_STAT_CHN_CTRL_CHK | SCHN_STAT_INTF_CTRL_CHK |
		     SCHN_STAT_CHN_DATA_CHK | SCHN_STAT_CHAIN_CHECK |
		     SCHN_STAT_PROT_CHECK | SCHN_STAT_PROG_CHECK)) {
		QETH_CARD_TEXT(card, 2, "CGENCHK");
		dev_warn(&cdev->dev, "The qeth device driver "
			"failed to recover an error on the device\n");
		QETH_DBF_MESSAGE(2, "check on channel %x with dstat=%#x, cstat=%#x\n",
				 CCW_DEVID(cdev), dstat, cstat);
		print_hex_dump(KERN_WARNING, "qeth: irb ", DUMP_PREFIX_OFFSET,
				16, 1, irb, 64, 1);
		return -EIO;
	}

	if (dstat & DEV_STAT_UNIT_CHECK) {
		if (sense[SENSE_RESETTING_EVENT_BYTE] &
		    SENSE_RESETTING_EVENT_FLAG) {
			QETH_CARD_TEXT(card, 2, "REVIND");
			return -EIO;
		}
		if (sense[SENSE_COMMAND_REJECT_BYTE] &
		    SENSE_COMMAND_REJECT_FLAG) {
			QETH_CARD_TEXT(card, 2, "CMDREJi");
			return -EIO;
		}
		if ((sense[2] == 0xaf) && (sense[3] == 0xfe)) {
			QETH_CARD_TEXT(card, 2, "AFFE");
			return -EIO;
		}
		if ((!sense[0]) && (!sense[1]) && (!sense[2]) && (!sense[3])) {
			QETH_CARD_TEXT(card, 2, "ZEROSEN");
			return 0;
		}
		QETH_CARD_TEXT(card, 2, "DGENCHK");
			return -EIO;
	}
	return 0;
}

static int qeth_check_irb_error(struct qeth_card *card, struct ccw_device *cdev,
				struct irb *irb)
{
	if (!IS_ERR(irb))
		return 0;

	switch (PTR_ERR(irb)) {
	case -EIO:
		QETH_DBF_MESSAGE(2, "i/o-error on channel %x\n",
				 CCW_DEVID(cdev));
		QETH_CARD_TEXT(card, 2, "ckirberr");
		QETH_CARD_TEXT_(card, 2, "  rc%d", -EIO);
		return -EIO;
	case -ETIMEDOUT:
		dev_warn(&cdev->dev, "A hardware operation timed out"
			" on the device\n");
		QETH_CARD_TEXT(card, 2, "ckirberr");
		QETH_CARD_TEXT_(card, 2, "  rc%d", -ETIMEDOUT);
		return -ETIMEDOUT;
	default:
		QETH_DBF_MESSAGE(2, "unknown error %ld on channel %x\n",
				 PTR_ERR(irb), CCW_DEVID(cdev));
		QETH_CARD_TEXT(card, 2, "ckirberr");
		QETH_CARD_TEXT(card, 2, "  rc???");
		return PTR_ERR(irb);
	}
}

static void qeth_irq(struct ccw_device *cdev, unsigned long intparm,
		struct irb *irb)
{
	int rc;
	int cstat, dstat;
	struct qeth_cmd_buffer *iob = NULL;
	struct ccwgroup_device *gdev;
	struct qeth_channel *channel;
	struct qeth_card *card;

	/* while we hold the ccwdev lock, this stays valid: */
	gdev = dev_get_drvdata(&cdev->dev);
	card = dev_get_drvdata(&gdev->dev);

	QETH_CARD_TEXT(card, 5, "irq");

	if (card->read.ccwdev == cdev) {
		channel = &card->read;
		QETH_CARD_TEXT(card, 5, "read");
	} else if (card->write.ccwdev == cdev) {
		channel = &card->write;
		QETH_CARD_TEXT(card, 5, "write");
	} else {
		channel = &card->data;
		QETH_CARD_TEXT(card, 5, "data");
	}

	if (intparm == 0) {
		QETH_CARD_TEXT(card, 5, "irqunsol");
	} else if ((addr_t)intparm != (addr_t)channel->active_cmd) {
		QETH_CARD_TEXT(card, 5, "irqunexp");

		dev_err(&cdev->dev,
			"Received IRQ with intparm %lx, expected %px\n",
			intparm, channel->active_cmd);
		if (channel->active_cmd)
			qeth_cancel_cmd(channel->active_cmd, -EIO);
	} else {
		iob = (struct qeth_cmd_buffer *) (addr_t)intparm;
	}

	channel->active_cmd = NULL;
	qeth_unlock_channel(card, channel);

	rc = qeth_check_irb_error(card, cdev, irb);
	if (rc) {
		/* IO was terminated, free its resources. */
		if (iob)
			qeth_cancel_cmd(iob, rc);
		return;
	}

	if (irb->scsw.cmd.fctl & SCSW_FCTL_CLEAR_FUNC) {
		channel->state = CH_STATE_STOPPED;
		wake_up(&card->wait_q);
	}

	if (irb->scsw.cmd.fctl & SCSW_FCTL_HALT_FUNC) {
		channel->state = CH_STATE_HALTED;
		wake_up(&card->wait_q);
	}

	if (iob && (irb->scsw.cmd.fctl & (SCSW_FCTL_CLEAR_FUNC |
					  SCSW_FCTL_HALT_FUNC))) {
		qeth_cancel_cmd(iob, -ECANCELED);
		iob = NULL;
	}

	cstat = irb->scsw.cmd.cstat;
	dstat = irb->scsw.cmd.dstat;

	if ((dstat & DEV_STAT_UNIT_EXCEP) ||
	    (dstat & DEV_STAT_UNIT_CHECK) ||
	    (cstat)) {
		if (irb->esw.esw0.erw.cons) {
			dev_warn(&channel->ccwdev->dev,
				"The qeth device driver failed to recover "
				"an error on the device\n");
			QETH_DBF_MESSAGE(2, "sense data available on channel %x: cstat %#X dstat %#X\n",
					 CCW_DEVID(channel->ccwdev), cstat,
					 dstat);
			print_hex_dump(KERN_WARNING, "qeth: irb ",
				DUMP_PREFIX_OFFSET, 16, 1, irb, 32, 1);
			print_hex_dump(KERN_WARNING, "qeth: sense data ",
				DUMP_PREFIX_OFFSET, 16, 1, irb->ecw, 32, 1);
		}

		rc = qeth_get_problem(card, cdev, irb);
		if (rc) {
			card->read_or_write_problem = 1;
			if (iob)
				qeth_cancel_cmd(iob, rc);
			qeth_clear_ipacmd_list(card);
			qeth_schedule_recovery(card);
			return;
		}
	}

	if (iob) {
		/* sanity check: */
		if (irb->scsw.cmd.count > iob->length) {
			qeth_cancel_cmd(iob, -EIO);
			return;
		}
		if (iob->callback)
			iob->callback(card, iob,
				      iob->length - irb->scsw.cmd.count);
	}
}

static void qeth_notify_skbs(struct qeth_qdio_out_q *q,
		struct qeth_qdio_out_buffer *buf,
		enum iucv_tx_notify notification)
{
	struct sk_buff *skb;

	skb_queue_walk(&buf->skb_list, skb) {
		QETH_CARD_TEXT_(q->card, 5, "skbn%d", notification);
		QETH_CARD_TEXT_(q->card, 5, "%lx", (long) skb);
		if (skb->protocol == htons(ETH_P_AF_IUCV) && skb->sk)
			iucv_sk(skb->sk)->sk_txnotify(skb, notification);
	}
}

static void qeth_tx_complete_buf(struct qeth_qdio_out_buffer *buf, bool error,
				 int budget)
{
	struct qeth_qdio_out_q *queue = buf->q;
	struct sk_buff *skb;

	/* release may never happen from within CQ tasklet scope */
	WARN_ON_ONCE(atomic_read(&buf->state) == QETH_QDIO_BUF_IN_CQ);

	if (atomic_read(&buf->state) == QETH_QDIO_BUF_PENDING)
		qeth_notify_skbs(queue, buf, TX_NOTIFY_GENERALERROR);

	/* Empty buffer? */
	if (buf->next_element_to_fill == 0)
		return;

	QETH_TXQ_STAT_INC(queue, bufs);
	QETH_TXQ_STAT_ADD(queue, buf_elements, buf->next_element_to_fill);
	if (error) {
		QETH_TXQ_STAT_ADD(queue, tx_errors, buf->frames);
	} else {
		QETH_TXQ_STAT_ADD(queue, tx_packets, buf->frames);
		QETH_TXQ_STAT_ADD(queue, tx_bytes, buf->bytes);
	}

	while ((skb = __skb_dequeue(&buf->skb_list)) != NULL) {
		unsigned int bytes = qdisc_pkt_len(skb);
		bool is_tso = skb_is_gso(skb);
		unsigned int packets;

		packets = is_tso ? skb_shinfo(skb)->gso_segs : 1;
		if (!error) {
			if (skb->ip_summed == CHECKSUM_PARTIAL)
				QETH_TXQ_STAT_ADD(queue, skbs_csum, packets);
			if (skb_is_nonlinear(skb))
				QETH_TXQ_STAT_INC(queue, skbs_sg);
			if (is_tso) {
				QETH_TXQ_STAT_INC(queue, skbs_tso);
				QETH_TXQ_STAT_ADD(queue, tso_bytes, bytes);
			}
		}

		napi_consume_skb(skb, budget);
	}
}

static void qeth_clear_output_buffer(struct qeth_qdio_out_q *queue,
				     struct qeth_qdio_out_buffer *buf,
				     bool error, int budget)
{
	int i;

	/* is PCI flag set on buffer? */
	if (buf->buffer->element[0].sflags & SBAL_SFLAGS0_PCI_REQ)
		atomic_dec(&queue->set_pci_flags_count);

	qeth_tx_complete_buf(buf, error, budget);

	for (i = 0; i < queue->max_elements; ++i) {
		void *data = phys_to_virt(buf->buffer->element[i].addr);

		if (data && buf->is_header[i])
			kmem_cache_free(qeth_core_header_cache, data);
		buf->is_header[i] = 0;
	}

	qeth_scrub_qdio_buffer(buf->buffer, queue->max_elements);
	buf->next_element_to_fill = 0;
	buf->frames = 0;
	buf->bytes = 0;
	atomic_set(&buf->state, QETH_QDIO_BUF_EMPTY);
}

static void qeth_drain_output_queue(struct qeth_qdio_out_q *q, bool free)
{
	int j;

	for (j = 0; j < QDIO_MAX_BUFFERS_PER_Q; ++j) {
		if (!q->bufs[j])
			continue;
		qeth_cleanup_handled_pending(q, j, 1);
		qeth_clear_output_buffer(q, q->bufs[j], true, 0);
		if (free) {
			kmem_cache_free(qeth_qdio_outbuf_cache, q->bufs[j]);
			q->bufs[j] = NULL;
		}
	}
}

void qeth_drain_output_queues(struct qeth_card *card)
{
	int i;

	QETH_CARD_TEXT(card, 2, "clearqdbf");
	/* clear outbound buffers to free skbs */
	for (i = 0; i < card->qdio.no_out_queues; ++i) {
		if (card->qdio.out_qs[i])
			qeth_drain_output_queue(card->qdio.out_qs[i], false);
	}
}
EXPORT_SYMBOL_GPL(qeth_drain_output_queues);

static int qeth_osa_set_output_queues(struct qeth_card *card, bool single)
{
	unsigned int max = single ? 1 : card->dev->num_tx_queues;
	unsigned int count;
	int rc;

	count = IS_VM_NIC(card) ? min(max, card->dev->real_num_tx_queues) : max;

	rtnl_lock();
	rc = netif_set_real_num_tx_queues(card->dev, count);
	rtnl_unlock();

	if (rc)
		return rc;

	if (card->qdio.no_out_queues == max)
		return 0;

	if (atomic_read(&card->qdio.state) != QETH_QDIO_UNINITIALIZED)
		qeth_free_qdio_queues(card);

	if (max == 1 && card->qdio.do_prio_queueing != QETH_PRIOQ_DEFAULT)
		dev_info(&card->gdev->dev, "Priority Queueing not supported\n");

<<<<<<< HEAD
	card->qdio.no_out_queues = count;
=======
	card->qdio.no_out_queues = max;
>>>>>>> 04d5ce62
	return 0;
}

static int qeth_update_from_chp_desc(struct qeth_card *card)
{
	struct ccw_device *ccwdev;
	struct channel_path_desc_fmt0 *chp_dsc;
	int rc = 0;

	QETH_CARD_TEXT(card, 2, "chp_desc");

	ccwdev = card->data.ccwdev;
	chp_dsc = ccw_device_get_chp_desc(ccwdev, 0);
	if (!chp_dsc)
		return -ENOMEM;

	card->info.func_level = 0x4100 + chp_dsc->desc;

	if (IS_OSD(card) || IS_OSX(card))
		/* CHPP field bit 6 == 1 -> single queue */
		rc = qeth_osa_set_output_queues(card, chp_dsc->chpp & 0x02);

	kfree(chp_dsc);
	QETH_CARD_TEXT_(card, 2, "nr:%x", card->qdio.no_out_queues);
	QETH_CARD_TEXT_(card, 2, "lvl:%02x", card->info.func_level);
	return rc;
}

static void qeth_init_qdio_info(struct qeth_card *card)
{
	QETH_CARD_TEXT(card, 4, "intqdinf");
	atomic_set(&card->qdio.state, QETH_QDIO_UNINITIALIZED);
	card->qdio.do_prio_queueing = QETH_PRIOQ_DEFAULT;
	card->qdio.default_out_queue = QETH_DEFAULT_QUEUE;

	/* inbound */
	card->qdio.no_in_queues = 1;
	card->qdio.in_buf_size = QETH_IN_BUF_SIZE_DEFAULT;
	if (IS_IQD(card))
		card->qdio.init_pool.buf_count = QETH_IN_BUF_COUNT_HSDEFAULT;
	else
		card->qdio.init_pool.buf_count = QETH_IN_BUF_COUNT_DEFAULT;
	card->qdio.in_buf_pool.buf_count = card->qdio.init_pool.buf_count;
	INIT_LIST_HEAD(&card->qdio.in_buf_pool.entry_list);
	INIT_LIST_HEAD(&card->qdio.init_pool.entry_list);
}

static void qeth_set_initial_options(struct qeth_card *card)
{
	card->options.route4.type = NO_ROUTER;
	card->options.route6.type = NO_ROUTER;
	card->options.isolation = ISOLATION_MODE_NONE;
	card->options.cq = QETH_CQ_DISABLED;
	card->options.layer = QETH_DISCIPLINE_UNDETERMINED;
}

static int qeth_do_start_thread(struct qeth_card *card, unsigned long thread)
{
	unsigned long flags;
	int rc = 0;

	spin_lock_irqsave(&card->thread_mask_lock, flags);
	QETH_CARD_TEXT_(card, 4, "  %02x%02x%02x",
			(u8) card->thread_start_mask,
			(u8) card->thread_allowed_mask,
			(u8) card->thread_running_mask);
	rc = (card->thread_start_mask & thread);
	spin_unlock_irqrestore(&card->thread_mask_lock, flags);
	return rc;
}

static int qeth_do_reset(void *data);
static void qeth_start_kernel_thread(struct work_struct *work)
{
	struct task_struct *ts;
	struct qeth_card *card = container_of(work, struct qeth_card,
					kernel_thread_starter);
	QETH_CARD_TEXT(card , 2, "strthrd");

	if (card->read.state != CH_STATE_UP &&
	    card->write.state != CH_STATE_UP)
		return;
	if (qeth_do_start_thread(card, QETH_RECOVER_THREAD)) {
		ts = kthread_run(qeth_do_reset, card, "qeth_recover");
		if (IS_ERR(ts)) {
			qeth_clear_thread_start_bit(card, QETH_RECOVER_THREAD);
			qeth_clear_thread_running_bit(card,
				QETH_RECOVER_THREAD);
		}
	}
}

static void qeth_buffer_reclaim_work(struct work_struct *);
static void qeth_setup_card(struct qeth_card *card)
{
	QETH_CARD_TEXT(card, 2, "setupcrd");

	card->info.type = CARD_RDEV(card)->id.driver_info;
	card->state = CARD_STATE_DOWN;
	spin_lock_init(&card->lock);
	spin_lock_init(&card->thread_mask_lock);
	mutex_init(&card->conf_mutex);
	mutex_init(&card->discipline_mutex);
	INIT_WORK(&card->kernel_thread_starter, qeth_start_kernel_thread);
	INIT_LIST_HEAD(&card->cmd_waiter_list);
	init_waitqueue_head(&card->wait_q);
	qeth_set_initial_options(card);
	/* IP address takeover */
	INIT_LIST_HEAD(&card->ipato.entries);
	qeth_init_qdio_info(card);
	INIT_DELAYED_WORK(&card->buffer_reclaim_work, qeth_buffer_reclaim_work);
	INIT_WORK(&card->close_dev_work, qeth_close_dev_handler);
}

static void qeth_core_sl_print(struct seq_file *m, struct service_level *slr)
{
	struct qeth_card *card = container_of(slr, struct qeth_card,
					qeth_service_level);
	if (card->info.mcl_level[0])
		seq_printf(m, "qeth: %s firmware level %s\n",
			CARD_BUS_ID(card), card->info.mcl_level);
}

static struct qeth_card *qeth_alloc_card(struct ccwgroup_device *gdev)
{
	struct qeth_card *card;

	QETH_DBF_TEXT(SETUP, 2, "alloccrd");
	card = kzalloc(sizeof(*card), GFP_KERNEL);
	if (!card)
		goto out;
	QETH_DBF_HEX(SETUP, 2, &card, sizeof(void *));

	card->gdev = gdev;
	dev_set_drvdata(&gdev->dev, card);
	CARD_RDEV(card) = gdev->cdev[0];
	CARD_WDEV(card) = gdev->cdev[1];
	CARD_DDEV(card) = gdev->cdev[2];

	card->event_wq = alloc_ordered_workqueue("%s_event", 0,
						 dev_name(&gdev->dev));
	if (!card->event_wq)
		goto out_wq;

	card->read_cmd = qeth_alloc_cmd(&card->read, QETH_BUFSIZE, 1, 0);
	if (!card->read_cmd)
		goto out_read_cmd;

	card->qeth_service_level.seq_print = qeth_core_sl_print;
	register_service_level(&card->qeth_service_level);
	return card;

out_read_cmd:
	destroy_workqueue(card->event_wq);
out_wq:
	dev_set_drvdata(&gdev->dev, NULL);
	kfree(card);
out:
	return NULL;
}

static int qeth_clear_channel(struct qeth_card *card,
			      struct qeth_channel *channel)
{
	int rc;

	QETH_CARD_TEXT(card, 3, "clearch");
	spin_lock_irq(get_ccwdev_lock(channel->ccwdev));
	rc = ccw_device_clear(channel->ccwdev, (addr_t)channel->active_cmd);
	spin_unlock_irq(get_ccwdev_lock(channel->ccwdev));

	if (rc)
		return rc;
	rc = wait_event_interruptible_timeout(card->wait_q,
			channel->state == CH_STATE_STOPPED, QETH_TIMEOUT);
	if (rc == -ERESTARTSYS)
		return rc;
	if (channel->state != CH_STATE_STOPPED)
		return -ETIME;
	channel->state = CH_STATE_DOWN;
	return 0;
}

static int qeth_halt_channel(struct qeth_card *card,
			     struct qeth_channel *channel)
{
	int rc;

	QETH_CARD_TEXT(card, 3, "haltch");
	spin_lock_irq(get_ccwdev_lock(channel->ccwdev));
	rc = ccw_device_halt(channel->ccwdev, (addr_t)channel->active_cmd);
	spin_unlock_irq(get_ccwdev_lock(channel->ccwdev));

	if (rc)
		return rc;
	rc = wait_event_interruptible_timeout(card->wait_q,
			channel->state == CH_STATE_HALTED, QETH_TIMEOUT);
	if (rc == -ERESTARTSYS)
		return rc;
	if (channel->state != CH_STATE_HALTED)
		return -ETIME;
	return 0;
}

int qeth_stop_channel(struct qeth_channel *channel)
{
	struct ccw_device *cdev = channel->ccwdev;
	int rc;

	rc = ccw_device_set_offline(cdev);

	spin_lock_irq(get_ccwdev_lock(cdev));
	if (channel->active_cmd) {
		dev_err(&cdev->dev, "Stopped channel while cmd %px was still active\n",
			channel->active_cmd);
		channel->active_cmd = NULL;
	}
	cdev->handler = NULL;
	spin_unlock_irq(get_ccwdev_lock(cdev));

	return rc;
}
EXPORT_SYMBOL_GPL(qeth_stop_channel);

static int qeth_start_channel(struct qeth_channel *channel)
{
	struct ccw_device *cdev = channel->ccwdev;
	int rc;

	channel->state = CH_STATE_DOWN;
	atomic_set(&channel->irq_pending, 0);

	spin_lock_irq(get_ccwdev_lock(cdev));
	cdev->handler = qeth_irq;
	spin_unlock_irq(get_ccwdev_lock(cdev));

	rc = ccw_device_set_online(cdev);
	if (rc)
		goto err;

	return 0;

err:
	spin_lock_irq(get_ccwdev_lock(cdev));
	cdev->handler = NULL;
	spin_unlock_irq(get_ccwdev_lock(cdev));
	return rc;
}

static int qeth_halt_channels(struct qeth_card *card)
{
	int rc1 = 0, rc2 = 0, rc3 = 0;

	QETH_CARD_TEXT(card, 3, "haltchs");
	rc1 = qeth_halt_channel(card, &card->read);
	rc2 = qeth_halt_channel(card, &card->write);
	rc3 = qeth_halt_channel(card, &card->data);
	if (rc1)
		return rc1;
	if (rc2)
		return rc2;
	return rc3;
}

static int qeth_clear_channels(struct qeth_card *card)
{
	int rc1 = 0, rc2 = 0, rc3 = 0;

	QETH_CARD_TEXT(card, 3, "clearchs");
	rc1 = qeth_clear_channel(card, &card->read);
	rc2 = qeth_clear_channel(card, &card->write);
	rc3 = qeth_clear_channel(card, &card->data);
	if (rc1)
		return rc1;
	if (rc2)
		return rc2;
	return rc3;
}

static int qeth_clear_halt_card(struct qeth_card *card, int halt)
{
	int rc = 0;

	QETH_CARD_TEXT(card, 3, "clhacrd");

	if (halt)
		rc = qeth_halt_channels(card);
	if (rc)
		return rc;
	return qeth_clear_channels(card);
}

int qeth_qdio_clear_card(struct qeth_card *card, int use_halt)
{
	int rc = 0;

	QETH_CARD_TEXT(card, 3, "qdioclr");
	switch (atomic_cmpxchg(&card->qdio.state, QETH_QDIO_ESTABLISHED,
		QETH_QDIO_CLEANING)) {
	case QETH_QDIO_ESTABLISHED:
		if (IS_IQD(card))
			rc = qdio_shutdown(CARD_DDEV(card),
				QDIO_FLAG_CLEANUP_USING_HALT);
		else
			rc = qdio_shutdown(CARD_DDEV(card),
				QDIO_FLAG_CLEANUP_USING_CLEAR);
		if (rc)
			QETH_CARD_TEXT_(card, 3, "1err%d", rc);
		atomic_set(&card->qdio.state, QETH_QDIO_ALLOCATED);
		break;
	case QETH_QDIO_CLEANING:
		return rc;
	default:
		break;
	}
	rc = qeth_clear_halt_card(card, use_halt);
	if (rc)
		QETH_CARD_TEXT_(card, 3, "2err%d", rc);
	return rc;
}
EXPORT_SYMBOL_GPL(qeth_qdio_clear_card);

static enum qeth_discipline_id qeth_vm_detect_layer(struct qeth_card *card)
{
	enum qeth_discipline_id disc = QETH_DISCIPLINE_UNDETERMINED;
	struct diag26c_vnic_resp *response = NULL;
	struct diag26c_vnic_req *request = NULL;
	struct ccw_dev_id id;
	char userid[80];
	int rc = 0;

	QETH_CARD_TEXT(card, 2, "vmlayer");

	cpcmd("QUERY USERID", userid, sizeof(userid), &rc);
	if (rc)
		goto out;

	request = kzalloc(sizeof(*request), GFP_KERNEL | GFP_DMA);
	response = kzalloc(sizeof(*response), GFP_KERNEL | GFP_DMA);
	if (!request || !response) {
		rc = -ENOMEM;
		goto out;
	}

	ccw_device_get_id(CARD_RDEV(card), &id);
	request->resp_buf_len = sizeof(*response);
	request->resp_version = DIAG26C_VERSION6_VM65918;
	request->req_format = DIAG26C_VNIC_INFO;
	ASCEBC(userid, 8);
	memcpy(&request->sys_name, userid, 8);
	request->devno = id.devno;

	QETH_DBF_HEX(CTRL, 2, request, sizeof(*request));
	rc = diag26c(request, response, DIAG26C_PORT_VNIC);
	QETH_DBF_HEX(CTRL, 2, request, sizeof(*request));
	if (rc)
		goto out;
	QETH_DBF_HEX(CTRL, 2, response, sizeof(*response));

	if (request->resp_buf_len < sizeof(*response) ||
	    response->version != request->resp_version) {
		rc = -EIO;
		goto out;
	}

	if (response->protocol == VNIC_INFO_PROT_L2)
		disc = QETH_DISCIPLINE_LAYER2;
	else if (response->protocol == VNIC_INFO_PROT_L3)
		disc = QETH_DISCIPLINE_LAYER3;

out:
	kfree(response);
	kfree(request);
	if (rc)
		QETH_CARD_TEXT_(card, 2, "err%x", rc);
	return disc;
}

/* Determine whether the device requires a specific layer discipline */
static enum qeth_discipline_id qeth_enforce_discipline(struct qeth_card *card)
{
	enum qeth_discipline_id disc = QETH_DISCIPLINE_UNDETERMINED;

	if (IS_OSM(card) || IS_OSN(card))
		disc = QETH_DISCIPLINE_LAYER2;
	else if (IS_VM_NIC(card))
		disc = IS_IQD(card) ? QETH_DISCIPLINE_LAYER3 :
				      qeth_vm_detect_layer(card);

	switch (disc) {
	case QETH_DISCIPLINE_LAYER2:
		QETH_CARD_TEXT(card, 3, "force l2");
		break;
	case QETH_DISCIPLINE_LAYER3:
		QETH_CARD_TEXT(card, 3, "force l3");
		break;
	default:
		QETH_CARD_TEXT(card, 3, "force no");
	}

	return disc;
}

static void qeth_set_blkt_defaults(struct qeth_card *card)
{
	QETH_CARD_TEXT(card, 2, "cfgblkt");

	if (card->info.use_v1_blkt) {
		card->info.blkt.time_total = 0;
		card->info.blkt.inter_packet = 0;
		card->info.blkt.inter_packet_jumbo = 0;
	} else {
		card->info.blkt.time_total = 250;
		card->info.blkt.inter_packet = 5;
		card->info.blkt.inter_packet_jumbo = 15;
	}
}

static void qeth_idx_init(struct qeth_card *card)
{
	memset(&card->seqno, 0, sizeof(card->seqno));

	card->token.issuer_rm_w = 0x00010103UL;
	card->token.cm_filter_w = 0x00010108UL;
	card->token.cm_connection_w = 0x0001010aUL;
	card->token.ulp_filter_w = 0x0001010bUL;
	card->token.ulp_connection_w = 0x0001010dUL;

	switch (card->info.type) {
	case QETH_CARD_TYPE_IQD:
		card->info.func_level =	QETH_IDX_FUNC_LEVEL_IQD;
		break;
	case QETH_CARD_TYPE_OSD:
	case QETH_CARD_TYPE_OSN:
		card->info.func_level = QETH_IDX_FUNC_LEVEL_OSD;
		break;
	default:
		break;
	}
}

static void qeth_idx_finalize_cmd(struct qeth_card *card,
				  struct qeth_cmd_buffer *iob)
{
	memcpy(QETH_TRANSPORT_HEADER_SEQ_NO(iob->data), &card->seqno.trans_hdr,
	       QETH_SEQ_NO_LENGTH);
	if (iob->channel == &card->write)
		card->seqno.trans_hdr++;
}

static int qeth_peer_func_level(int level)
{
	if ((level & 0xff) == 8)
		return (level & 0xff) + 0x400;
	if (((level >> 8) & 3) == 1)
		return (level & 0xff) + 0x200;
	return level;
}

static void qeth_mpc_finalize_cmd(struct qeth_card *card,
				  struct qeth_cmd_buffer *iob)
{
	qeth_idx_finalize_cmd(card, iob);

	memcpy(QETH_PDU_HEADER_SEQ_NO(iob->data),
	       &card->seqno.pdu_hdr, QETH_SEQ_NO_LENGTH);
	card->seqno.pdu_hdr++;
	memcpy(QETH_PDU_HEADER_ACK_SEQ_NO(iob->data),
	       &card->seqno.pdu_hdr_ack, QETH_SEQ_NO_LENGTH);

	iob->callback = qeth_release_buffer_cb;
}

static bool qeth_mpc_match_reply(struct qeth_cmd_buffer *iob,
				 struct qeth_cmd_buffer *reply)
{
	/* MPC cmds are issued strictly in sequence. */
	return !IS_IPA(reply->data);
}

static struct qeth_cmd_buffer *qeth_mpc_alloc_cmd(struct qeth_card *card,
						  void *data,
						  unsigned int data_length)
{
	struct qeth_cmd_buffer *iob;

	iob = qeth_alloc_cmd(&card->write, data_length, 1, QETH_TIMEOUT);
	if (!iob)
		return NULL;

	memcpy(iob->data, data, data_length);
	qeth_setup_ccw(__ccw_from_cmd(iob), CCW_CMD_WRITE, 0, data_length,
		       iob->data);
	iob->finalize = qeth_mpc_finalize_cmd;
	iob->match = qeth_mpc_match_reply;
	return iob;
}

/**
 * qeth_send_control_data() -	send control command to the card
 * @card:			qeth_card structure pointer
 * @iob:			qeth_cmd_buffer pointer
 * @reply_cb:			callback function pointer
 * @cb_card:			pointer to the qeth_card structure
 * @cb_reply:			pointer to the qeth_reply structure
 * @cb_cmd:			pointer to the original iob for non-IPA
 *				commands, or to the qeth_ipa_cmd structure
 *				for the IPA commands.
 * @reply_param:		private pointer passed to the callback
 *
 * Callback function gets called one or more times, with cb_cmd
 * pointing to the response returned by the hardware. Callback
 * function must return
 *   > 0 if more reply blocks are expected,
 *     0 if the last or only reply block is received, and
 *   < 0 on error.
 * Callback function can get the value of the reply_param pointer from the
 * field 'param' of the structure qeth_reply.
 */

static int qeth_send_control_data(struct qeth_card *card,
				  struct qeth_cmd_buffer *iob,
				  int (*reply_cb)(struct qeth_card *cb_card,
						  struct qeth_reply *cb_reply,
						  unsigned long cb_cmd),
				  void *reply_param)
{
	struct qeth_channel *channel = iob->channel;
	struct qeth_reply *reply = &iob->reply;
	long timeout = iob->timeout;
	int rc;

	QETH_CARD_TEXT(card, 2, "sendctl");

	reply->callback = reply_cb;
	reply->param = reply_param;

	timeout = wait_event_interruptible_timeout(card->wait_q,
						   qeth_trylock_channel(channel),
						   timeout);
	if (timeout <= 0) {
		qeth_put_cmd(iob);
		return (timeout == -ERESTARTSYS) ? -EINTR : -ETIME;
	}

	if (iob->finalize)
		iob->finalize(card, iob);
	QETH_DBF_HEX(CTRL, 2, iob->data, min(iob->length, QETH_DBF_CTRL_LEN));

	qeth_enqueue_cmd(card, iob);

	/* This pairs with iob->callback, and keeps the iob alive after IO: */
	qeth_get_cmd(iob);

	QETH_CARD_TEXT(card, 6, "noirqpnd");
	spin_lock_irq(get_ccwdev_lock(channel->ccwdev));
	rc = ccw_device_start_timeout(channel->ccwdev, __ccw_from_cmd(iob),
				      (addr_t) iob, 0, 0, timeout);
	if (!rc)
		channel->active_cmd = iob;
	spin_unlock_irq(get_ccwdev_lock(channel->ccwdev));
	if (rc) {
		QETH_DBF_MESSAGE(2, "qeth_send_control_data on device %x: ccw_device_start rc = %i\n",
				 CARD_DEVID(card), rc);
		QETH_CARD_TEXT_(card, 2, " err%d", rc);
		qeth_dequeue_cmd(card, iob);
		qeth_put_cmd(iob);
		qeth_unlock_channel(card, channel);
		goto out;
	}

	timeout = wait_for_completion_interruptible_timeout(&iob->done,
							    timeout);
	if (timeout <= 0)
		rc = (timeout == -ERESTARTSYS) ? -EINTR : -ETIME;

	qeth_dequeue_cmd(card, iob);

	if (reply_cb) {
		/* Wait until the callback for a late reply has completed: */
		spin_lock_irq(&iob->lock);
		if (rc)
			/* Zap any callback that's still pending: */
			iob->rc = rc;
		spin_unlock_irq(&iob->lock);
	}

	if (!rc)
		rc = iob->rc;

out:
	qeth_put_cmd(iob);
	return rc;
}

struct qeth_node_desc {
	struct node_descriptor nd1;
	struct node_descriptor nd2;
	struct node_descriptor nd3;
};

static void qeth_read_conf_data_cb(struct qeth_card *card,
				   struct qeth_cmd_buffer *iob,
				   unsigned int data_length)
{
	struct qeth_node_desc *nd = (struct qeth_node_desc *) iob->data;
	int rc = 0;
	u8 *tag;

	QETH_CARD_TEXT(card, 2, "cfgunit");

	if (data_length < sizeof(*nd)) {
		rc = -EINVAL;
		goto out;
	}

	card->info.is_vm_nic = nd->nd1.plant[0] == _ascebc['V'] &&
			       nd->nd1.plant[1] == _ascebc['M'];
	tag = (u8 *)&nd->nd1.tag;
	card->info.chpid = tag[0];
	card->info.unit_addr2 = tag[1];

	tag = (u8 *)&nd->nd2.tag;
	card->info.cula = tag[1];

	card->info.use_v1_blkt = nd->nd3.model[0] == 0xF0 &&
				 nd->nd3.model[1] == 0xF0 &&
				 nd->nd3.model[2] >= 0xF1 &&
				 nd->nd3.model[2] <= 0xF4;

out:
	qeth_notify_cmd(iob, rc);
	qeth_put_cmd(iob);
}

static int qeth_read_conf_data(struct qeth_card *card)
{
	struct qeth_channel *channel = &card->data;
	struct qeth_cmd_buffer *iob;
	struct ciw *ciw;

	/* scan for RCD command in extended SenseID data */
	ciw = ccw_device_get_ciw(channel->ccwdev, CIW_TYPE_RCD);
	if (!ciw || ciw->cmd == 0)
		return -EOPNOTSUPP;
	if (ciw->count < sizeof(struct qeth_node_desc))
		return -EINVAL;

	iob = qeth_alloc_cmd(channel, ciw->count, 1, QETH_RCD_TIMEOUT);
	if (!iob)
		return -ENOMEM;

	iob->callback = qeth_read_conf_data_cb;
	qeth_setup_ccw(__ccw_from_cmd(iob), ciw->cmd, 0, iob->length,
		       iob->data);

	return qeth_send_control_data(card, iob, NULL, NULL);
}

static int qeth_idx_check_activate_response(struct qeth_card *card,
					    struct qeth_channel *channel,
					    struct qeth_cmd_buffer *iob)
{
	int rc;

	rc = qeth_check_idx_response(card, iob->data);
	if (rc)
		return rc;

	if (QETH_IS_IDX_ACT_POS_REPLY(iob->data))
		return 0;

	/* negative reply: */
	QETH_CARD_TEXT_(card, 2, "idxneg%c",
			QETH_IDX_ACT_CAUSE_CODE(iob->data));

	switch (QETH_IDX_ACT_CAUSE_CODE(iob->data)) {
	case QETH_IDX_ACT_ERR_EXCL:
		dev_err(&channel->ccwdev->dev,
			"The adapter is used exclusively by another host\n");
		return -EBUSY;
	case QETH_IDX_ACT_ERR_AUTH:
	case QETH_IDX_ACT_ERR_AUTH_USER:
		dev_err(&channel->ccwdev->dev,
			"Setting the device online failed because of insufficient authorization\n");
		return -EPERM;
	default:
		QETH_DBF_MESSAGE(2, "IDX_ACTIVATE on channel %x: negative reply\n",
				 CCW_DEVID(channel->ccwdev));
		return -EIO;
	}
}

static void qeth_idx_activate_read_channel_cb(struct qeth_card *card,
					      struct qeth_cmd_buffer *iob,
					      unsigned int data_length)
{
	struct qeth_channel *channel = iob->channel;
	u16 peer_level;
	int rc;

	QETH_CARD_TEXT(card, 2, "idxrdcb");

	rc = qeth_idx_check_activate_response(card, channel, iob);
	if (rc)
		goto out;

	memcpy(&peer_level, QETH_IDX_ACT_FUNC_LEVEL(iob->data), 2);
	if (peer_level != qeth_peer_func_level(card->info.func_level)) {
		QETH_DBF_MESSAGE(2, "IDX_ACTIVATE on channel %x: function level mismatch (sent: %#x, received: %#x)\n",
				 CCW_DEVID(channel->ccwdev),
				 card->info.func_level, peer_level);
		rc = -EINVAL;
		goto out;
	}

	memcpy(&card->token.issuer_rm_r,
	       QETH_IDX_ACT_ISSUER_RM_TOKEN(iob->data),
	       QETH_MPC_TOKEN_LENGTH);
	memcpy(&card->info.mcl_level[0],
	       QETH_IDX_REPLY_LEVEL(iob->data), QETH_MCL_LENGTH);

out:
	qeth_notify_cmd(iob, rc);
	qeth_put_cmd(iob);
}

static void qeth_idx_activate_write_channel_cb(struct qeth_card *card,
					       struct qeth_cmd_buffer *iob,
					       unsigned int data_length)
{
	struct qeth_channel *channel = iob->channel;
	u16 peer_level;
	int rc;

	QETH_CARD_TEXT(card, 2, "idxwrcb");

	rc = qeth_idx_check_activate_response(card, channel, iob);
	if (rc)
		goto out;

	memcpy(&peer_level, QETH_IDX_ACT_FUNC_LEVEL(iob->data), 2);
	if ((peer_level & ~0x0100) !=
	    qeth_peer_func_level(card->info.func_level)) {
		QETH_DBF_MESSAGE(2, "IDX_ACTIVATE on channel %x: function level mismatch (sent: %#x, received: %#x)\n",
				 CCW_DEVID(channel->ccwdev),
				 card->info.func_level, peer_level);
		rc = -EINVAL;
	}

out:
	qeth_notify_cmd(iob, rc);
	qeth_put_cmd(iob);
}

static void qeth_idx_setup_activate_cmd(struct qeth_card *card,
					struct qeth_cmd_buffer *iob)
{
	u16 addr = (card->info.cula << 8) + card->info.unit_addr2;
	u8 port = ((u8)card->dev->dev_port) | 0x80;
	struct ccw1 *ccw = __ccw_from_cmd(iob);
	struct ccw_dev_id dev_id;

	qeth_setup_ccw(&ccw[0], CCW_CMD_WRITE, CCW_FLAG_CC, IDX_ACTIVATE_SIZE,
		       iob->data);
	qeth_setup_ccw(&ccw[1], CCW_CMD_READ, 0, iob->length, iob->data);
	ccw_device_get_id(CARD_DDEV(card), &dev_id);
	iob->finalize = qeth_idx_finalize_cmd;

	port |= QETH_IDX_ACT_INVAL_FRAME;
	memcpy(QETH_IDX_ACT_PNO(iob->data), &port, 1);
	memcpy(QETH_IDX_ACT_ISSUER_RM_TOKEN(iob->data),
	       &card->token.issuer_rm_w, QETH_MPC_TOKEN_LENGTH);
	memcpy(QETH_IDX_ACT_FUNC_LEVEL(iob->data),
	       &card->info.func_level, 2);
	memcpy(QETH_IDX_ACT_QDIO_DEV_CUA(iob->data), &dev_id.devno, 2);
	memcpy(QETH_IDX_ACT_QDIO_DEV_REALADDR(iob->data), &addr, 2);
}

static int qeth_idx_activate_read_channel(struct qeth_card *card)
{
	struct qeth_channel *channel = &card->read;
	struct qeth_cmd_buffer *iob;
	int rc;

	QETH_CARD_TEXT(card, 2, "idxread");

	iob = qeth_alloc_cmd(channel, QETH_BUFSIZE, 2, QETH_TIMEOUT);
	if (!iob)
		return -ENOMEM;

	memcpy(iob->data, IDX_ACTIVATE_READ, IDX_ACTIVATE_SIZE);
	qeth_idx_setup_activate_cmd(card, iob);
	iob->callback = qeth_idx_activate_read_channel_cb;

	rc = qeth_send_control_data(card, iob, NULL, NULL);
	if (rc)
		return rc;

	channel->state = CH_STATE_UP;
	return 0;
}

static int qeth_idx_activate_write_channel(struct qeth_card *card)
{
	struct qeth_channel *channel = &card->write;
	struct qeth_cmd_buffer *iob;
	int rc;

	QETH_CARD_TEXT(card, 2, "idxwrite");

	iob = qeth_alloc_cmd(channel, QETH_BUFSIZE, 2, QETH_TIMEOUT);
	if (!iob)
		return -ENOMEM;

	memcpy(iob->data, IDX_ACTIVATE_WRITE, IDX_ACTIVATE_SIZE);
	qeth_idx_setup_activate_cmd(card, iob);
	iob->callback = qeth_idx_activate_write_channel_cb;

	rc = qeth_send_control_data(card, iob, NULL, NULL);
	if (rc)
		return rc;

	channel->state = CH_STATE_UP;
	return 0;
}

static int qeth_cm_enable_cb(struct qeth_card *card, struct qeth_reply *reply,
		unsigned long data)
{
	struct qeth_cmd_buffer *iob;

	QETH_CARD_TEXT(card, 2, "cmenblcb");

	iob = (struct qeth_cmd_buffer *) data;
	memcpy(&card->token.cm_filter_r,
	       QETH_CM_ENABLE_RESP_FILTER_TOKEN(iob->data),
	       QETH_MPC_TOKEN_LENGTH);
	return 0;
}

static int qeth_cm_enable(struct qeth_card *card)
{
	struct qeth_cmd_buffer *iob;

	QETH_CARD_TEXT(card, 2, "cmenable");

	iob = qeth_mpc_alloc_cmd(card, CM_ENABLE, CM_ENABLE_SIZE);
	if (!iob)
		return -ENOMEM;

	memcpy(QETH_CM_ENABLE_ISSUER_RM_TOKEN(iob->data),
	       &card->token.issuer_rm_r, QETH_MPC_TOKEN_LENGTH);
	memcpy(QETH_CM_ENABLE_FILTER_TOKEN(iob->data),
	       &card->token.cm_filter_w, QETH_MPC_TOKEN_LENGTH);

	return qeth_send_control_data(card, iob, qeth_cm_enable_cb, NULL);
}

static int qeth_cm_setup_cb(struct qeth_card *card, struct qeth_reply *reply,
		unsigned long data)
{
	struct qeth_cmd_buffer *iob;

	QETH_CARD_TEXT(card, 2, "cmsetpcb");

	iob = (struct qeth_cmd_buffer *) data;
	memcpy(&card->token.cm_connection_r,
	       QETH_CM_SETUP_RESP_DEST_ADDR(iob->data),
	       QETH_MPC_TOKEN_LENGTH);
	return 0;
}

static int qeth_cm_setup(struct qeth_card *card)
{
	struct qeth_cmd_buffer *iob;

	QETH_CARD_TEXT(card, 2, "cmsetup");

	iob = qeth_mpc_alloc_cmd(card, CM_SETUP, CM_SETUP_SIZE);
	if (!iob)
		return -ENOMEM;

	memcpy(QETH_CM_SETUP_DEST_ADDR(iob->data),
	       &card->token.issuer_rm_r, QETH_MPC_TOKEN_LENGTH);
	memcpy(QETH_CM_SETUP_CONNECTION_TOKEN(iob->data),
	       &card->token.cm_connection_w, QETH_MPC_TOKEN_LENGTH);
	memcpy(QETH_CM_SETUP_FILTER_TOKEN(iob->data),
	       &card->token.cm_filter_r, QETH_MPC_TOKEN_LENGTH);
	return qeth_send_control_data(card, iob, qeth_cm_setup_cb, NULL);
}

static int qeth_update_max_mtu(struct qeth_card *card, unsigned int max_mtu)
{
	struct net_device *dev = card->dev;
	unsigned int new_mtu;

	if (!max_mtu) {
		/* IQD needs accurate max MTU to set up its RX buffers: */
		if (IS_IQD(card))
			return -EINVAL;
		/* tolerate quirky HW: */
		max_mtu = ETH_MAX_MTU;
	}

	rtnl_lock();
	if (IS_IQD(card)) {
		/* move any device with default MTU to new max MTU: */
		new_mtu = (dev->mtu == dev->max_mtu) ? max_mtu : dev->mtu;

		/* adjust RX buffer size to new max MTU: */
		card->qdio.in_buf_size = max_mtu + 2 * PAGE_SIZE;
		if (dev->max_mtu && dev->max_mtu != max_mtu)
			qeth_free_qdio_queues(card);
	} else {
		if (dev->mtu)
			new_mtu = dev->mtu;
		/* default MTUs for first setup: */
		else if (IS_LAYER2(card))
			new_mtu = ETH_DATA_LEN;
		else
			new_mtu = ETH_DATA_LEN - 8; /* allow for LLC + SNAP */
	}

	dev->max_mtu = max_mtu;
	dev->mtu = min(new_mtu, max_mtu);
	rtnl_unlock();
	return 0;
}

static int qeth_get_mtu_outof_framesize(int framesize)
{
	switch (framesize) {
	case 0x4000:
		return 8192;
	case 0x6000:
		return 16384;
	case 0xa000:
		return 32768;
	case 0xffff:
		return 57344;
	default:
		return 0;
	}
}

static int qeth_ulp_enable_cb(struct qeth_card *card, struct qeth_reply *reply,
		unsigned long data)
{
	__u16 mtu, framesize;
	__u16 len;
	__u8 link_type;
	struct qeth_cmd_buffer *iob;

	QETH_CARD_TEXT(card, 2, "ulpenacb");

	iob = (struct qeth_cmd_buffer *) data;
	memcpy(&card->token.ulp_filter_r,
	       QETH_ULP_ENABLE_RESP_FILTER_TOKEN(iob->data),
	       QETH_MPC_TOKEN_LENGTH);
	if (IS_IQD(card)) {
		memcpy(&framesize, QETH_ULP_ENABLE_RESP_MAX_MTU(iob->data), 2);
		mtu = qeth_get_mtu_outof_framesize(framesize);
	} else {
		mtu = *(__u16 *)QETH_ULP_ENABLE_RESP_MAX_MTU(iob->data);
	}
	*(u16 *)reply->param = mtu;

	memcpy(&len, QETH_ULP_ENABLE_RESP_DIFINFO_LEN(iob->data), 2);
	if (len >= QETH_MPC_DIFINFO_LEN_INDICATES_LINK_TYPE) {
		memcpy(&link_type,
		       QETH_ULP_ENABLE_RESP_LINK_TYPE(iob->data), 1);
		card->info.link_type = link_type;
	} else
		card->info.link_type = 0;
	QETH_CARD_TEXT_(card, 2, "link%d", card->info.link_type);
	return 0;
}

static u8 qeth_mpc_select_prot_type(struct qeth_card *card)
{
	if (IS_OSN(card))
		return QETH_PROT_OSN2;
	return IS_LAYER2(card) ? QETH_PROT_LAYER2 : QETH_PROT_TCPIP;
}

static int qeth_ulp_enable(struct qeth_card *card)
{
	u8 prot_type = qeth_mpc_select_prot_type(card);
	struct qeth_cmd_buffer *iob;
	u16 max_mtu;
	int rc;

	QETH_CARD_TEXT(card, 2, "ulpenabl");

	iob = qeth_mpc_alloc_cmd(card, ULP_ENABLE, ULP_ENABLE_SIZE);
	if (!iob)
		return -ENOMEM;

	*(QETH_ULP_ENABLE_LINKNUM(iob->data)) = (u8) card->dev->dev_port;
	memcpy(QETH_ULP_ENABLE_PROT_TYPE(iob->data), &prot_type, 1);
	memcpy(QETH_ULP_ENABLE_DEST_ADDR(iob->data),
	       &card->token.cm_connection_r, QETH_MPC_TOKEN_LENGTH);
	memcpy(QETH_ULP_ENABLE_FILTER_TOKEN(iob->data),
	       &card->token.ulp_filter_w, QETH_MPC_TOKEN_LENGTH);
	rc = qeth_send_control_data(card, iob, qeth_ulp_enable_cb, &max_mtu);
	if (rc)
		return rc;
	return qeth_update_max_mtu(card, max_mtu);
}

static int qeth_ulp_setup_cb(struct qeth_card *card, struct qeth_reply *reply,
		unsigned long data)
{
	struct qeth_cmd_buffer *iob;

	QETH_CARD_TEXT(card, 2, "ulpstpcb");

	iob = (struct qeth_cmd_buffer *) data;
	memcpy(&card->token.ulp_connection_r,
	       QETH_ULP_SETUP_RESP_CONNECTION_TOKEN(iob->data),
	       QETH_MPC_TOKEN_LENGTH);
	if (!strncmp("00S", QETH_ULP_SETUP_RESP_CONNECTION_TOKEN(iob->data),
		     3)) {
		QETH_CARD_TEXT(card, 2, "olmlimit");
		dev_err(&card->gdev->dev, "A connection could not be "
			"established because of an OLM limit\n");
		return -EMLINK;
	}
	return 0;
}

static int qeth_ulp_setup(struct qeth_card *card)
{
	__u16 temp;
	struct qeth_cmd_buffer *iob;
	struct ccw_dev_id dev_id;

	QETH_CARD_TEXT(card, 2, "ulpsetup");

	iob = qeth_mpc_alloc_cmd(card, ULP_SETUP, ULP_SETUP_SIZE);
	if (!iob)
		return -ENOMEM;

	memcpy(QETH_ULP_SETUP_DEST_ADDR(iob->data),
	       &card->token.cm_connection_r, QETH_MPC_TOKEN_LENGTH);
	memcpy(QETH_ULP_SETUP_CONNECTION_TOKEN(iob->data),
	       &card->token.ulp_connection_w, QETH_MPC_TOKEN_LENGTH);
	memcpy(QETH_ULP_SETUP_FILTER_TOKEN(iob->data),
	       &card->token.ulp_filter_r, QETH_MPC_TOKEN_LENGTH);

	ccw_device_get_id(CARD_DDEV(card), &dev_id);
	memcpy(QETH_ULP_SETUP_CUA(iob->data), &dev_id.devno, 2);
	temp = (card->info.cula << 8) + card->info.unit_addr2;
	memcpy(QETH_ULP_SETUP_REAL_DEVADDR(iob->data), &temp, 2);
	return qeth_send_control_data(card, iob, qeth_ulp_setup_cb, NULL);
}

static int qeth_init_qdio_out_buf(struct qeth_qdio_out_q *q, int bidx)
{
	struct qeth_qdio_out_buffer *newbuf;

	newbuf = kmem_cache_zalloc(qeth_qdio_outbuf_cache, GFP_ATOMIC);
	if (!newbuf)
		return -ENOMEM;

	newbuf->buffer = q->qdio_bufs[bidx];
	skb_queue_head_init(&newbuf->skb_list);
	lockdep_set_class(&newbuf->skb_list.lock, &qdio_out_skb_queue_key);
	newbuf->q = q;
	newbuf->next_pending = q->bufs[bidx];
	atomic_set(&newbuf->state, QETH_QDIO_BUF_EMPTY);
	q->bufs[bidx] = newbuf;
	return 0;
}

static void qeth_free_output_queue(struct qeth_qdio_out_q *q)
{
	if (!q)
		return;

	qeth_drain_output_queue(q, true);
	qdio_free_buffers(q->qdio_bufs, QDIO_MAX_BUFFERS_PER_Q);
	kfree(q);
}

static struct qeth_qdio_out_q *qeth_alloc_output_queue(void)
{
	struct qeth_qdio_out_q *q = kzalloc(sizeof(*q), GFP_KERNEL);

	if (!q)
		return NULL;

	if (qdio_alloc_buffers(q->qdio_bufs, QDIO_MAX_BUFFERS_PER_Q)) {
		kfree(q);
		return NULL;
	}
	return q;
}

static void qeth_tx_completion_timer(struct timer_list *timer)
{
	struct qeth_qdio_out_q *queue = from_timer(queue, timer, timer);

	napi_schedule(&queue->napi);
	QETH_TXQ_STAT_INC(queue, completion_timer);
}

static int qeth_alloc_qdio_queues(struct qeth_card *card)
{
	int i, j;

	QETH_CARD_TEXT(card, 2, "allcqdbf");

	if (atomic_cmpxchg(&card->qdio.state, QETH_QDIO_UNINITIALIZED,
		QETH_QDIO_ALLOCATED) != QETH_QDIO_UNINITIALIZED)
		return 0;

	QETH_CARD_TEXT(card, 2, "inq");
	card->qdio.in_q = qeth_alloc_qdio_queue();
	if (!card->qdio.in_q)
		goto out_nomem;

	/* inbound buffer pool */
	if (qeth_alloc_buffer_pool(card))
		goto out_freeinq;

	/* outbound */
	for (i = 0; i < card->qdio.no_out_queues; ++i) {
		struct qeth_qdio_out_q *queue;

		queue = qeth_alloc_output_queue();
		if (!queue)
			goto out_freeoutq;
		QETH_CARD_TEXT_(card, 2, "outq %i", i);
		QETH_CARD_HEX(card, 2, &queue, sizeof(void *));
		card->qdio.out_qs[i] = queue;
		queue->card = card;
		queue->queue_no = i;
		timer_setup(&queue->timer, qeth_tx_completion_timer, 0);
		queue->coalesce_usecs = QETH_TX_COALESCE_USECS;
		queue->max_coalesced_frames = QETH_TX_MAX_COALESCED_FRAMES;

		/* give outbound qeth_qdio_buffers their qdio_buffers */
		for (j = 0; j < QDIO_MAX_BUFFERS_PER_Q; ++j) {
			WARN_ON(queue->bufs[j]);
			if (qeth_init_qdio_out_buf(queue, j))
				goto out_freeoutqbufs;
		}
	}

	/* completion */
	if (qeth_alloc_cq(card))
		goto out_freeoutq;

	return 0;

out_freeoutqbufs:
	while (j > 0) {
		--j;
		kmem_cache_free(qeth_qdio_outbuf_cache,
				card->qdio.out_qs[i]->bufs[j]);
		card->qdio.out_qs[i]->bufs[j] = NULL;
	}
out_freeoutq:
	while (i > 0) {
		qeth_free_output_queue(card->qdio.out_qs[--i]);
		card->qdio.out_qs[i] = NULL;
	}
	qeth_free_buffer_pool(card);
out_freeinq:
	qeth_free_qdio_queue(card->qdio.in_q);
	card->qdio.in_q = NULL;
out_nomem:
	atomic_set(&card->qdio.state, QETH_QDIO_UNINITIALIZED);
	return -ENOMEM;
}

static void qeth_free_qdio_queues(struct qeth_card *card)
{
	int i, j;

	if (atomic_xchg(&card->qdio.state, QETH_QDIO_UNINITIALIZED) ==
		QETH_QDIO_UNINITIALIZED)
		return;

	qeth_free_cq(card);
	for (j = 0; j < QDIO_MAX_BUFFERS_PER_Q; ++j) {
		if (card->qdio.in_q->bufs[j].rx_skb)
			dev_kfree_skb_any(card->qdio.in_q->bufs[j].rx_skb);
	}
	qeth_free_qdio_queue(card->qdio.in_q);
	card->qdio.in_q = NULL;
	/* inbound buffer pool */
	qeth_free_buffer_pool(card);
	/* free outbound qdio_qs */
	for (i = 0; i < card->qdio.no_out_queues; i++) {
		qeth_free_output_queue(card->qdio.out_qs[i]);
		card->qdio.out_qs[i] = NULL;
	}
}

static void qeth_create_qib_param_field(struct qeth_card *card,
		char *param_field)
{

	param_field[0] = _ascebc['P'];
	param_field[1] = _ascebc['C'];
	param_field[2] = _ascebc['I'];
	param_field[3] = _ascebc['T'];
	*((unsigned int *) (&param_field[4])) = QETH_PCI_THRESHOLD_A(card);
	*((unsigned int *) (&param_field[8])) = QETH_PCI_THRESHOLD_B(card);
	*((unsigned int *) (&param_field[12])) = QETH_PCI_TIMER_VALUE(card);
}

static void qeth_create_qib_param_field_blkt(struct qeth_card *card,
		char *param_field)
{
	param_field[16] = _ascebc['B'];
	param_field[17] = _ascebc['L'];
	param_field[18] = _ascebc['K'];
	param_field[19] = _ascebc['T'];
	*((unsigned int *) (&param_field[20])) = card->info.blkt.time_total;
	*((unsigned int *) (&param_field[24])) = card->info.blkt.inter_packet;
	*((unsigned int *) (&param_field[28])) =
		card->info.blkt.inter_packet_jumbo;
}

static int qeth_qdio_activate(struct qeth_card *card)
{
	QETH_CARD_TEXT(card, 3, "qdioact");
	return qdio_activate(CARD_DDEV(card));
}

static int qeth_dm_act(struct qeth_card *card)
{
	struct qeth_cmd_buffer *iob;

	QETH_CARD_TEXT(card, 2, "dmact");

	iob = qeth_mpc_alloc_cmd(card, DM_ACT, DM_ACT_SIZE);
	if (!iob)
		return -ENOMEM;

	memcpy(QETH_DM_ACT_DEST_ADDR(iob->data),
	       &card->token.cm_connection_r, QETH_MPC_TOKEN_LENGTH);
	memcpy(QETH_DM_ACT_CONNECTION_TOKEN(iob->data),
	       &card->token.ulp_connection_r, QETH_MPC_TOKEN_LENGTH);
	return qeth_send_control_data(card, iob, NULL, NULL);
}

static int qeth_mpc_initialize(struct qeth_card *card)
{
	int rc;

	QETH_CARD_TEXT(card, 2, "mpcinit");

	rc = qeth_issue_next_read(card);
	if (rc) {
		QETH_CARD_TEXT_(card, 2, "1err%d", rc);
		return rc;
	}
	rc = qeth_cm_enable(card);
	if (rc) {
		QETH_CARD_TEXT_(card, 2, "2err%d", rc);
		return rc;
	}
	rc = qeth_cm_setup(card);
	if (rc) {
		QETH_CARD_TEXT_(card, 2, "3err%d", rc);
		return rc;
	}
	rc = qeth_ulp_enable(card);
	if (rc) {
		QETH_CARD_TEXT_(card, 2, "4err%d", rc);
		return rc;
	}
	rc = qeth_ulp_setup(card);
	if (rc) {
		QETH_CARD_TEXT_(card, 2, "5err%d", rc);
		return rc;
	}
	rc = qeth_alloc_qdio_queues(card);
	if (rc) {
		QETH_CARD_TEXT_(card, 2, "5err%d", rc);
		return rc;
	}
	rc = qeth_qdio_establish(card);
	if (rc) {
		QETH_CARD_TEXT_(card, 2, "6err%d", rc);
		qeth_free_qdio_queues(card);
		return rc;
	}
	rc = qeth_qdio_activate(card);
	if (rc) {
		QETH_CARD_TEXT_(card, 2, "7err%d", rc);
		return rc;
	}
	rc = qeth_dm_act(card);
	if (rc) {
		QETH_CARD_TEXT_(card, 2, "8err%d", rc);
		return rc;
	}

	return 0;
}

void qeth_print_status_message(struct qeth_card *card)
{
	switch (card->info.type) {
	case QETH_CARD_TYPE_OSD:
	case QETH_CARD_TYPE_OSM:
	case QETH_CARD_TYPE_OSX:
		/* VM will use a non-zero first character
		 * to indicate a HiperSockets like reporting
		 * of the level OSA sets the first character to zero
		 * */
		if (!card->info.mcl_level[0]) {
			sprintf(card->info.mcl_level, "%02x%02x",
				card->info.mcl_level[2],
				card->info.mcl_level[3]);
			break;
		}
		/* fallthrough */
	case QETH_CARD_TYPE_IQD:
		if (IS_VM_NIC(card) || (card->info.mcl_level[0] & 0x80)) {
			card->info.mcl_level[0] = (char) _ebcasc[(__u8)
				card->info.mcl_level[0]];
			card->info.mcl_level[1] = (char) _ebcasc[(__u8)
				card->info.mcl_level[1]];
			card->info.mcl_level[2] = (char) _ebcasc[(__u8)
				card->info.mcl_level[2]];
			card->info.mcl_level[3] = (char) _ebcasc[(__u8)
				card->info.mcl_level[3]];
			card->info.mcl_level[QETH_MCL_LENGTH] = 0;
		}
		break;
	default:
		memset(&card->info.mcl_level[0], 0, QETH_MCL_LENGTH + 1);
	}
	dev_info(&card->gdev->dev,
		 "Device is a%s card%s%s%s\nwith link type %s.\n",
		 qeth_get_cardname(card),
		 (card->info.mcl_level[0]) ? " (level: " : "",
		 (card->info.mcl_level[0]) ? card->info.mcl_level : "",
		 (card->info.mcl_level[0]) ? ")" : "",
		 qeth_get_cardname_short(card));
}
EXPORT_SYMBOL_GPL(qeth_print_status_message);

static void qeth_initialize_working_pool_list(struct qeth_card *card)
{
	struct qeth_buffer_pool_entry *entry;

	QETH_CARD_TEXT(card, 5, "inwrklst");

	list_for_each_entry(entry,
			    &card->qdio.init_pool.entry_list, init_list) {
		qeth_put_buffer_pool_entry(card, entry);
	}
}

static struct qeth_buffer_pool_entry *qeth_find_free_buffer_pool_entry(
					struct qeth_card *card)
{
	struct qeth_buffer_pool_entry *entry;
	int i, free;

	if (list_empty(&card->qdio.in_buf_pool.entry_list))
		return NULL;

	list_for_each_entry(entry, &card->qdio.in_buf_pool.entry_list, list) {
		free = 1;
		for (i = 0; i < QETH_MAX_BUFFER_ELEMENTS(card); ++i) {
			if (page_count(entry->elements[i]) > 1) {
				free = 0;
				break;
			}
		}
		if (free) {
			list_del_init(&entry->list);
			return entry;
		}
	}

	/* no free buffer in pool so take first one and swap pages */
	entry = list_first_entry(&card->qdio.in_buf_pool.entry_list,
				 struct qeth_buffer_pool_entry, list);
	for (i = 0; i < QETH_MAX_BUFFER_ELEMENTS(card); ++i) {
		if (page_count(entry->elements[i]) > 1) {
<<<<<<< HEAD
			struct page *page = alloc_page(GFP_ATOMIC);
=======
			struct page *page = dev_alloc_page();
>>>>>>> 04d5ce62

			if (!page)
				return NULL;

			__free_page(entry->elements[i]);
			entry->elements[i] = page;
			QETH_CARD_STAT_INC(card, rx_sg_alloc_page);
		}
	}
	list_del_init(&entry->list);
	return entry;
}

static int qeth_init_input_buffer(struct qeth_card *card,
		struct qeth_qdio_buffer *buf)
{
	struct qeth_buffer_pool_entry *pool_entry;
	int i;

	if ((card->options.cq == QETH_CQ_ENABLED) && (!buf->rx_skb)) {
		buf->rx_skb = netdev_alloc_skb(card->dev,
					       ETH_HLEN +
					       sizeof(struct ipv6hdr));
		if (!buf->rx_skb)
			return -ENOMEM;
	}

	pool_entry = qeth_find_free_buffer_pool_entry(card);
	if (!pool_entry)
		return -ENOBUFS;

	/*
	 * since the buffer is accessed only from the input_tasklet
	 * there shouldn't be a need to synchronize; also, since we use
	 * the QETH_IN_BUF_REQUEUE_THRESHOLD we should never run  out off
	 * buffers
	 */

	buf->pool_entry = pool_entry;
	for (i = 0; i < QETH_MAX_BUFFER_ELEMENTS(card); ++i) {
		buf->buffer->element[i].length = PAGE_SIZE;
		buf->buffer->element[i].addr =
			page_to_phys(pool_entry->elements[i]);
		if (i == QETH_MAX_BUFFER_ELEMENTS(card) - 1)
			buf->buffer->element[i].eflags = SBAL_EFLAGS_LAST_ENTRY;
		else
			buf->buffer->element[i].eflags = 0;
		buf->buffer->element[i].sflags = 0;
	}
	return 0;
}

static unsigned int qeth_tx_select_bulk_max(struct qeth_card *card,
					    struct qeth_qdio_out_q *queue)
{
	if (!IS_IQD(card) ||
	    qeth_iqd_is_mcast_queue(card, queue) ||
	    card->options.cq == QETH_CQ_ENABLED ||
	    qdio_get_ssqd_desc(CARD_DDEV(card), &card->ssqd))
		return 1;

	return card->ssqd.mmwc ? card->ssqd.mmwc : 1;
}

static int qeth_init_qdio_queues(struct qeth_card *card)
{
	unsigned int i;
	int rc;

	QETH_CARD_TEXT(card, 2, "initqdqs");

	/* inbound queue */
	qdio_reset_buffers(card->qdio.in_q->qdio_bufs, QDIO_MAX_BUFFERS_PER_Q);
	memset(&card->rx, 0, sizeof(struct qeth_rx));

	qeth_initialize_working_pool_list(card);
	/*give only as many buffers to hardware as we have buffer pool entries*/
	for (i = 0; i < card->qdio.in_buf_pool.buf_count - 1; i++) {
		rc = qeth_init_input_buffer(card, &card->qdio.in_q->bufs[i]);
		if (rc)
			return rc;
	}

	card->qdio.in_q->next_buf_to_init =
		card->qdio.in_buf_pool.buf_count - 1;
	rc = do_QDIO(CARD_DDEV(card), QDIO_FLAG_SYNC_INPUT, 0, 0,
		     card->qdio.in_buf_pool.buf_count - 1);
	if (rc) {
		QETH_CARD_TEXT_(card, 2, "1err%d", rc);
		return rc;
	}

	/* completion */
	rc = qeth_cq_init(card);
	if (rc) {
		return rc;
	}

	/* outbound queue */
	for (i = 0; i < card->qdio.no_out_queues; ++i) {
		struct qeth_qdio_out_q *queue = card->qdio.out_qs[i];

		qdio_reset_buffers(queue->qdio_bufs, QDIO_MAX_BUFFERS_PER_Q);
		queue->max_elements = QETH_MAX_BUFFER_ELEMENTS(card);
		queue->next_buf_to_fill = 0;
		queue->do_pack = 0;
		queue->prev_hdr = NULL;
		queue->coalesced_frames = 0;
		queue->bulk_start = 0;
		queue->bulk_count = 0;
		queue->bulk_max = qeth_tx_select_bulk_max(card, queue);
		atomic_set(&queue->used_buffers, 0);
		atomic_set(&queue->set_pci_flags_count, 0);
		atomic_set(&queue->state, QETH_OUT_Q_UNLOCKED);
		netdev_tx_reset_queue(netdev_get_tx_queue(card->dev, i));
	}
	return 0;
}

static void qeth_ipa_finalize_cmd(struct qeth_card *card,
				  struct qeth_cmd_buffer *iob)
{
	qeth_mpc_finalize_cmd(card, iob);

	/* override with IPA-specific values: */
	__ipa_cmd(iob)->hdr.seqno = card->seqno.ipa++;
}

void qeth_prepare_ipa_cmd(struct qeth_card *card, struct qeth_cmd_buffer *iob,
			  u16 cmd_length,
			  bool (*match)(struct qeth_cmd_buffer *iob,
					struct qeth_cmd_buffer *reply))
{
	u8 prot_type = qeth_mpc_select_prot_type(card);
	u16 total_length = iob->length;

	qeth_setup_ccw(__ccw_from_cmd(iob), CCW_CMD_WRITE, 0, total_length,
		       iob->data);
	iob->finalize = qeth_ipa_finalize_cmd;
	iob->match = match;

	memcpy(iob->data, IPA_PDU_HEADER, IPA_PDU_HEADER_SIZE);
	memcpy(QETH_IPA_PDU_LEN_TOTAL(iob->data), &total_length, 2);
	memcpy(QETH_IPA_CMD_PROT_TYPE(iob->data), &prot_type, 1);
	memcpy(QETH_IPA_PDU_LEN_PDU1(iob->data), &cmd_length, 2);
	memcpy(QETH_IPA_PDU_LEN_PDU2(iob->data), &cmd_length, 2);
	memcpy(QETH_IPA_CMD_DEST_ADDR(iob->data),
	       &card->token.ulp_connection_r, QETH_MPC_TOKEN_LENGTH);
	memcpy(QETH_IPA_PDU_LEN_PDU3(iob->data), &cmd_length, 2);
}
EXPORT_SYMBOL_GPL(qeth_prepare_ipa_cmd);

static bool qeth_ipa_match_reply(struct qeth_cmd_buffer *iob,
				 struct qeth_cmd_buffer *reply)
{
	struct qeth_ipa_cmd *ipa_reply = __ipa_reply(reply);

	return ipa_reply && (__ipa_cmd(iob)->hdr.seqno == ipa_reply->hdr.seqno);
}

struct qeth_cmd_buffer *qeth_ipa_alloc_cmd(struct qeth_card *card,
					   enum qeth_ipa_cmds cmd_code,
					   enum qeth_prot_versions prot,
					   unsigned int data_length)
{
	enum qeth_link_types link_type = card->info.link_type;
	struct qeth_cmd_buffer *iob;
	struct qeth_ipacmd_hdr *hdr;

	data_length += offsetof(struct qeth_ipa_cmd, data);
	iob = qeth_alloc_cmd(&card->write, IPA_PDU_HEADER_SIZE + data_length, 1,
			     QETH_IPA_TIMEOUT);
	if (!iob)
		return NULL;

	qeth_prepare_ipa_cmd(card, iob, data_length, qeth_ipa_match_reply);

	hdr = &__ipa_cmd(iob)->hdr;
	hdr->command = cmd_code;
	hdr->initiator = IPA_CMD_INITIATOR_HOST;
	/* hdr->seqno is set by qeth_send_control_data() */
	hdr->adapter_type = (link_type == QETH_LINK_TYPE_HSTR) ? 2 : 1;
	hdr->rel_adapter_no = (u8) card->dev->dev_port;
	hdr->prim_version_no = IS_LAYER2(card) ? 2 : 1;
	hdr->param_count = 1;
	hdr->prot_version = prot;
	return iob;
}
EXPORT_SYMBOL_GPL(qeth_ipa_alloc_cmd);

static int qeth_send_ipa_cmd_cb(struct qeth_card *card,
				struct qeth_reply *reply, unsigned long data)
{
	struct qeth_ipa_cmd *cmd = (struct qeth_ipa_cmd *) data;

	return (cmd->hdr.return_code) ? -EIO : 0;
}

/**
 * qeth_send_ipa_cmd() - send an IPA command
 *
 * See qeth_send_control_data() for explanation of the arguments.
 */

int qeth_send_ipa_cmd(struct qeth_card *card, struct qeth_cmd_buffer *iob,
		int (*reply_cb)(struct qeth_card *, struct qeth_reply*,
			unsigned long),
		void *reply_param)
{
	int rc;

	QETH_CARD_TEXT(card, 4, "sendipa");

	if (card->read_or_write_problem) {
		qeth_put_cmd(iob);
		return -EIO;
	}

	if (reply_cb == NULL)
		reply_cb = qeth_send_ipa_cmd_cb;
	rc = qeth_send_control_data(card, iob, reply_cb, reply_param);
	if (rc == -ETIME) {
		qeth_clear_ipacmd_list(card);
		qeth_schedule_recovery(card);
	}
	return rc;
}
EXPORT_SYMBOL_GPL(qeth_send_ipa_cmd);

static int qeth_send_startlan_cb(struct qeth_card *card,
				 struct qeth_reply *reply, unsigned long data)
{
	struct qeth_ipa_cmd *cmd = (struct qeth_ipa_cmd *) data;

	if (cmd->hdr.return_code == IPA_RC_LAN_OFFLINE)
		return -ENETDOWN;

	return (cmd->hdr.return_code) ? -EIO : 0;
}

static int qeth_send_startlan(struct qeth_card *card)
{
	struct qeth_cmd_buffer *iob;

	QETH_CARD_TEXT(card, 2, "strtlan");

	iob = qeth_ipa_alloc_cmd(card, IPA_CMD_STARTLAN, QETH_PROT_NONE, 0);
	if (!iob)
		return -ENOMEM;
	return qeth_send_ipa_cmd(card, iob, qeth_send_startlan_cb, NULL);
}

static int qeth_setadpparms_inspect_rc(struct qeth_ipa_cmd *cmd)
{
	if (!cmd->hdr.return_code)
		cmd->hdr.return_code =
			cmd->data.setadapterparms.hdr.return_code;
	return cmd->hdr.return_code;
}

static int qeth_query_setadapterparms_cb(struct qeth_card *card,
		struct qeth_reply *reply, unsigned long data)
{
	struct qeth_ipa_cmd *cmd = (struct qeth_ipa_cmd *) data;

	QETH_CARD_TEXT(card, 3, "quyadpcb");
	if (qeth_setadpparms_inspect_rc(cmd))
		return -EIO;

	if (cmd->data.setadapterparms.data.query_cmds_supp.lan_type & 0x7f) {
		card->info.link_type =
		      cmd->data.setadapterparms.data.query_cmds_supp.lan_type;
		QETH_CARD_TEXT_(card, 2, "lnk %d", card->info.link_type);
	}
	card->options.adp.supported =
		cmd->data.setadapterparms.data.query_cmds_supp.supported_cmds;
	return 0;
}

static struct qeth_cmd_buffer *qeth_get_adapter_cmd(struct qeth_card *card,
						    enum qeth_ipa_setadp_cmd adp_cmd,
						    unsigned int data_length)
{
	struct qeth_ipacmd_setadpparms_hdr *hdr;
	struct qeth_cmd_buffer *iob;

	iob = qeth_ipa_alloc_cmd(card, IPA_CMD_SETADAPTERPARMS, QETH_PROT_IPV4,
				 data_length +
				 offsetof(struct qeth_ipacmd_setadpparms,
					  data));
	if (!iob)
		return NULL;

	hdr = &__ipa_cmd(iob)->data.setadapterparms.hdr;
	hdr->cmdlength = sizeof(*hdr) + data_length;
	hdr->command_code = adp_cmd;
	hdr->used_total = 1;
	hdr->seq_no = 1;
	return iob;
}

static int qeth_query_setadapterparms(struct qeth_card *card)
{
	int rc;
	struct qeth_cmd_buffer *iob;

	QETH_CARD_TEXT(card, 3, "queryadp");
	iob = qeth_get_adapter_cmd(card, IPA_SETADP_QUERY_COMMANDS_SUPPORTED,
				   SETADP_DATA_SIZEOF(query_cmds_supp));
	if (!iob)
		return -ENOMEM;
	rc = qeth_send_ipa_cmd(card, iob, qeth_query_setadapterparms_cb, NULL);
	return rc;
}

static int qeth_query_ipassists_cb(struct qeth_card *card,
		struct qeth_reply *reply, unsigned long data)
{
	struct qeth_ipa_cmd *cmd;

	QETH_CARD_TEXT(card, 2, "qipasscb");

	cmd = (struct qeth_ipa_cmd *) data;

	switch (cmd->hdr.return_code) {
	case IPA_RC_SUCCESS:
		break;
	case IPA_RC_NOTSUPP:
	case IPA_RC_L2_UNSUPPORTED_CMD:
		QETH_CARD_TEXT(card, 2, "ipaunsup");
		card->options.ipa4.supported |= IPA_SETADAPTERPARMS;
		card->options.ipa6.supported |= IPA_SETADAPTERPARMS;
		return -EOPNOTSUPP;
	default:
		QETH_DBF_MESSAGE(1, "IPA_CMD_QIPASSIST on device %x: Unhandled rc=%#x\n",
				 CARD_DEVID(card), cmd->hdr.return_code);
		return -EIO;
	}

	if (cmd->hdr.prot_version == QETH_PROT_IPV4)
		card->options.ipa4 = cmd->hdr.assists;
	else if (cmd->hdr.prot_version == QETH_PROT_IPV6)
		card->options.ipa6 = cmd->hdr.assists;
	else
		QETH_DBF_MESSAGE(1, "IPA_CMD_QIPASSIST on device %x: Flawed LIC detected\n",
				 CARD_DEVID(card));
	return 0;
}

static int qeth_query_ipassists(struct qeth_card *card,
				enum qeth_prot_versions prot)
{
	int rc;
	struct qeth_cmd_buffer *iob;

	QETH_CARD_TEXT_(card, 2, "qipassi%i", prot);
	iob = qeth_ipa_alloc_cmd(card, IPA_CMD_QIPASSIST, prot, 0);
	if (!iob)
		return -ENOMEM;
	rc = qeth_send_ipa_cmd(card, iob, qeth_query_ipassists_cb, NULL);
	return rc;
}

static int qeth_query_switch_attributes_cb(struct qeth_card *card,
				struct qeth_reply *reply, unsigned long data)
{
	struct qeth_ipa_cmd *cmd = (struct qeth_ipa_cmd *) data;
	struct qeth_query_switch_attributes *attrs;
	struct qeth_switch_info *sw_info;

	QETH_CARD_TEXT(card, 2, "qswiatcb");
	if (qeth_setadpparms_inspect_rc(cmd))
		return -EIO;

	sw_info = (struct qeth_switch_info *)reply->param;
	attrs = &cmd->data.setadapterparms.data.query_switch_attributes;
	sw_info->capabilities = attrs->capabilities;
	sw_info->settings = attrs->settings;
	QETH_CARD_TEXT_(card, 2, "%04x%04x", sw_info->capabilities,
			sw_info->settings);
	return 0;
}

int qeth_query_switch_attributes(struct qeth_card *card,
				 struct qeth_switch_info *sw_info)
{
	struct qeth_cmd_buffer *iob;

	QETH_CARD_TEXT(card, 2, "qswiattr");
	if (!qeth_adp_supported(card, IPA_SETADP_QUERY_SWITCH_ATTRIBUTES))
		return -EOPNOTSUPP;
	if (!netif_carrier_ok(card->dev))
		return -ENOMEDIUM;
	iob = qeth_get_adapter_cmd(card, IPA_SETADP_QUERY_SWITCH_ATTRIBUTES, 0);
	if (!iob)
		return -ENOMEM;
	return qeth_send_ipa_cmd(card, iob,
				qeth_query_switch_attributes_cb, sw_info);
}

struct qeth_cmd_buffer *qeth_get_diag_cmd(struct qeth_card *card,
					  enum qeth_diags_cmds sub_cmd,
					  unsigned int data_length)
{
	struct qeth_ipacmd_diagass *cmd;
	struct qeth_cmd_buffer *iob;

	iob = qeth_ipa_alloc_cmd(card, IPA_CMD_SET_DIAG_ASS, QETH_PROT_NONE,
				 DIAG_HDR_LEN + data_length);
	if (!iob)
		return NULL;

	cmd = &__ipa_cmd(iob)->data.diagass;
	cmd->subcmd_len = DIAG_SUB_HDR_LEN + data_length;
	cmd->subcmd = sub_cmd;
	return iob;
}
EXPORT_SYMBOL_GPL(qeth_get_diag_cmd);

static int qeth_query_setdiagass_cb(struct qeth_card *card,
		struct qeth_reply *reply, unsigned long data)
{
	struct qeth_ipa_cmd *cmd = (struct qeth_ipa_cmd *) data;
	u16 rc = cmd->hdr.return_code;

	if (rc) {
		QETH_CARD_TEXT_(card, 2, "diagq:%x", rc);
		return -EIO;
	}

	card->info.diagass_support = cmd->data.diagass.ext;
	return 0;
}

static int qeth_query_setdiagass(struct qeth_card *card)
{
	struct qeth_cmd_buffer *iob;

	QETH_CARD_TEXT(card, 2, "qdiagass");
	iob = qeth_get_diag_cmd(card, QETH_DIAGS_CMD_QUERY, 0);
	if (!iob)
		return -ENOMEM;
	return qeth_send_ipa_cmd(card, iob, qeth_query_setdiagass_cb, NULL);
}

static void qeth_get_trap_id(struct qeth_card *card, struct qeth_trap_id *tid)
{
	unsigned long info = get_zeroed_page(GFP_KERNEL);
	struct sysinfo_2_2_2 *info222 = (struct sysinfo_2_2_2 *)info;
	struct sysinfo_3_2_2 *info322 = (struct sysinfo_3_2_2 *)info;
	struct ccw_dev_id ccwid;
	int level;

	tid->chpid = card->info.chpid;
	ccw_device_get_id(CARD_RDEV(card), &ccwid);
	tid->ssid = ccwid.ssid;
	tid->devno = ccwid.devno;
	if (!info)
		return;
	level = stsi(NULL, 0, 0, 0);
	if ((level >= 2) && (stsi(info222, 2, 2, 2) == 0))
		tid->lparnr = info222->lpar_number;
	if ((level >= 3) && (stsi(info322, 3, 2, 2) == 0)) {
		EBCASC(info322->vm[0].name, sizeof(info322->vm[0].name));
		memcpy(tid->vmname, info322->vm[0].name, sizeof(tid->vmname));
	}
	free_page(info);
	return;
}

static int qeth_hw_trap_cb(struct qeth_card *card,
		struct qeth_reply *reply, unsigned long data)
{
	struct qeth_ipa_cmd *cmd = (struct qeth_ipa_cmd *) data;
	u16 rc = cmd->hdr.return_code;

	if (rc) {
		QETH_CARD_TEXT_(card, 2, "trapc:%x", rc);
		return -EIO;
	}
	return 0;
}

int qeth_hw_trap(struct qeth_card *card, enum qeth_diags_trap_action action)
{
	struct qeth_cmd_buffer *iob;
	struct qeth_ipa_cmd *cmd;

	QETH_CARD_TEXT(card, 2, "diagtrap");
	iob = qeth_get_diag_cmd(card, QETH_DIAGS_CMD_TRAP, 64);
	if (!iob)
		return -ENOMEM;
	cmd = __ipa_cmd(iob);
	cmd->data.diagass.type = 1;
	cmd->data.diagass.action = action;
	switch (action) {
	case QETH_DIAGS_TRAP_ARM:
		cmd->data.diagass.options = 0x0003;
		cmd->data.diagass.ext = 0x00010000 +
			sizeof(struct qeth_trap_id);
		qeth_get_trap_id(card,
			(struct qeth_trap_id *)cmd->data.diagass.cdata);
		break;
	case QETH_DIAGS_TRAP_DISARM:
		cmd->data.diagass.options = 0x0001;
		break;
	case QETH_DIAGS_TRAP_CAPTURE:
		break;
	}
	return qeth_send_ipa_cmd(card, iob, qeth_hw_trap_cb, NULL);
}

static int qeth_check_qdio_errors(struct qeth_card *card,
				  struct qdio_buffer *buf,
				  unsigned int qdio_error,
				  const char *dbftext)
{
	if (qdio_error) {
		QETH_CARD_TEXT(card, 2, dbftext);
		QETH_CARD_TEXT_(card, 2, " F15=%02X",
			       buf->element[15].sflags);
		QETH_CARD_TEXT_(card, 2, " F14=%02X",
			       buf->element[14].sflags);
		QETH_CARD_TEXT_(card, 2, " qerr=%X", qdio_error);
		if ((buf->element[15].sflags) == 0x12) {
			QETH_CARD_STAT_INC(card, rx_fifo_errors);
			return 0;
		} else
			return 1;
	}
	return 0;
}

static void qeth_queue_input_buffer(struct qeth_card *card, int index)
{
	struct qeth_qdio_q *queue = card->qdio.in_q;
	struct list_head *lh;
	int count;
	int i;
	int rc;
	int newcount = 0;

	count = (index < queue->next_buf_to_init)?
		card->qdio.in_buf_pool.buf_count -
		(queue->next_buf_to_init - index) :
		card->qdio.in_buf_pool.buf_count -
		(queue->next_buf_to_init + QDIO_MAX_BUFFERS_PER_Q - index);
	/* only requeue at a certain threshold to avoid SIGAs */
	if (count >= QETH_IN_BUF_REQUEUE_THRESHOLD(card)) {
		for (i = queue->next_buf_to_init;
		     i < queue->next_buf_to_init + count; ++i) {
			if (qeth_init_input_buffer(card,
				&queue->bufs[QDIO_BUFNR(i)])) {
				break;
			} else {
				newcount++;
			}
		}

		if (newcount < count) {
			/* we are in memory shortage so we switch back to
			   traditional skb allocation and drop packages */
			atomic_set(&card->force_alloc_skb, 3);
			count = newcount;
		} else {
			atomic_add_unless(&card->force_alloc_skb, -1, 0);
		}

		if (!count) {
			i = 0;
			list_for_each(lh, &card->qdio.in_buf_pool.entry_list)
				i++;
			if (i == card->qdio.in_buf_pool.buf_count) {
				QETH_CARD_TEXT(card, 2, "qsarbw");
				card->reclaim_index = index;
				schedule_delayed_work(
					&card->buffer_reclaim_work,
					QETH_RECLAIM_WORK_TIME);
			}
			return;
		}

		/*
		 * according to old code it should be avoided to requeue all
		 * 128 buffers in order to benefit from PCI avoidance.
		 * this function keeps at least one buffer (the buffer at
		 * 'index') un-requeued -> this buffer is the first buffer that
		 * will be requeued the next time
		 */
		rc = do_QDIO(CARD_DDEV(card), QDIO_FLAG_SYNC_INPUT, 0,
			     queue->next_buf_to_init, count);
		if (rc) {
			QETH_CARD_TEXT(card, 2, "qinberr");
		}
		queue->next_buf_to_init = QDIO_BUFNR(queue->next_buf_to_init +
						     count);
	}
}

static void qeth_buffer_reclaim_work(struct work_struct *work)
{
	struct qeth_card *card = container_of(work, struct qeth_card,
		buffer_reclaim_work.work);

	QETH_CARD_TEXT_(card, 2, "brw:%x", card->reclaim_index);
	qeth_queue_input_buffer(card, card->reclaim_index);
}

static void qeth_handle_send_error(struct qeth_card *card,
		struct qeth_qdio_out_buffer *buffer, unsigned int qdio_err)
{
	int sbalf15 = buffer->buffer->element[15].sflags;

	QETH_CARD_TEXT(card, 6, "hdsnderr");
	qeth_check_qdio_errors(card, buffer->buffer, qdio_err, "qouterr");

	if (!qdio_err)
		return;

	if ((sbalf15 >= 15) && (sbalf15 <= 31))
		return;

	QETH_CARD_TEXT(card, 1, "lnkfail");
	QETH_CARD_TEXT_(card, 1, "%04x %02x",
		       (u16)qdio_err, (u8)sbalf15);
}

/**
 * qeth_prep_flush_pack_buffer - Prepares flushing of a packing buffer.
 * @queue: queue to check for packing buffer
 *
 * Returns number of buffers that were prepared for flush.
 */
static int qeth_prep_flush_pack_buffer(struct qeth_qdio_out_q *queue)
{
	struct qeth_qdio_out_buffer *buffer;

	buffer = queue->bufs[queue->next_buf_to_fill];
	if ((atomic_read(&buffer->state) == QETH_QDIO_BUF_EMPTY) &&
	    (buffer->next_element_to_fill > 0)) {
		/* it's a packing buffer */
		atomic_set(&buffer->state, QETH_QDIO_BUF_PRIMED);
		queue->next_buf_to_fill =
			QDIO_BUFNR(queue->next_buf_to_fill + 1);
		return 1;
	}
	return 0;
}

/*
 * Switched to packing state if the number of used buffers on a queue
 * reaches a certain limit.
 */
static void qeth_switch_to_packing_if_needed(struct qeth_qdio_out_q *queue)
{
	if (!queue->do_pack) {
		if (atomic_read(&queue->used_buffers)
		    >= QETH_HIGH_WATERMARK_PACK){
			/* switch non-PACKING -> PACKING */
			QETH_CARD_TEXT(queue->card, 6, "np->pack");
			QETH_TXQ_STAT_INC(queue, packing_mode_switch);
			queue->do_pack = 1;
		}
	}
}

/*
 * Switches from packing to non-packing mode. If there is a packing
 * buffer on the queue this buffer will be prepared to be flushed.
 * In that case 1 is returned to inform the caller. If no buffer
 * has to be flushed, zero is returned.
 */
static int qeth_switch_to_nonpacking_if_needed(struct qeth_qdio_out_q *queue)
{
	if (queue->do_pack) {
		if (atomic_read(&queue->used_buffers)
		    <= QETH_LOW_WATERMARK_PACK) {
			/* switch PACKING -> non-PACKING */
			QETH_CARD_TEXT(queue->card, 6, "pack->np");
			QETH_TXQ_STAT_INC(queue, packing_mode_switch);
			queue->do_pack = 0;
			return qeth_prep_flush_pack_buffer(queue);
		}
	}
	return 0;
}

static void qeth_flush_buffers(struct qeth_qdio_out_q *queue, int index,
			       int count)
{
	struct qeth_card *card = queue->card;
	struct qeth_qdio_out_buffer *buf;
	int rc;
	int i;
	unsigned int qdio_flags;

	for (i = index; i < index + count; ++i) {
		unsigned int bidx = QDIO_BUFNR(i);
		struct sk_buff *skb;

		buf = queue->bufs[bidx];
		buf->buffer->element[buf->next_element_to_fill - 1].eflags |=
				SBAL_EFLAGS_LAST_ENTRY;
		queue->coalesced_frames += buf->frames;

		if (queue->bufstates)
			queue->bufstates[bidx].user = buf;

		if (IS_IQD(card)) {
			skb_queue_walk(&buf->skb_list, skb)
				skb_tx_timestamp(skb);
			continue;
		}

		if (!queue->do_pack) {
			if ((atomic_read(&queue->used_buffers) >=
				(QETH_HIGH_WATERMARK_PACK -
				 QETH_WATERMARK_PACK_FUZZ)) &&
			    !atomic_read(&queue->set_pci_flags_count)) {
				/* it's likely that we'll go to packing
				 * mode soon */
				atomic_inc(&queue->set_pci_flags_count);
				buf->buffer->element[0].sflags |= SBAL_SFLAGS0_PCI_REQ;
			}
		} else {
			if (!atomic_read(&queue->set_pci_flags_count)) {
				/*
				 * there's no outstanding PCI any more, so we
				 * have to request a PCI to be sure the the PCI
				 * will wake at some time in the future then we
				 * can flush packed buffers that might still be
				 * hanging around, which can happen if no
				 * further send was requested by the stack
				 */
				atomic_inc(&queue->set_pci_flags_count);
				buf->buffer->element[0].sflags |= SBAL_SFLAGS0_PCI_REQ;
			}
		}
	}

	QETH_TXQ_STAT_INC(queue, doorbell);
	qdio_flags = QDIO_FLAG_SYNC_OUTPUT;
	if (atomic_read(&queue->set_pci_flags_count))
		qdio_flags |= QDIO_FLAG_PCI_OUT;
	rc = do_QDIO(CARD_DDEV(queue->card), qdio_flags,
		     queue->queue_no, index, count);

	/* Fake the TX completion interrupt: */
	if (IS_IQD(card)) {
		unsigned int frames = READ_ONCE(queue->max_coalesced_frames);
		unsigned int usecs = READ_ONCE(queue->coalesce_usecs);

		if (frames && queue->coalesced_frames >= frames) {
			napi_schedule(&queue->napi);
			queue->coalesced_frames = 0;
			QETH_TXQ_STAT_INC(queue, coal_frames);
		} else if (usecs) {
			qeth_tx_arm_timer(queue, usecs);
		}
	}

	if (rc) {
		/* ignore temporary SIGA errors without busy condition */
		if (rc == -ENOBUFS)
			return;
		QETH_CARD_TEXT(queue->card, 2, "flushbuf");
		QETH_CARD_TEXT_(queue->card, 2, " q%d", queue->queue_no);
		QETH_CARD_TEXT_(queue->card, 2, " idx%d", index);
		QETH_CARD_TEXT_(queue->card, 2, " c%d", count);
		QETH_CARD_TEXT_(queue->card, 2, " err%d", rc);

		/* this must not happen under normal circumstances. if it
		 * happens something is really wrong -> recover */
		qeth_schedule_recovery(queue->card);
		return;
	}
}

static void qeth_flush_queue(struct qeth_qdio_out_q *queue)
{
	qeth_flush_buffers(queue, queue->bulk_start, queue->bulk_count);

	queue->bulk_start = QDIO_BUFNR(queue->bulk_start + queue->bulk_count);
	queue->prev_hdr = NULL;
	queue->bulk_count = 0;
}

static void qeth_check_outbound_queue(struct qeth_qdio_out_q *queue)
{
	int index;
	int flush_cnt = 0;
	int q_was_packing = 0;

	/*
	 * check if weed have to switch to non-packing mode or if
	 * we have to get a pci flag out on the queue
	 */
	if ((atomic_read(&queue->used_buffers) <= QETH_LOW_WATERMARK_PACK) ||
	    !atomic_read(&queue->set_pci_flags_count)) {
		if (atomic_xchg(&queue->state, QETH_OUT_Q_LOCKED_FLUSH) ==
				QETH_OUT_Q_UNLOCKED) {
			/*
			 * If we get in here, there was no action in
			 * do_send_packet. So, we check if there is a
			 * packing buffer to be flushed here.
			 */
			index = queue->next_buf_to_fill;
			q_was_packing = queue->do_pack;
			/* queue->do_pack may change */
			barrier();
			flush_cnt += qeth_switch_to_nonpacking_if_needed(queue);
			if (!flush_cnt &&
			    !atomic_read(&queue->set_pci_flags_count))
				flush_cnt += qeth_prep_flush_pack_buffer(queue);
			if (q_was_packing)
				QETH_TXQ_STAT_ADD(queue, bufs_pack, flush_cnt);
			if (flush_cnt)
				qeth_flush_buffers(queue, index, flush_cnt);
			atomic_set(&queue->state, QETH_OUT_Q_UNLOCKED);
		}
	}
}

static void qeth_qdio_poll(struct ccw_device *cdev, unsigned long card_ptr)
{
	struct qeth_card *card = (struct qeth_card *)card_ptr;

<<<<<<< HEAD
	if (card->dev->flags & IFF_UP)
		napi_schedule_irqoff(&card->napi);
=======
	napi_schedule_irqoff(&card->napi);
>>>>>>> 04d5ce62
}

int qeth_configure_cq(struct qeth_card *card, enum qeth_cq cq)
{
	int rc;

	if (card->options.cq ==  QETH_CQ_NOTAVAILABLE) {
		rc = -1;
		goto out;
	} else {
		if (card->options.cq == cq) {
			rc = 0;
			goto out;
		}

		qeth_free_qdio_queues(card);
		card->options.cq = cq;
		rc = 0;
	}
out:
	return rc;

}
EXPORT_SYMBOL_GPL(qeth_configure_cq);

static void qeth_qdio_cq_handler(struct qeth_card *card, unsigned int qdio_err,
				 unsigned int queue, int first_element,
				 int count)
{
	struct qeth_qdio_q *cq = card->qdio.c_q;
	int i;
	int rc;

	QETH_CARD_TEXT_(card, 5, "qcqhe%d", first_element);
	QETH_CARD_TEXT_(card, 5, "qcqhc%d", count);
	QETH_CARD_TEXT_(card, 5, "qcqherr%d", qdio_err);

	if (qdio_err) {
		netif_tx_stop_all_queues(card->dev);
		qeth_schedule_recovery(card);
		return;
	}

	for (i = first_element; i < first_element + count; ++i) {
		struct qdio_buffer *buffer = cq->qdio_bufs[QDIO_BUFNR(i)];
		int e = 0;

		while ((e < QDIO_MAX_ELEMENTS_PER_BUFFER) &&
		       buffer->element[e].addr) {
			unsigned long phys_aob_addr = buffer->element[e].addr;

			qeth_qdio_handle_aob(card, phys_aob_addr);
			++e;
		}
		qeth_scrub_qdio_buffer(buffer, QDIO_MAX_ELEMENTS_PER_BUFFER);
	}
	rc = do_QDIO(CARD_DDEV(card), QDIO_FLAG_SYNC_INPUT, queue,
		    card->qdio.c_q->next_buf_to_init,
		    count);
	if (rc) {
		dev_warn(&card->gdev->dev,
			"QDIO reported an error, rc=%i\n", rc);
		QETH_CARD_TEXT(card, 2, "qcqherr");
	}

	cq->next_buf_to_init = QDIO_BUFNR(cq->next_buf_to_init + count);
}

static void qeth_qdio_input_handler(struct ccw_device *ccwdev,
				    unsigned int qdio_err, int queue,
				    int first_elem, int count,
				    unsigned long card_ptr)
{
	struct qeth_card *card = (struct qeth_card *)card_ptr;

	QETH_CARD_TEXT_(card, 2, "qihq%d", queue);
	QETH_CARD_TEXT_(card, 2, "qiec%d", qdio_err);

	if (qdio_err)
		qeth_schedule_recovery(card);
}

static void qeth_qdio_output_handler(struct ccw_device *ccwdev,
				     unsigned int qdio_error, int __queue,
				     int first_element, int count,
				     unsigned long card_ptr)
{
	struct qeth_card *card        = (struct qeth_card *) card_ptr;
	struct qeth_qdio_out_q *queue = card->qdio.out_qs[__queue];
	struct net_device *dev = card->dev;
	struct netdev_queue *txq;
	int i;

	QETH_CARD_TEXT(card, 6, "qdouhdl");
	if (qdio_error & QDIO_ERROR_FATAL) {
		QETH_CARD_TEXT(card, 2, "achkcond");
		netif_tx_stop_all_queues(dev);
		qeth_schedule_recovery(card);
		return;
	}

	for (i = first_element; i < (first_element + count); ++i) {
		struct qeth_qdio_out_buffer *buf = queue->bufs[QDIO_BUFNR(i)];

		qeth_handle_send_error(card, buf, qdio_error);
		qeth_clear_output_buffer(queue, buf, qdio_error, 0);
	}

	atomic_sub(count, &queue->used_buffers);
	qeth_check_outbound_queue(queue);

	txq = netdev_get_tx_queue(dev, __queue);
	/* xmit may have observed the full-condition, but not yet stopped the
	 * txq. In which case the code below won't trigger. So before returning,
	 * xmit will re-check the txq's fill level and wake it up if needed.
	 */
	if (netif_tx_queue_stopped(txq) && !qeth_out_queue_is_full(queue))
		netif_tx_wake_queue(txq);
}

/**
 * Note: Function assumes that we have 4 outbound queues.
 */
int qeth_get_priority_queue(struct qeth_card *card, struct sk_buff *skb)
{
	struct vlan_ethhdr *veth = vlan_eth_hdr(skb);
	u8 tos;

	switch (card->qdio.do_prio_queueing) {
	case QETH_PRIO_Q_ING_TOS:
	case QETH_PRIO_Q_ING_PREC:
		switch (qeth_get_ip_version(skb)) {
		case 4:
			tos = ipv4_get_dsfield(ip_hdr(skb));
			break;
		case 6:
			tos = ipv6_get_dsfield(ipv6_hdr(skb));
			break;
		default:
			return card->qdio.default_out_queue;
		}
		if (card->qdio.do_prio_queueing == QETH_PRIO_Q_ING_PREC)
			return ~tos >> 6 & 3;
		if (tos & IPTOS_MINCOST)
			return 3;
		if (tos & IPTOS_RELIABILITY)
			return 2;
		if (tos & IPTOS_THROUGHPUT)
			return 1;
		if (tos & IPTOS_LOWDELAY)
			return 0;
		break;
	case QETH_PRIO_Q_ING_SKB:
		if (skb->priority > 5)
			return 0;
		return ~skb->priority >> 1 & 3;
	case QETH_PRIO_Q_ING_VLAN:
		if (veth->h_vlan_proto == htons(ETH_P_8021Q))
			return ~ntohs(veth->h_vlan_TCI) >>
			       (VLAN_PRIO_SHIFT + 1) & 3;
		break;
	case QETH_PRIO_Q_ING_FIXED:
		return card->qdio.default_out_queue;
	default:
		break;
	}
	return card->qdio.default_out_queue;
}
EXPORT_SYMBOL_GPL(qeth_get_priority_queue);

/**
 * qeth_get_elements_for_frags() -	find number of SBALEs for skb frags.
 * @skb:				SKB address
 *
 * Returns the number of pages, and thus QDIO buffer elements, needed to cover
 * fragmented part of the SKB. Returns zero for linear SKB.
 */
static int qeth_get_elements_for_frags(struct sk_buff *skb)
{
	int cnt, elements = 0;

	for (cnt = 0; cnt < skb_shinfo(skb)->nr_frags; cnt++) {
		skb_frag_t *frag = &skb_shinfo(skb)->frags[cnt];

		elements += qeth_get_elements_for_range(
			(addr_t)skb_frag_address(frag),
			(addr_t)skb_frag_address(frag) + skb_frag_size(frag));
	}
	return elements;
}

/**
 * qeth_count_elements() -	Counts the number of QDIO buffer elements needed
 *				to transmit an skb.
 * @skb:			the skb to operate on.
 * @data_offset:		skip this part of the skb's linear data
 *
 * Returns the number of pages, and thus QDIO buffer elements, needed to map the
 * skb's data (both its linear part and paged fragments).
 */
unsigned int qeth_count_elements(struct sk_buff *skb, unsigned int data_offset)
{
	unsigned int elements = qeth_get_elements_for_frags(skb);
	addr_t end = (addr_t)skb->data + skb_headlen(skb);
	addr_t start = (addr_t)skb->data + data_offset;

	if (start != end)
		elements += qeth_get_elements_for_range(start, end);
	return elements;
}
EXPORT_SYMBOL_GPL(qeth_count_elements);

#define QETH_HDR_CACHE_OBJ_SIZE		(sizeof(struct qeth_hdr_tso) + \
					 MAX_TCP_HEADER)

/**
 * qeth_add_hw_header() - add a HW header to an skb.
 * @skb: skb that the HW header should be added to.
 * @hdr: double pointer to a qeth_hdr. When returning with >= 0,
 *	 it contains a valid pointer to a qeth_hdr.
 * @hdr_len: length of the HW header.
 * @proto_len: length of protocol headers that need to be in same page as the
 *	       HW header.
 *
 * Returns the pushed length. If the header can't be pushed on
 * (eg. because it would cross a page boundary), it is allocated from
 * the cache instead and 0 is returned.
 * The number of needed buffer elements is returned in @elements.
 * Error to create the hdr is indicated by returning with < 0.
 */
static int qeth_add_hw_header(struct qeth_qdio_out_q *queue,
			      struct sk_buff *skb, struct qeth_hdr **hdr,
			      unsigned int hdr_len, unsigned int proto_len,
			      unsigned int *elements)
{
	gfp_t gfp = GFP_ATOMIC | (skb_pfmemalloc(skb) ? __GFP_MEMALLOC : 0);
	const unsigned int contiguous = proto_len ? proto_len : 1;
	const unsigned int max_elements = queue->max_elements;
	unsigned int __elements;
	addr_t start, end;
	bool push_ok;
	int rc;

check_layout:
	start = (addr_t)skb->data - hdr_len;
	end = (addr_t)skb->data;

	if (qeth_get_elements_for_range(start, end + contiguous) == 1) {
		/* Push HW header into same page as first protocol header. */
		push_ok = true;
		/* ... but TSO always needs a separate element for headers: */
		if (skb_is_gso(skb))
			__elements = 1 + qeth_count_elements(skb, proto_len);
		else
			__elements = qeth_count_elements(skb, 0);
	} else if (!proto_len && PAGE_ALIGNED(skb->data)) {
		/* Push HW header into preceding page, flush with skb->data. */
		push_ok = true;
		__elements = 1 + qeth_count_elements(skb, 0);
	} else {
		/* Use header cache, copy protocol headers up. */
		push_ok = false;
		__elements = 1 + qeth_count_elements(skb, proto_len);
	}

	/* Compress skb to fit into one IO buffer: */
	if (__elements > max_elements) {
		if (!skb_is_nonlinear(skb)) {
			/* Drop it, no easy way of shrinking it further. */
			QETH_DBF_MESSAGE(2, "Dropped an oversized skb (Max Elements=%u / Actual=%u / Length=%u).\n",
					 max_elements, __elements, skb->len);
			return -E2BIG;
		}

		rc = skb_linearize(skb);
		if (rc) {
			QETH_TXQ_STAT_INC(queue, skbs_linearized_fail);
			return rc;
		}

		QETH_TXQ_STAT_INC(queue, skbs_linearized);
		/* Linearization changed the layout, re-evaluate: */
		goto check_layout;
	}

	*elements = __elements;
	/* Add the header: */
	if (push_ok) {
		*hdr = skb_push(skb, hdr_len);
		return hdr_len;
	}

	/* Fall back to cache element with known-good alignment: */
	if (hdr_len + proto_len > QETH_HDR_CACHE_OBJ_SIZE)
		return -E2BIG;
	*hdr = kmem_cache_alloc(qeth_core_header_cache, gfp);
	if (!*hdr)
		return -ENOMEM;
	/* Copy protocol headers behind HW header: */
	skb_copy_from_linear_data(skb, ((char *)*hdr) + hdr_len, proto_len);
	return 0;
}

static bool qeth_iqd_may_bulk(struct qeth_qdio_out_q *queue,
			      struct sk_buff *curr_skb,
			      struct qeth_hdr *curr_hdr)
{
	struct qeth_qdio_out_buffer *buffer = queue->bufs[queue->bulk_start];
	struct qeth_hdr *prev_hdr = queue->prev_hdr;

	if (!prev_hdr)
		return true;

	/* All packets must have the same target: */
	if (curr_hdr->hdr.l2.id == QETH_HEADER_TYPE_LAYER2) {
		struct sk_buff *prev_skb = skb_peek(&buffer->skb_list);

		return ether_addr_equal(eth_hdr(prev_skb)->h_dest,
					eth_hdr(curr_skb)->h_dest) &&
		       qeth_l2_same_vlan(&prev_hdr->hdr.l2, &curr_hdr->hdr.l2);
	}

	return qeth_l3_same_next_hop(&prev_hdr->hdr.l3, &curr_hdr->hdr.l3) &&
	       qeth_l3_iqd_same_vlan(&prev_hdr->hdr.l3, &curr_hdr->hdr.l3);
}

static unsigned int __qeth_fill_buffer(struct sk_buff *skb,
				       struct qeth_qdio_out_buffer *buf,
				       bool is_first_elem, unsigned int offset)
{
	struct qdio_buffer *buffer = buf->buffer;
	int element = buf->next_element_to_fill;
	int length = skb_headlen(skb) - offset;
	char *data = skb->data + offset;
	unsigned int elem_length, cnt;

	/* map linear part into buffer element(s) */
	while (length > 0) {
		elem_length = min_t(unsigned int, length,
				    PAGE_SIZE - offset_in_page(data));

		buffer->element[element].addr = virt_to_phys(data);
		buffer->element[element].length = elem_length;
		length -= elem_length;
		if (is_first_elem) {
			is_first_elem = false;
			if (length || skb_is_nonlinear(skb))
				/* skb needs additional elements */
				buffer->element[element].eflags =
					SBAL_EFLAGS_FIRST_FRAG;
			else
				buffer->element[element].eflags = 0;
		} else {
			buffer->element[element].eflags =
				SBAL_EFLAGS_MIDDLE_FRAG;
		}

		data += elem_length;
		element++;
	}

	/* map page frags into buffer element(s) */
	for (cnt = 0; cnt < skb_shinfo(skb)->nr_frags; cnt++) {
		skb_frag_t *frag = &skb_shinfo(skb)->frags[cnt];

		data = skb_frag_address(frag);
		length = skb_frag_size(frag);
		while (length > 0) {
			elem_length = min_t(unsigned int, length,
					    PAGE_SIZE - offset_in_page(data));

			buffer->element[element].addr = virt_to_phys(data);
			buffer->element[element].length = elem_length;
			buffer->element[element].eflags =
				SBAL_EFLAGS_MIDDLE_FRAG;

			length -= elem_length;
			data += elem_length;
			element++;
		}
	}

	if (buffer->element[element - 1].eflags)
		buffer->element[element - 1].eflags = SBAL_EFLAGS_LAST_FRAG;
	buf->next_element_to_fill = element;
	return element;
}

/**
 * qeth_fill_buffer() - map skb into an output buffer
 * @buf:	buffer to transport the skb
 * @skb:	skb to map into the buffer
 * @hdr:	qeth_hdr for this skb. Either at skb->data, or allocated
 *		from qeth_core_header_cache.
 * @offset:	when mapping the skb, start at skb->data + offset
 * @hd_len:	if > 0, build a dedicated header element of this size
 */
static unsigned int qeth_fill_buffer(struct qeth_qdio_out_buffer *buf,
				     struct sk_buff *skb, struct qeth_hdr *hdr,
				     unsigned int offset, unsigned int hd_len)
{
	struct qdio_buffer *buffer = buf->buffer;
	bool is_first_elem = true;

	__skb_queue_tail(&buf->skb_list, skb);

	/* build dedicated header element */
	if (hd_len) {
		int element = buf->next_element_to_fill;
		is_first_elem = false;

		buffer->element[element].addr = virt_to_phys(hdr);
		buffer->element[element].length = hd_len;
		buffer->element[element].eflags = SBAL_EFLAGS_FIRST_FRAG;
		/* remember to free cache-allocated qeth_hdr: */
		buf->is_header[element] = ((void *)hdr != skb->data);
		buf->next_element_to_fill++;
	}

	return __qeth_fill_buffer(skb, buf, is_first_elem, offset);
}

static int __qeth_xmit(struct qeth_card *card, struct qeth_qdio_out_q *queue,
		       struct sk_buff *skb, unsigned int elements,
		       struct qeth_hdr *hdr, unsigned int offset,
		       unsigned int hd_len)
{
	unsigned int bytes = qdisc_pkt_len(skb);
	struct qeth_qdio_out_buffer *buffer;
	unsigned int next_element;
	struct netdev_queue *txq;
	bool stopped = false;
	bool flush;

	buffer = queue->bufs[QDIO_BUFNR(queue->bulk_start + queue->bulk_count)];
	txq = netdev_get_tx_queue(card->dev, skb_get_queue_mapping(skb));

	/* Just a sanity check, the wake/stop logic should ensure that we always
	 * get a free buffer.
	 */
	if (atomic_read(&buffer->state) != QETH_QDIO_BUF_EMPTY)
		return -EBUSY;

	flush = !qeth_iqd_may_bulk(queue, skb, hdr);

	if (flush ||
	    (buffer->next_element_to_fill + elements > queue->max_elements)) {
		if (buffer->next_element_to_fill > 0) {
			atomic_set(&buffer->state, QETH_QDIO_BUF_PRIMED);
			queue->bulk_count++;
		}

		if (queue->bulk_count >= queue->bulk_max)
			flush = true;

		if (flush)
			qeth_flush_queue(queue);

		buffer = queue->bufs[QDIO_BUFNR(queue->bulk_start +
						queue->bulk_count)];

		/* Sanity-check again: */
		if (atomic_read(&buffer->state) != QETH_QDIO_BUF_EMPTY)
			return -EBUSY;
	}

	if (buffer->next_element_to_fill == 0 &&
	    atomic_inc_return(&queue->used_buffers) >= QDIO_MAX_BUFFERS_PER_Q) {
		/* If a TX completion happens right _here_ and misses to wake
		 * the txq, then our re-check below will catch the race.
		 */
		QETH_TXQ_STAT_INC(queue, stopped);
		netif_tx_stop_queue(txq);
		stopped = true;
	}

	next_element = qeth_fill_buffer(buffer, skb, hdr, offset, hd_len);
	buffer->bytes += bytes;
	buffer->frames += skb_is_gso(skb) ? skb_shinfo(skb)->gso_segs : 1;
	queue->prev_hdr = hdr;

	flush = __netdev_tx_sent_queue(txq, bytes,
				       !stopped && netdev_xmit_more());

	if (flush || next_element >= queue->max_elements) {
		atomic_set(&buffer->state, QETH_QDIO_BUF_PRIMED);
		queue->bulk_count++;

		if (queue->bulk_count >= queue->bulk_max)
			flush = true;

		if (flush)
			qeth_flush_queue(queue);
	}

	if (stopped && !qeth_out_queue_is_full(queue))
		netif_tx_start_queue(txq);
	return 0;
}

int qeth_do_send_packet(struct qeth_card *card, struct qeth_qdio_out_q *queue,
			struct sk_buff *skb, struct qeth_hdr *hdr,
			unsigned int offset, unsigned int hd_len,
			int elements_needed)
{
	struct qeth_qdio_out_buffer *buffer;
	unsigned int next_element;
	struct netdev_queue *txq;
	bool stopped = false;
	int start_index;
	int flush_count = 0;
	int do_pack = 0;
	int tmp;
	int rc = 0;

	/* spin until we get the queue ... */
	while (atomic_cmpxchg(&queue->state, QETH_OUT_Q_UNLOCKED,
			      QETH_OUT_Q_LOCKED) != QETH_OUT_Q_UNLOCKED);
	start_index = queue->next_buf_to_fill;
	buffer = queue->bufs[queue->next_buf_to_fill];

	/* Just a sanity check, the wake/stop logic should ensure that we always
	 * get a free buffer.
	 */
	if (atomic_read(&buffer->state) != QETH_QDIO_BUF_EMPTY) {
		atomic_set(&queue->state, QETH_OUT_Q_UNLOCKED);
		return -EBUSY;
	}

	txq = netdev_get_tx_queue(card->dev, skb_get_queue_mapping(skb));

	/* check if we need to switch packing state of this queue */
	qeth_switch_to_packing_if_needed(queue);
	if (queue->do_pack) {
		do_pack = 1;
		/* does packet fit in current buffer? */
		if (buffer->next_element_to_fill + elements_needed >
		    queue->max_elements) {
			/* ... no -> set state PRIMED */
			atomic_set(&buffer->state, QETH_QDIO_BUF_PRIMED);
			flush_count++;
			queue->next_buf_to_fill =
				QDIO_BUFNR(queue->next_buf_to_fill + 1);
			buffer = queue->bufs[queue->next_buf_to_fill];

			/* We stepped forward, so sanity-check again: */
			if (atomic_read(&buffer->state) !=
			    QETH_QDIO_BUF_EMPTY) {
				qeth_flush_buffers(queue, start_index,
							   flush_count);
				atomic_set(&queue->state,
						QETH_OUT_Q_UNLOCKED);
				rc = -EBUSY;
				goto out;
			}
		}
	}

	if (buffer->next_element_to_fill == 0 &&
	    atomic_inc_return(&queue->used_buffers) >= QDIO_MAX_BUFFERS_PER_Q) {
		/* If a TX completion happens right _here_ and misses to wake
		 * the txq, then our re-check below will catch the race.
		 */
		QETH_TXQ_STAT_INC(queue, stopped);
		netif_tx_stop_queue(txq);
		stopped = true;
	}

	next_element = qeth_fill_buffer(buffer, skb, hdr, offset, hd_len);
	buffer->bytes += qdisc_pkt_len(skb);
	buffer->frames += skb_is_gso(skb) ? skb_shinfo(skb)->gso_segs : 1;

	if (queue->do_pack)
		QETH_TXQ_STAT_INC(queue, skbs_pack);
	if (!queue->do_pack || stopped || next_element >= queue->max_elements) {
		flush_count++;
		atomic_set(&buffer->state, QETH_QDIO_BUF_PRIMED);
		queue->next_buf_to_fill =
				QDIO_BUFNR(queue->next_buf_to_fill + 1);
	}

	if (flush_count)
		qeth_flush_buffers(queue, start_index, flush_count);
	else if (!atomic_read(&queue->set_pci_flags_count))
		atomic_xchg(&queue->state, QETH_OUT_Q_LOCKED_FLUSH);
	/*
	 * queue->state will go from LOCKED -> UNLOCKED or from
	 * LOCKED_FLUSH -> LOCKED if output_handler wanted to 'notify' us
	 * (switch packing state or flush buffer to get another pci flag out).
	 * In that case we will enter this loop
	 */
	while (atomic_dec_return(&queue->state)) {
		start_index = queue->next_buf_to_fill;
		/* check if we can go back to non-packing state */
		tmp = qeth_switch_to_nonpacking_if_needed(queue);
		/*
		 * check if we need to flush a packing buffer to get a pci
		 * flag out on the queue
		 */
		if (!tmp && !atomic_read(&queue->set_pci_flags_count))
			tmp = qeth_prep_flush_pack_buffer(queue);
		if (tmp) {
			qeth_flush_buffers(queue, start_index, tmp);
			flush_count += tmp;
		}
	}
out:
	/* at this point the queue is UNLOCKED again */
	if (do_pack)
		QETH_TXQ_STAT_ADD(queue, bufs_pack, flush_count);

	if (stopped && !qeth_out_queue_is_full(queue))
		netif_tx_start_queue(txq);
	return rc;
}
EXPORT_SYMBOL_GPL(qeth_do_send_packet);

static void qeth_fill_tso_ext(struct qeth_hdr_tso *hdr,
			      unsigned int payload_len, struct sk_buff *skb,
			      unsigned int proto_len)
{
	struct qeth_hdr_ext_tso *ext = &hdr->ext;

	ext->hdr_tot_len = sizeof(*ext);
	ext->imb_hdr_no = 1;
	ext->hdr_type = 1;
	ext->hdr_version = 1;
	ext->hdr_len = 28;
	ext->payload_len = payload_len;
	ext->mss = skb_shinfo(skb)->gso_size;
	ext->dg_hdr_len = proto_len;
}

int qeth_xmit(struct qeth_card *card, struct sk_buff *skb,
	      struct qeth_qdio_out_q *queue, int ipv,
	      void (*fill_header)(struct qeth_qdio_out_q *queue,
				  struct qeth_hdr *hdr, struct sk_buff *skb,
				  int ipv, unsigned int data_len))
{
	unsigned int proto_len, hw_hdr_len;
	unsigned int frame_len = skb->len;
	bool is_tso = skb_is_gso(skb);
	unsigned int data_offset = 0;
	struct qeth_hdr *hdr = NULL;
	unsigned int hd_len = 0;
	unsigned int elements;
	int push_len, rc;

	if (is_tso) {
		hw_hdr_len = sizeof(struct qeth_hdr_tso);
		proto_len = skb_transport_offset(skb) + tcp_hdrlen(skb);
	} else {
		hw_hdr_len = sizeof(struct qeth_hdr);
		proto_len = (IS_IQD(card) && IS_LAYER2(card)) ? ETH_HLEN : 0;
	}

	rc = skb_cow_head(skb, hw_hdr_len);
	if (rc)
		return rc;

	push_len = qeth_add_hw_header(queue, skb, &hdr, hw_hdr_len, proto_len,
				      &elements);
	if (push_len < 0)
		return push_len;
	if (is_tso || !push_len) {
		/* HW header needs its own buffer element. */
		hd_len = hw_hdr_len + proto_len;
		data_offset = push_len + proto_len;
	}
	memset(hdr, 0, hw_hdr_len);
	fill_header(queue, hdr, skb, ipv, frame_len);
	if (is_tso)
		qeth_fill_tso_ext((struct qeth_hdr_tso *) hdr,
				  frame_len - proto_len, skb, proto_len);

	if (IS_IQD(card)) {
		rc = __qeth_xmit(card, queue, skb, elements, hdr, data_offset,
				 hd_len);
	} else {
		/* TODO: drop skb_orphan() once TX completion is fast enough */
		skb_orphan(skb);
		rc = qeth_do_send_packet(card, queue, skb, hdr, data_offset,
					 hd_len, elements);
	}

	if (rc && !push_len)
		kmem_cache_free(qeth_core_header_cache, hdr);

	return rc;
}
EXPORT_SYMBOL_GPL(qeth_xmit);

static int qeth_setadp_promisc_mode_cb(struct qeth_card *card,
		struct qeth_reply *reply, unsigned long data)
{
	struct qeth_ipa_cmd *cmd = (struct qeth_ipa_cmd *) data;
	struct qeth_ipacmd_setadpparms *setparms;

	QETH_CARD_TEXT(card, 4, "prmadpcb");

	setparms = &(cmd->data.setadapterparms);
	if (qeth_setadpparms_inspect_rc(cmd)) {
		QETH_CARD_TEXT_(card, 4, "prmrc%x", cmd->hdr.return_code);
		setparms->data.mode = SET_PROMISC_MODE_OFF;
	}
	card->info.promisc_mode = setparms->data.mode;
	return (cmd->hdr.return_code) ? -EIO : 0;
}

void qeth_setadp_promisc_mode(struct qeth_card *card, bool enable)
{
	enum qeth_ipa_promisc_modes mode = enable ? SET_PROMISC_MODE_ON :
						    SET_PROMISC_MODE_OFF;
	struct qeth_cmd_buffer *iob;
	struct qeth_ipa_cmd *cmd;

	QETH_CARD_TEXT(card, 4, "setprom");
	QETH_CARD_TEXT_(card, 4, "mode:%x", mode);

	iob = qeth_get_adapter_cmd(card, IPA_SETADP_SET_PROMISC_MODE,
				   SETADP_DATA_SIZEOF(mode));
	if (!iob)
		return;
	cmd = __ipa_cmd(iob);
	cmd->data.setadapterparms.data.mode = mode;
	qeth_send_ipa_cmd(card, iob, qeth_setadp_promisc_mode_cb, NULL);
}
EXPORT_SYMBOL_GPL(qeth_setadp_promisc_mode);

static int qeth_setadpparms_change_macaddr_cb(struct qeth_card *card,
		struct qeth_reply *reply, unsigned long data)
{
	struct qeth_ipa_cmd *cmd = (struct qeth_ipa_cmd *) data;
	struct qeth_ipacmd_setadpparms *adp_cmd;

	QETH_CARD_TEXT(card, 4, "chgmaccb");
	if (qeth_setadpparms_inspect_rc(cmd))
		return -EIO;

	adp_cmd = &cmd->data.setadapterparms;
	if (!is_valid_ether_addr(adp_cmd->data.change_addr.addr))
		return -EADDRNOTAVAIL;

	if (IS_LAYER2(card) && IS_OSD(card) && !IS_VM_NIC(card) &&
	    !(adp_cmd->hdr.flags & QETH_SETADP_FLAGS_VIRTUAL_MAC))
		return -EADDRNOTAVAIL;

	ether_addr_copy(card->dev->dev_addr, adp_cmd->data.change_addr.addr);
	return 0;
}

int qeth_setadpparms_change_macaddr(struct qeth_card *card)
{
	int rc;
	struct qeth_cmd_buffer *iob;
	struct qeth_ipa_cmd *cmd;

	QETH_CARD_TEXT(card, 4, "chgmac");

	iob = qeth_get_adapter_cmd(card, IPA_SETADP_ALTER_MAC_ADDRESS,
				   SETADP_DATA_SIZEOF(change_addr));
	if (!iob)
		return -ENOMEM;
	cmd = __ipa_cmd(iob);
	cmd->data.setadapterparms.data.change_addr.cmd = CHANGE_ADDR_READ_MAC;
	cmd->data.setadapterparms.data.change_addr.addr_size = ETH_ALEN;
	ether_addr_copy(cmd->data.setadapterparms.data.change_addr.addr,
			card->dev->dev_addr);
	rc = qeth_send_ipa_cmd(card, iob, qeth_setadpparms_change_macaddr_cb,
			       NULL);
	return rc;
}
EXPORT_SYMBOL_GPL(qeth_setadpparms_change_macaddr);

static int qeth_setadpparms_set_access_ctrl_cb(struct qeth_card *card,
		struct qeth_reply *reply, unsigned long data)
{
	struct qeth_ipa_cmd *cmd = (struct qeth_ipa_cmd *) data;
	struct qeth_set_access_ctrl *access_ctrl_req;
	int fallback = *(int *)reply->param;

	QETH_CARD_TEXT(card, 4, "setaccb");
	if (cmd->hdr.return_code)
		return -EIO;
	qeth_setadpparms_inspect_rc(cmd);

	access_ctrl_req = &cmd->data.setadapterparms.data.set_access_ctrl;
	QETH_CARD_TEXT_(card, 2, "rc=%d",
			cmd->data.setadapterparms.hdr.return_code);
	if (cmd->data.setadapterparms.hdr.return_code !=
						SET_ACCESS_CTRL_RC_SUCCESS)
		QETH_DBF_MESSAGE(3, "ERR:SET_ACCESS_CTRL(%#x) on device %x: %#x\n",
				 access_ctrl_req->subcmd_code, CARD_DEVID(card),
				 cmd->data.setadapterparms.hdr.return_code);
	switch (cmd->data.setadapterparms.hdr.return_code) {
	case SET_ACCESS_CTRL_RC_SUCCESS:
		if (card->options.isolation == ISOLATION_MODE_NONE) {
			dev_info(&card->gdev->dev,
			    "QDIO data connection isolation is deactivated\n");
		} else {
			dev_info(&card->gdev->dev,
			    "QDIO data connection isolation is activated\n");
		}
		break;
	case SET_ACCESS_CTRL_RC_ALREADY_NOT_ISOLATED:
		QETH_DBF_MESSAGE(2, "QDIO data connection isolation on device %x already deactivated\n",
				 CARD_DEVID(card));
		if (fallback)
			card->options.isolation = card->options.prev_isolation;
		break;
	case SET_ACCESS_CTRL_RC_ALREADY_ISOLATED:
		QETH_DBF_MESSAGE(2, "QDIO data connection isolation on device %x already activated\n",
				 CARD_DEVID(card));
		if (fallback)
			card->options.isolation = card->options.prev_isolation;
		break;
	case SET_ACCESS_CTRL_RC_NOT_SUPPORTED:
		dev_err(&card->gdev->dev, "Adapter does not "
			"support QDIO data connection isolation\n");
		break;
	case SET_ACCESS_CTRL_RC_NONE_SHARED_ADAPTER:
		dev_err(&card->gdev->dev,
			"Adapter is dedicated. "
			"QDIO data connection isolation not supported\n");
		if (fallback)
			card->options.isolation = card->options.prev_isolation;
		break;
	case SET_ACCESS_CTRL_RC_ACTIVE_CHECKSUM_OFF:
		dev_err(&card->gdev->dev,
			"TSO does not permit QDIO data connection isolation\n");
		if (fallback)
			card->options.isolation = card->options.prev_isolation;
		break;
	case SET_ACCESS_CTRL_RC_REFLREL_UNSUPPORTED:
		dev_err(&card->gdev->dev, "The adjacent switch port does not "
			"support reflective relay mode\n");
		if (fallback)
			card->options.isolation = card->options.prev_isolation;
		break;
	case SET_ACCESS_CTRL_RC_REFLREL_FAILED:
		dev_err(&card->gdev->dev, "The reflective relay mode cannot be "
					"enabled at the adjacent switch port");
		if (fallback)
			card->options.isolation = card->options.prev_isolation;
		break;
	case SET_ACCESS_CTRL_RC_REFLREL_DEACT_FAILED:
		dev_warn(&card->gdev->dev, "Turning off reflective relay mode "
					"at the adjacent switch failed\n");
		break;
	default:
		/* this should never happen */
		if (fallback)
			card->options.isolation = card->options.prev_isolation;
		break;
	}
	return (cmd->hdr.return_code) ? -EIO : 0;
}

static int qeth_setadpparms_set_access_ctrl(struct qeth_card *card,
		enum qeth_ipa_isolation_modes isolation, int fallback)
{
	int rc;
	struct qeth_cmd_buffer *iob;
	struct qeth_ipa_cmd *cmd;
	struct qeth_set_access_ctrl *access_ctrl_req;

	QETH_CARD_TEXT(card, 4, "setacctl");

	iob = qeth_get_adapter_cmd(card, IPA_SETADP_SET_ACCESS_CONTROL,
				   SETADP_DATA_SIZEOF(set_access_ctrl));
	if (!iob)
		return -ENOMEM;
	cmd = __ipa_cmd(iob);
	access_ctrl_req = &cmd->data.setadapterparms.data.set_access_ctrl;
	access_ctrl_req->subcmd_code = isolation;

	rc = qeth_send_ipa_cmd(card, iob, qeth_setadpparms_set_access_ctrl_cb,
			       &fallback);
	QETH_CARD_TEXT_(card, 2, "rc=%d", rc);
	return rc;
}

int qeth_set_access_ctrl_online(struct qeth_card *card, int fallback)
{
	int rc = 0;

	QETH_CARD_TEXT(card, 4, "setactlo");

	if ((IS_OSD(card) || IS_OSX(card)) &&
	    qeth_adp_supported(card, IPA_SETADP_SET_ACCESS_CONTROL)) {
		rc = qeth_setadpparms_set_access_ctrl(card,
			card->options.isolation, fallback);
		if (rc) {
			QETH_DBF_MESSAGE(3, "IPA(SET_ACCESS_CTRL(%d) on device %x: sent failed\n",
					 rc, CARD_DEVID(card));
			rc = -EOPNOTSUPP;
		}
	} else if (card->options.isolation != ISOLATION_MODE_NONE) {
		card->options.isolation = ISOLATION_MODE_NONE;

		dev_err(&card->gdev->dev, "Adapter does not "
			"support QDIO data connection isolation\n");
		rc = -EOPNOTSUPP;
	}
	return rc;
}

void qeth_tx_timeout(struct net_device *dev, unsigned int txqueue)
{
	struct qeth_card *card;

	card = dev->ml_priv;
	QETH_CARD_TEXT(card, 4, "txtimeo");
	qeth_schedule_recovery(card);
}
EXPORT_SYMBOL_GPL(qeth_tx_timeout);

static int qeth_mdio_read(struct net_device *dev, int phy_id, int regnum)
{
	struct qeth_card *card = dev->ml_priv;
	int rc = 0;

	switch (regnum) {
	case MII_BMCR: /* Basic mode control register */
		rc = BMCR_FULLDPLX;
		if ((card->info.link_type != QETH_LINK_TYPE_GBIT_ETH) &&
		    (card->info.link_type != QETH_LINK_TYPE_OSN) &&
		    (card->info.link_type != QETH_LINK_TYPE_10GBIT_ETH) &&
		    (card->info.link_type != QETH_LINK_TYPE_25GBIT_ETH))
			rc |= BMCR_SPEED100;
		break;
	case MII_BMSR: /* Basic mode status register */
		rc = BMSR_ERCAP | BMSR_ANEGCOMPLETE | BMSR_LSTATUS |
		     BMSR_10HALF | BMSR_10FULL | BMSR_100HALF | BMSR_100FULL |
		     BMSR_100BASE4;
		break;
	case MII_PHYSID1: /* PHYS ID 1 */
		rc = (dev->dev_addr[0] << 16) | (dev->dev_addr[1] << 8) |
		     dev->dev_addr[2];
		rc = (rc >> 5) & 0xFFFF;
		break;
	case MII_PHYSID2: /* PHYS ID 2 */
		rc = (dev->dev_addr[2] << 10) & 0xFFFF;
		break;
	case MII_ADVERTISE: /* Advertisement control reg */
		rc = ADVERTISE_ALL;
		break;
	case MII_LPA: /* Link partner ability reg */
		rc = LPA_10HALF | LPA_10FULL | LPA_100HALF | LPA_100FULL |
		     LPA_100BASE4 | LPA_LPACK;
		break;
	case MII_EXPANSION: /* Expansion register */
		break;
	case MII_DCOUNTER: /* disconnect counter */
		break;
	case MII_FCSCOUNTER: /* false carrier counter */
		break;
	case MII_NWAYTEST: /* N-way auto-neg test register */
		break;
	case MII_RERRCOUNTER: /* rx error counter */
		rc = card->stats.rx_length_errors +
		     card->stats.rx_frame_errors +
		     card->stats.rx_fifo_errors;
		break;
	case MII_SREVISION: /* silicon revision */
		break;
	case MII_RESV1: /* reserved 1 */
		break;
	case MII_LBRERROR: /* loopback, rx, bypass error */
		break;
	case MII_PHYADDR: /* physical address */
		break;
	case MII_RESV2: /* reserved 2 */
		break;
	case MII_TPISTATUS: /* TPI status for 10mbps */
		break;
	case MII_NCONFIG: /* network interface config */
		break;
	default:
		break;
	}
	return rc;
}

static int qeth_snmp_command_cb(struct qeth_card *card,
				struct qeth_reply *reply, unsigned long data)
{
	struct qeth_ipa_cmd *cmd = (struct qeth_ipa_cmd *) data;
	struct qeth_arp_query_info *qinfo = reply->param;
	struct qeth_ipacmd_setadpparms *adp_cmd;
	unsigned int data_len;
	void *snmp_data;

	QETH_CARD_TEXT(card, 3, "snpcmdcb");

	if (cmd->hdr.return_code) {
		QETH_CARD_TEXT_(card, 4, "scer1%x", cmd->hdr.return_code);
		return -EIO;
	}
	if (cmd->data.setadapterparms.hdr.return_code) {
		cmd->hdr.return_code =
			cmd->data.setadapterparms.hdr.return_code;
		QETH_CARD_TEXT_(card, 4, "scer2%x", cmd->hdr.return_code);
		return -EIO;
	}

	adp_cmd = &cmd->data.setadapterparms;
	data_len = adp_cmd->hdr.cmdlength - sizeof(adp_cmd->hdr);
	if (adp_cmd->hdr.seq_no == 1) {
		snmp_data = &adp_cmd->data.snmp;
	} else {
		snmp_data = &adp_cmd->data.snmp.request;
		data_len -= offsetof(struct qeth_snmp_cmd, request);
	}

	/* check if there is enough room in userspace */
	if ((qinfo->udata_len - qinfo->udata_offset) < data_len) {
		QETH_CARD_TEXT_(card, 4, "scer3%i", -ENOSPC);
		return -ENOSPC;
	}
	QETH_CARD_TEXT_(card, 4, "snore%i",
			cmd->data.setadapterparms.hdr.used_total);
	QETH_CARD_TEXT_(card, 4, "sseqn%i",
			cmd->data.setadapterparms.hdr.seq_no);
	/*copy entries to user buffer*/
	memcpy(qinfo->udata + qinfo->udata_offset, snmp_data, data_len);
	qinfo->udata_offset += data_len;

	if (cmd->data.setadapterparms.hdr.seq_no <
	    cmd->data.setadapterparms.hdr.used_total)
		return 1;
	return 0;
}

static int qeth_snmp_command(struct qeth_card *card, char __user *udata)
{
	struct qeth_snmp_ureq __user *ureq;
	struct qeth_cmd_buffer *iob;
	unsigned int req_len;
	struct qeth_arp_query_info qinfo = {0, };
	int rc = 0;

	QETH_CARD_TEXT(card, 3, "snmpcmd");

	if (IS_VM_NIC(card))
		return -EOPNOTSUPP;

	if ((!qeth_adp_supported(card, IPA_SETADP_SET_SNMP_CONTROL)) &&
	    IS_LAYER3(card))
		return -EOPNOTSUPP;

	ureq = (struct qeth_snmp_ureq __user *) udata;
	if (get_user(qinfo.udata_len, &ureq->hdr.data_len) ||
	    get_user(req_len, &ureq->hdr.req_len))
		return -EFAULT;

	/* Sanitize user input, to avoid overflows in iob size calculation: */
	if (req_len > QETH_BUFSIZE)
		return -EINVAL;

	iob = qeth_get_adapter_cmd(card, IPA_SETADP_SET_SNMP_CONTROL, req_len);
	if (!iob)
		return -ENOMEM;

	if (copy_from_user(&__ipa_cmd(iob)->data.setadapterparms.data.snmp,
			   &ureq->cmd, req_len)) {
		qeth_put_cmd(iob);
		return -EFAULT;
	}

	qinfo.udata = kzalloc(qinfo.udata_len, GFP_KERNEL);
	if (!qinfo.udata) {
		qeth_put_cmd(iob);
		return -ENOMEM;
	}
	qinfo.udata_offset = sizeof(struct qeth_snmp_ureq_hdr);

	rc = qeth_send_ipa_cmd(card, iob, qeth_snmp_command_cb, &qinfo);
	if (rc)
		QETH_DBF_MESSAGE(2, "SNMP command failed on device %x: (%#x)\n",
				 CARD_DEVID(card), rc);
	else {
		if (copy_to_user(udata, qinfo.udata, qinfo.udata_len))
			rc = -EFAULT;
	}

	kfree(qinfo.udata);
	return rc;
}

static int qeth_setadpparms_query_oat_cb(struct qeth_card *card,
		struct qeth_reply *reply, unsigned long data)
{
	struct qeth_ipa_cmd *cmd = (struct qeth_ipa_cmd *)data;
	struct qeth_qoat_priv *priv;
	char *resdata;
	int resdatalen;

	QETH_CARD_TEXT(card, 3, "qoatcb");
	if (qeth_setadpparms_inspect_rc(cmd))
		return -EIO;

	priv = (struct qeth_qoat_priv *)reply->param;
	resdatalen = cmd->data.setadapterparms.hdr.cmdlength;
	resdata = (char *)data + 28;

	if (resdatalen > (priv->buffer_len - priv->response_len))
		return -ENOSPC;

	memcpy((priv->buffer + priv->response_len), resdata,
		resdatalen);
	priv->response_len += resdatalen;

	if (cmd->data.setadapterparms.hdr.seq_no <
	    cmd->data.setadapterparms.hdr.used_total)
		return 1;
	return 0;
}

static int qeth_query_oat_command(struct qeth_card *card, char __user *udata)
{
	int rc = 0;
	struct qeth_cmd_buffer *iob;
	struct qeth_ipa_cmd *cmd;
	struct qeth_query_oat *oat_req;
	struct qeth_query_oat_data oat_data;
	struct qeth_qoat_priv priv;
	void __user *tmp;

	QETH_CARD_TEXT(card, 3, "qoatcmd");

	if (!qeth_adp_supported(card, IPA_SETADP_QUERY_OAT)) {
		rc = -EOPNOTSUPP;
		goto out;
	}

	if (copy_from_user(&oat_data, udata,
	    sizeof(struct qeth_query_oat_data))) {
			rc = -EFAULT;
			goto out;
	}

	priv.buffer_len = oat_data.buffer_len;
	priv.response_len = 0;
	priv.buffer = vzalloc(oat_data.buffer_len);
	if (!priv.buffer) {
		rc = -ENOMEM;
		goto out;
	}

	iob = qeth_get_adapter_cmd(card, IPA_SETADP_QUERY_OAT,
				   SETADP_DATA_SIZEOF(query_oat));
	if (!iob) {
		rc = -ENOMEM;
		goto out_free;
	}
	cmd = __ipa_cmd(iob);
	oat_req = &cmd->data.setadapterparms.data.query_oat;
	oat_req->subcmd_code = oat_data.command;

	rc = qeth_send_ipa_cmd(card, iob, qeth_setadpparms_query_oat_cb,
			       &priv);
	if (!rc) {
		if (is_compat_task())
			tmp = compat_ptr(oat_data.ptr);
		else
			tmp = (void __user *)(unsigned long)oat_data.ptr;

		if (copy_to_user(tmp, priv.buffer,
		    priv.response_len)) {
			rc = -EFAULT;
			goto out_free;
		}

		oat_data.response_len = priv.response_len;

		if (copy_to_user(udata, &oat_data,
		    sizeof(struct qeth_query_oat_data)))
			rc = -EFAULT;
	}

out_free:
	vfree(priv.buffer);
out:
	return rc;
}

static int qeth_query_card_info_cb(struct qeth_card *card,
				   struct qeth_reply *reply, unsigned long data)
{
	struct carrier_info *carrier_info = (struct carrier_info *)reply->param;
	struct qeth_ipa_cmd *cmd = (struct qeth_ipa_cmd *)data;
	struct qeth_query_card_info *card_info;

	QETH_CARD_TEXT(card, 2, "qcrdincb");
	if (qeth_setadpparms_inspect_rc(cmd))
		return -EIO;

	card_info = &cmd->data.setadapterparms.data.card_info;
	carrier_info->card_type = card_info->card_type;
	carrier_info->port_mode = card_info->port_mode;
	carrier_info->port_speed = card_info->port_speed;
	return 0;
}

int qeth_query_card_info(struct qeth_card *card,
			 struct carrier_info *carrier_info)
{
	struct qeth_cmd_buffer *iob;

	QETH_CARD_TEXT(card, 2, "qcrdinfo");
	if (!qeth_adp_supported(card, IPA_SETADP_QUERY_CARD_INFO))
		return -EOPNOTSUPP;
	iob = qeth_get_adapter_cmd(card, IPA_SETADP_QUERY_CARD_INFO, 0);
	if (!iob)
		return -ENOMEM;
	return qeth_send_ipa_cmd(card, iob, qeth_query_card_info_cb,
					(void *)carrier_info);
}

/**
 * qeth_vm_request_mac() - Request a hypervisor-managed MAC address
 * @card: pointer to a qeth_card
 *
 * Returns
 *	0, if a MAC address has been set for the card's netdevice
 *	a return code, for various error conditions
 */
int qeth_vm_request_mac(struct qeth_card *card)
{
	struct diag26c_mac_resp *response;
	struct diag26c_mac_req *request;
	struct ccw_dev_id id;
	int rc;

	QETH_CARD_TEXT(card, 2, "vmreqmac");

	request = kzalloc(sizeof(*request), GFP_KERNEL | GFP_DMA);
	response = kzalloc(sizeof(*response), GFP_KERNEL | GFP_DMA);
	if (!request || !response) {
		rc = -ENOMEM;
		goto out;
	}

	ccw_device_get_id(CARD_DDEV(card), &id);
	request->resp_buf_len = sizeof(*response);
	request->resp_version = DIAG26C_VERSION2;
	request->op_code = DIAG26C_GET_MAC;
	request->devno = id.devno;

	QETH_DBF_HEX(CTRL, 2, request, sizeof(*request));
	rc = diag26c(request, response, DIAG26C_MAC_SERVICES);
	QETH_DBF_HEX(CTRL, 2, request, sizeof(*request));
	if (rc)
		goto out;
	QETH_DBF_HEX(CTRL, 2, response, sizeof(*response));

	if (request->resp_buf_len < sizeof(*response) ||
	    response->version != request->resp_version) {
		rc = -EIO;
		QETH_CARD_TEXT(card, 2, "badresp");
		QETH_CARD_HEX(card, 2, &request->resp_buf_len,
			      sizeof(request->resp_buf_len));
	} else if (!is_valid_ether_addr(response->mac)) {
		rc = -EINVAL;
		QETH_CARD_TEXT(card, 2, "badmac");
		QETH_CARD_HEX(card, 2, response->mac, ETH_ALEN);
	} else {
		ether_addr_copy(card->dev->dev_addr, response->mac);
	}

out:
	kfree(response);
	kfree(request);
	return rc;
}
EXPORT_SYMBOL_GPL(qeth_vm_request_mac);

static void qeth_determine_capabilities(struct qeth_card *card)
{
	struct qeth_channel *channel = &card->data;
	struct ccw_device *ddev = channel->ccwdev;
	int rc;
	int ddev_offline = 0;

	QETH_CARD_TEXT(card, 2, "detcapab");
	if (!ddev->online) {
		ddev_offline = 1;
		rc = qeth_start_channel(channel);
		if (rc) {
			QETH_CARD_TEXT_(card, 2, "3err%d", rc);
			goto out;
		}
	}

	rc = qeth_read_conf_data(card);
	if (rc) {
		QETH_DBF_MESSAGE(2, "qeth_read_conf_data on device %x returned %i\n",
				 CARD_DEVID(card), rc);
		QETH_CARD_TEXT_(card, 2, "5err%d", rc);
		goto out_offline;
	}

	rc = qdio_get_ssqd_desc(ddev, &card->ssqd);
	if (rc)
		QETH_CARD_TEXT_(card, 2, "6err%d", rc);

	QETH_CARD_TEXT_(card, 2, "qfmt%d", card->ssqd.qfmt);
	QETH_CARD_TEXT_(card, 2, "ac1:%02x", card->ssqd.qdioac1);
	QETH_CARD_TEXT_(card, 2, "ac2:%04x", card->ssqd.qdioac2);
	QETH_CARD_TEXT_(card, 2, "ac3:%04x", card->ssqd.qdioac3);
	QETH_CARD_TEXT_(card, 2, "icnt%d", card->ssqd.icnt);
	if (!((card->ssqd.qfmt != QDIO_IQDIO_QFMT) ||
	    ((card->ssqd.qdioac1 & CHSC_AC1_INITIATE_INPUTQ) == 0) ||
	    ((card->ssqd.qdioac3 & CHSC_AC3_FORMAT2_CQ_AVAILABLE) == 0))) {
		dev_info(&card->gdev->dev,
			"Completion Queueing supported\n");
	} else {
		card->options.cq = QETH_CQ_NOTAVAILABLE;
	}


out_offline:
	if (ddev_offline == 1)
		qeth_stop_channel(channel);
out:
	return;
}

<<<<<<< HEAD
static void qeth_qdio_establish_cq(struct qeth_card *card,
				   struct qdio_buffer **in_sbal_ptrs,
				   void (**queue_start_poll)
					(struct ccw_device *, int,
					 unsigned long))
{
	int i;

	if (card->options.cq == QETH_CQ_ENABLED) {
		int offset = QDIO_MAX_BUFFERS_PER_Q *
			     (card->qdio.no_in_queues - 1);

		for (i = 0; i < QDIO_MAX_BUFFERS_PER_Q; i++)
			in_sbal_ptrs[offset + i] =
				card->qdio.c_q->bufs[i].buffer;

		queue_start_poll[card->qdio.no_in_queues - 1] = NULL;
	}
}

=======
>>>>>>> 04d5ce62
static int qeth_qdio_establish(struct qeth_card *card)
{
	struct qdio_buffer **out_sbal_ptrs[QETH_MAX_OUT_QUEUES];
	struct qdio_buffer **in_sbal_ptrs[QETH_MAX_IN_QUEUES];
	struct qdio_initialize init_data;
	char *qib_param_field;
	unsigned int i;
	int rc = 0;

	QETH_CARD_TEXT(card, 2, "qdioest");

	qib_param_field = kzalloc(sizeof_field(struct qib, parm), GFP_KERNEL);
	if (!qib_param_field) {
		rc =  -ENOMEM;
		goto out_free_nothing;
	}

	qeth_create_qib_param_field(card, qib_param_field);
	qeth_create_qib_param_field_blkt(card, qib_param_field);

<<<<<<< HEAD
	in_sbal_ptrs = kcalloc(card->qdio.no_in_queues * QDIO_MAX_BUFFERS_PER_Q,
			       sizeof(void *),
			       GFP_KERNEL);
	if (!in_sbal_ptrs) {
		rc = -ENOMEM;
		goto out_free_qib_param;
	}

	for (i = 0; i < QDIO_MAX_BUFFERS_PER_Q; i++)
		in_sbal_ptrs[i] = card->qdio.in_q->bufs[i].buffer;

	queue_start_poll = kcalloc(card->qdio.no_in_queues, sizeof(void *),
				   GFP_KERNEL);
	if (!queue_start_poll) {
		rc = -ENOMEM;
		goto out_free_in_sbals;
	}
	for (i = 0; i < card->qdio.no_in_queues; ++i)
		queue_start_poll[i] = qeth_qdio_start_poll;

	qeth_qdio_establish_cq(card, in_sbal_ptrs, queue_start_poll);

	out_sbal_ptrs =
		kcalloc(card->qdio.no_out_queues * QDIO_MAX_BUFFERS_PER_Q,
			sizeof(void *),
			GFP_KERNEL);
	if (!out_sbal_ptrs) {
		rc = -ENOMEM;
		goto out_free_queue_start_poll;
	}

	for (i = 0, k = 0; i < card->qdio.no_out_queues; ++i)
		for (j = 0; j < QDIO_MAX_BUFFERS_PER_Q; j++, k++)
			out_sbal_ptrs[k] =
				card->qdio.out_qs[i]->bufs[j]->buffer;
=======
	in_sbal_ptrs[0] = card->qdio.in_q->qdio_bufs;
	if (card->options.cq == QETH_CQ_ENABLED)
		in_sbal_ptrs[1] = card->qdio.c_q->qdio_bufs;

	for (i = 0; i < card->qdio.no_out_queues; i++)
		out_sbal_ptrs[i] = card->qdio.out_qs[i]->qdio_bufs;
>>>>>>> 04d5ce62

	memset(&init_data, 0, sizeof(struct qdio_initialize));
	init_data.q_format		 = IS_IQD(card) ? QDIO_IQDIO_QFMT :
							  QDIO_QETH_QFMT;
	init_data.qib_param_field_format = 0;
	init_data.qib_param_field        = qib_param_field;
	init_data.no_input_qs            = card->qdio.no_in_queues;
	init_data.no_output_qs           = card->qdio.no_out_queues;
	init_data.input_handler		 = qeth_qdio_input_handler;
	init_data.output_handler	 = qeth_qdio_output_handler;
	init_data.irq_poll		 = qeth_qdio_poll;
	init_data.int_parm               = (unsigned long) card;
	init_data.input_sbal_addr_array  = in_sbal_ptrs;
	init_data.output_sbal_addr_array = out_sbal_ptrs;
	init_data.output_sbal_state_array = card->qdio.out_bufstates;
	init_data.scan_threshold	 = IS_IQD(card) ? 0 : 32;

	if (atomic_cmpxchg(&card->qdio.state, QETH_QDIO_ALLOCATED,
		QETH_QDIO_ESTABLISHED) == QETH_QDIO_ALLOCATED) {
		rc = qdio_allocate(CARD_DDEV(card), init_data.no_input_qs,
				   init_data.no_output_qs);
		if (rc) {
			atomic_set(&card->qdio.state, QETH_QDIO_ALLOCATED);
			goto out;
		}
		rc = qdio_establish(CARD_DDEV(card), &init_data);
		if (rc) {
			atomic_set(&card->qdio.state, QETH_QDIO_ALLOCATED);
			qdio_free(CARD_DDEV(card));
		}
	}

	switch (card->options.cq) {
	case QETH_CQ_ENABLED:
		dev_info(&card->gdev->dev, "Completion Queue support enabled");
		break;
	case QETH_CQ_DISABLED:
		dev_info(&card->gdev->dev, "Completion Queue support disabled");
		break;
	default:
		break;
	}
out:
	kfree(qib_param_field);
out_free_nothing:
	return rc;
}

static void qeth_core_free_card(struct qeth_card *card)
{
	QETH_CARD_TEXT(card, 2, "freecrd");
	qeth_put_cmd(card->read_cmd);
	destroy_workqueue(card->event_wq);
	unregister_service_level(&card->qeth_service_level);
	dev_set_drvdata(&card->gdev->dev, NULL);
	kfree(card);
}

void qeth_trace_features(struct qeth_card *card)
{
	QETH_CARD_TEXT(card, 2, "features");
	QETH_CARD_HEX(card, 2, &card->options.ipa4, sizeof(card->options.ipa4));
	QETH_CARD_HEX(card, 2, &card->options.ipa6, sizeof(card->options.ipa6));
	QETH_CARD_HEX(card, 2, &card->options.adp, sizeof(card->options.adp));
	QETH_CARD_HEX(card, 2, &card->info.diagass_support,
		      sizeof(card->info.diagass_support));
}
EXPORT_SYMBOL_GPL(qeth_trace_features);

static struct ccw_device_id qeth_ids[] = {
	{CCW_DEVICE_DEVTYPE(0x1731, 0x01, 0x1732, 0x01),
					.driver_info = QETH_CARD_TYPE_OSD},
	{CCW_DEVICE_DEVTYPE(0x1731, 0x05, 0x1732, 0x05),
					.driver_info = QETH_CARD_TYPE_IQD},
#ifdef CONFIG_QETH_OSN
	{CCW_DEVICE_DEVTYPE(0x1731, 0x06, 0x1732, 0x06),
					.driver_info = QETH_CARD_TYPE_OSN},
#endif
	{CCW_DEVICE_DEVTYPE(0x1731, 0x02, 0x1732, 0x03),
					.driver_info = QETH_CARD_TYPE_OSM},
#ifdef CONFIG_QETH_OSX
	{CCW_DEVICE_DEVTYPE(0x1731, 0x02, 0x1732, 0x02),
					.driver_info = QETH_CARD_TYPE_OSX},
#endif
	{},
};
MODULE_DEVICE_TABLE(ccw, qeth_ids);

static struct ccw_driver qeth_ccw_driver = {
	.driver = {
		.owner = THIS_MODULE,
		.name = "qeth",
	},
	.ids = qeth_ids,
	.probe = ccwgroup_probe_ccwdev,
	.remove = ccwgroup_remove_ccwdev,
};

int qeth_core_hardsetup_card(struct qeth_card *card, bool *carrier_ok)
{
	int retries = 3;
	int rc;

	QETH_CARD_TEXT(card, 2, "hrdsetup");
	atomic_set(&card->force_alloc_skb, 0);
	rc = qeth_update_from_chp_desc(card);
	if (rc)
		return rc;
retry:
	if (retries < 3)
		QETH_DBF_MESSAGE(2, "Retrying to do IDX activates on device %x.\n",
				 CARD_DEVID(card));
	rc = qeth_qdio_clear_card(card, !IS_IQD(card));
	qeth_stop_channel(&card->data);
	qeth_stop_channel(&card->write);
	qeth_stop_channel(&card->read);
	qdio_free(CARD_DDEV(card));

	rc = qeth_start_channel(&card->read);
	if (rc)
		goto retriable;
	rc = qeth_start_channel(&card->write);
	if (rc)
		goto retriable;
	rc = qeth_start_channel(&card->data);
	if (rc)
		goto retriable;
retriable:
	if (rc == -ERESTARTSYS) {
		QETH_CARD_TEXT(card, 2, "break1");
		return rc;
	} else if (rc) {
		QETH_CARD_TEXT_(card, 2, "1err%d", rc);
		if (--retries < 0)
			goto out;
		else
			goto retry;
	}

	qeth_determine_capabilities(card);
	qeth_idx_init(card);

	rc = qeth_idx_activate_read_channel(card);
	if (rc == -EINTR) {
		QETH_CARD_TEXT(card, 2, "break2");
		return rc;
	} else if (rc) {
		QETH_CARD_TEXT_(card, 2, "3err%d", rc);
		if (--retries < 0)
			goto out;
		else
			goto retry;
	}

	rc = qeth_idx_activate_write_channel(card);
	if (rc == -EINTR) {
		QETH_CARD_TEXT(card, 2, "break3");
		return rc;
	} else if (rc) {
		QETH_CARD_TEXT_(card, 2, "4err%d", rc);
		if (--retries < 0)
			goto out;
		else
			goto retry;
	}
	card->read_or_write_problem = 0;
	rc = qeth_mpc_initialize(card);
	if (rc) {
		QETH_CARD_TEXT_(card, 2, "5err%d", rc);
		goto out;
	}

	rc = qeth_send_startlan(card);
	if (rc) {
		QETH_CARD_TEXT_(card, 2, "6err%d", rc);
		if (rc == -ENETDOWN) {
			dev_warn(&card->gdev->dev, "The LAN is offline\n");
			*carrier_ok = false;
		} else {
			goto out;
		}
	} else {
		*carrier_ok = true;
	}

	card->options.ipa4.supported = 0;
	card->options.ipa6.supported = 0;
	card->options.adp.supported = 0;
	card->options.sbp.supported_funcs = 0;
	card->info.diagass_support = 0;
	rc = qeth_query_ipassists(card, QETH_PROT_IPV4);
	if (rc == -ENOMEM)
		goto out;
	if (qeth_is_supported(card, IPA_IPV6)) {
		rc = qeth_query_ipassists(card, QETH_PROT_IPV6);
		if (rc == -ENOMEM)
			goto out;
	}
	if (qeth_is_supported(card, IPA_SETADAPTERPARMS)) {
		rc = qeth_query_setadapterparms(card);
		if (rc < 0) {
			QETH_CARD_TEXT_(card, 2, "7err%d", rc);
			goto out;
		}
	}
	if (qeth_adp_supported(card, IPA_SETADP_SET_DIAG_ASSIST)) {
		rc = qeth_query_setdiagass(card);
		if (rc)
			QETH_CARD_TEXT_(card, 2, "8err%d", rc);
	}

	if (!qeth_is_diagass_supported(card, QETH_DIAGS_CMD_TRAP) ||
	    (card->info.hwtrap && qeth_hw_trap(card, QETH_DIAGS_TRAP_ARM)))
		card->info.hwtrap = 0;

	rc = qeth_set_access_ctrl_online(card, 0);
	if (rc)
		goto out;

	rc = qeth_init_qdio_queues(card);
	if (rc) {
		QETH_CARD_TEXT_(card, 2, "9err%d", rc);
		goto out;
	}

	return 0;
out:
	dev_warn(&card->gdev->dev, "The qeth device driver failed to recover "
		"an error on the device\n");
	QETH_DBF_MESSAGE(2, "Initialization for device %x failed in hardsetup! rc=%d\n",
			 CARD_DEVID(card), rc);
	return rc;
}
EXPORT_SYMBOL_GPL(qeth_core_hardsetup_card);

static int qeth_set_online(struct qeth_card *card)
{
	int rc;

	mutex_lock(&card->discipline_mutex);
	mutex_lock(&card->conf_mutex);
	QETH_CARD_TEXT(card, 2, "setonlin");

	rc = card->discipline->set_online(card);

	mutex_unlock(&card->conf_mutex);
	mutex_unlock(&card->discipline_mutex);

	return rc;
}

int qeth_set_offline(struct qeth_card *card, bool resetting)
{
	int rc, rc2, rc3;

	mutex_lock(&card->discipline_mutex);
	mutex_lock(&card->conf_mutex);
	QETH_CARD_TEXT(card, 3, "setoffl");

	if ((!resetting && card->info.hwtrap) || card->info.hwtrap == 2) {
		qeth_hw_trap(card, QETH_DIAGS_TRAP_DISARM);
		card->info.hwtrap = 1;
	}

	rtnl_lock();
	card->info.open_when_online = card->dev->flags & IFF_UP;
	dev_close(card->dev);
	netif_device_detach(card->dev);
	netif_carrier_off(card->dev);
	rtnl_unlock();

	card->discipline->set_offline(card);

	rc  = qeth_stop_channel(&card->data);
	rc2 = qeth_stop_channel(&card->write);
	rc3 = qeth_stop_channel(&card->read);
	if (!rc)
		rc = (rc2) ? rc2 : rc3;
	if (rc)
		QETH_CARD_TEXT_(card, 2, "1err%d", rc);
	qdio_free(CARD_DDEV(card));

	/* let user_space know that device is offline */
	kobject_uevent(&card->gdev->dev.kobj, KOBJ_CHANGE);

	mutex_unlock(&card->conf_mutex);
	mutex_unlock(&card->discipline_mutex);
	return 0;
}
EXPORT_SYMBOL_GPL(qeth_set_offline);

static int qeth_do_reset(void *data)
{
	struct qeth_card *card = data;
	int rc;

	QETH_CARD_TEXT(card, 2, "recover1");
	if (!qeth_do_run_thread(card, QETH_RECOVER_THREAD))
		return 0;
	QETH_CARD_TEXT(card, 2, "recover2");
	dev_warn(&card->gdev->dev,
		 "A recovery process has been started for the device\n");

	qeth_set_offline(card, true);
	rc = qeth_set_online(card);
	if (!rc) {
		dev_info(&card->gdev->dev,
			 "Device successfully recovered!\n");
	} else {
		ccwgroup_set_offline(card->gdev);
		dev_warn(&card->gdev->dev,
			 "The qeth device driver failed to recover an error on the device\n");
	}
	qeth_clear_thread_start_bit(card, QETH_RECOVER_THREAD);
	qeth_clear_thread_running_bit(card, QETH_RECOVER_THREAD);
	return 0;
}

#if IS_ENABLED(CONFIG_QETH_L3)
static void qeth_l3_rebuild_skb(struct qeth_card *card, struct sk_buff *skb,
				struct qeth_hdr *hdr)
{
	struct af_iucv_trans_hdr *iucv = (struct af_iucv_trans_hdr *) skb->data;
	struct qeth_hdr_layer3 *l3_hdr = &hdr->hdr.l3;
	struct net_device *dev = skb->dev;

	if (IS_IQD(card) && iucv->magic == ETH_P_AF_IUCV) {
		dev_hard_header(skb, dev, ETH_P_AF_IUCV, dev->dev_addr,
				"FAKELL", skb->len);
		return;
	}

	if (!(l3_hdr->flags & QETH_HDR_PASSTHRU)) {
		u16 prot = (l3_hdr->flags & QETH_HDR_IPV6) ? ETH_P_IPV6 :
							     ETH_P_IP;
		unsigned char tg_addr[ETH_ALEN];

		skb_reset_network_header(skb);
		switch (l3_hdr->flags & QETH_HDR_CAST_MASK) {
		case QETH_CAST_MULTICAST:
			if (prot == ETH_P_IP)
				ip_eth_mc_map(ip_hdr(skb)->daddr, tg_addr);
			else
				ipv6_eth_mc_map(&ipv6_hdr(skb)->daddr, tg_addr);
			QETH_CARD_STAT_INC(card, rx_multicast);
			break;
		case QETH_CAST_BROADCAST:
			ether_addr_copy(tg_addr, dev->broadcast);
			QETH_CARD_STAT_INC(card, rx_multicast);
			break;
		default:
			if (card->options.sniffer)
				skb->pkt_type = PACKET_OTHERHOST;
			ether_addr_copy(tg_addr, dev->dev_addr);
		}

		if (l3_hdr->ext_flags & QETH_HDR_EXT_SRC_MAC_ADDR)
			dev_hard_header(skb, dev, prot, tg_addr,
					&l3_hdr->next_hop.rx.src_mac, skb->len);
		else
			dev_hard_header(skb, dev, prot, tg_addr, "FAKELL",
					skb->len);
	}

	/* copy VLAN tag from hdr into skb */
	if (!card->options.sniffer &&
	    (l3_hdr->ext_flags & (QETH_HDR_EXT_VLAN_FRAME |
				  QETH_HDR_EXT_INCLUDE_VLAN_TAG))) {
		u16 tag = (l3_hdr->ext_flags & QETH_HDR_EXT_VLAN_FRAME) ?
				l3_hdr->vlan_id :
				l3_hdr->next_hop.rx.vlan_id;

		__vlan_hwaccel_put_tag(skb, htons(ETH_P_8021Q), tag);
	}
}
#endif

static void qeth_receive_skb(struct qeth_card *card, struct sk_buff *skb,
			     struct qeth_hdr *hdr, bool uses_frags)
{
	struct napi_struct *napi = &card->napi;
	bool is_cso;

	switch (hdr->hdr.l2.id) {
	case QETH_HEADER_TYPE_OSN:
		skb_push(skb, sizeof(*hdr));
		skb_copy_to_linear_data(skb, hdr, sizeof(*hdr));
		QETH_CARD_STAT_ADD(card, rx_bytes, skb->len);
		QETH_CARD_STAT_INC(card, rx_packets);

		card->osn_info.data_cb(skb);
		return;
#if IS_ENABLED(CONFIG_QETH_L3)
	case QETH_HEADER_TYPE_LAYER3:
		qeth_l3_rebuild_skb(card, skb, hdr);
		is_cso = hdr->hdr.l3.ext_flags & QETH_HDR_EXT_CSUM_TRANSP_REQ;
		break;
#endif
	case QETH_HEADER_TYPE_LAYER2:
		is_cso = hdr->hdr.l2.flags[1] & QETH_HDR_EXT_CSUM_TRANSP_REQ;
		break;
	default:
		/* never happens */
		if (uses_frags)
			napi_free_frags(napi);
		else
			dev_kfree_skb_any(skb);
		return;
	}

	if (is_cso && (card->dev->features & NETIF_F_RXCSUM)) {
		skb->ip_summed = CHECKSUM_UNNECESSARY;
		QETH_CARD_STAT_INC(card, rx_skb_csum);
	} else {
		skb->ip_summed = CHECKSUM_NONE;
	}

	QETH_CARD_STAT_ADD(card, rx_bytes, skb->len);
	QETH_CARD_STAT_INC(card, rx_packets);
	if (skb_is_nonlinear(skb)) {
		QETH_CARD_STAT_INC(card, rx_sg_skbs);
		QETH_CARD_STAT_ADD(card, rx_sg_frags,
				   skb_shinfo(skb)->nr_frags);
	}

	if (uses_frags) {
		napi_gro_frags(napi);
	} else {
		skb->protocol = eth_type_trans(skb, skb->dev);
		napi_gro_receive(napi, skb);
	}
}

static void qeth_create_skb_frag(struct sk_buff *skb, char *data, int data_len)
{
	struct page *page = virt_to_page(data);
	unsigned int next_frag;

	next_frag = skb_shinfo(skb)->nr_frags;
	get_page(page);
	skb_add_rx_frag(skb, next_frag, page, offset_in_page(data), data_len,
			data_len);
}

static inline int qeth_is_last_sbale(struct qdio_buffer_element *sbale)
{
	return (sbale->eflags & SBAL_EFLAGS_LAST_ENTRY);
}

static int qeth_extract_skb(struct qeth_card *card,
<<<<<<< HEAD
			    struct qeth_qdio_buffer *qethbuffer,
			    struct qdio_buffer_element **__element,
=======
			    struct qeth_qdio_buffer *qethbuffer, u8 *element_no,
>>>>>>> 04d5ce62
			    int *__offset)
{
	struct qeth_priv *priv = netdev_priv(card->dev);
	struct qdio_buffer *buffer = qethbuffer->buffer;
	struct napi_struct *napi = &card->napi;
<<<<<<< HEAD
=======
	struct qdio_buffer_element *element;
>>>>>>> 04d5ce62
	unsigned int linear_len = 0;
	bool uses_frags = false;
	int offset = *__offset;
	bool use_rx_sg = false;
	unsigned int headroom;
	struct qeth_hdr *hdr;
	struct sk_buff *skb;
	int skb_len = 0;

	element = &buffer->element[*element_no];

next_packet:
	/* qeth_hdr must not cross element boundaries */
	while (element->length < offset + sizeof(struct qeth_hdr)) {
		if (qeth_is_last_sbale(element))
			return -ENODATA;
		element++;
		offset = 0;
	}

	hdr = phys_to_virt(element->addr) + offset;
	offset += sizeof(*hdr);
	skb = NULL;

	switch (hdr->hdr.l2.id) {
	case QETH_HEADER_TYPE_LAYER2:
		skb_len = hdr->hdr.l2.pkt_length;
		linear_len = ETH_HLEN;
		headroom = 0;
		break;
	case QETH_HEADER_TYPE_LAYER3:
		skb_len = hdr->hdr.l3.length;
		if (!IS_LAYER3(card)) {
			QETH_CARD_STAT_INC(card, rx_dropped_notsupp);
			goto walk_packet;
		}

		if (hdr->hdr.l3.flags & QETH_HDR_PASSTHRU) {
			linear_len = ETH_HLEN;
			headroom = 0;
			break;
		}

		if (hdr->hdr.l3.flags & QETH_HDR_IPV6)
			linear_len = sizeof(struct ipv6hdr);
		else
			linear_len = sizeof(struct iphdr);
		headroom = ETH_HLEN;
		break;
	case QETH_HEADER_TYPE_OSN:
		skb_len = hdr->hdr.osn.pdu_length;
		if (!IS_OSN(card)) {
			QETH_CARD_STAT_INC(card, rx_dropped_notsupp);
			goto walk_packet;
		}

		linear_len = skb_len;
		headroom = sizeof(struct qeth_hdr);
		break;
	default:
		if (hdr->hdr.l2.id & QETH_HEADER_MASK_INVAL)
			QETH_CARD_STAT_INC(card, rx_frame_errors);
		else
			QETH_CARD_STAT_INC(card, rx_dropped_notsupp);

		/* Can't determine packet length, drop the whole buffer. */
		return -EPROTONOSUPPORT;
	}

	if (skb_len < linear_len) {
		QETH_CARD_STAT_INC(card, rx_dropped_runt);
		goto walk_packet;
	}

	use_rx_sg = (card->options.cq == QETH_CQ_ENABLED) ||
<<<<<<< HEAD
		    (skb_len > card->options.rx_sg_cb &&
=======
		    (skb_len > READ_ONCE(priv->rx_copybreak) &&
>>>>>>> 04d5ce62
		     !atomic_read(&card->force_alloc_skb) &&
		     !IS_OSN(card));

	if (use_rx_sg) {
		/* QETH_CQ_ENABLED only: */
		if (qethbuffer->rx_skb &&
		    skb_tailroom(qethbuffer->rx_skb) >= linear_len + headroom) {
			skb = qethbuffer->rx_skb;
			qethbuffer->rx_skb = NULL;
			goto use_skb;
		}

		skb = napi_get_frags(napi);
		if (!skb) {
			/* -ENOMEM, no point in falling back further. */
			QETH_CARD_STAT_INC(card, rx_dropped_nomem);
			goto walk_packet;
		}

		if (skb_tailroom(skb) >= linear_len + headroom) {
			uses_frags = true;
			goto use_skb;
		}

		netdev_info_once(card->dev,
				 "Insufficient linear space in NAPI frags skb, need %u but have %u\n",
				 linear_len + headroom, skb_tailroom(skb));
		/* Shouldn't happen. Don't optimize, fall back to linear skb. */
	}

	linear_len = skb_len;
	skb = napi_alloc_skb(napi, linear_len + headroom);
	if (!skb) {
		QETH_CARD_STAT_INC(card, rx_dropped_nomem);
		goto walk_packet;
	}

use_skb:
	if (headroom)
		skb_reserve(skb, headroom);
walk_packet:
	while (skb_len) {
		int data_len = min(skb_len, (int)(element->length - offset));
		char *data = phys_to_virt(element->addr) + offset;

		skb_len -= data_len;
		offset += data_len;

		/* Extract data from current element: */
		if (skb && data_len) {
			if (linear_len) {
				unsigned int copy_len;

				copy_len = min_t(unsigned int, linear_len,
						 data_len);

				skb_put_data(skb, data, copy_len);
				linear_len -= copy_len;
				data_len -= copy_len;
				data += copy_len;
			}

			if (data_len)
				qeth_create_skb_frag(skb, data, data_len);
		}

		/* Step forward to next element: */
		if (skb_len) {
			if (qeth_is_last_sbale(element)) {
				QETH_CARD_TEXT(card, 4, "unexeob");
				QETH_CARD_HEX(card, 2, buffer, sizeof(void *));
				if (skb) {
					if (uses_frags)
						napi_free_frags(napi);
					else
						dev_kfree_skb_any(skb);
					QETH_CARD_STAT_INC(card,
							   rx_length_errors);
				}
				return -EMSGSIZE;
			}
			element++;
			offset = 0;
		}
	}

	/* This packet was skipped, go get another one: */
	if (!skb)
		goto next_packet;

	*element_no = element - &buffer->element[0];
	*__offset = offset;

	qeth_receive_skb(card, skb, hdr, uses_frags);
	return 0;
}

<<<<<<< HEAD
static int qeth_extract_skbs(struct qeth_card *card, int budget,
			     struct qeth_qdio_buffer *buf, bool *done)
{
	int work_done = 0;

	*done = false;

	while (budget) {
		if (qeth_extract_skb(card, buf, &card->rx.b_element,
=======
static unsigned int qeth_extract_skbs(struct qeth_card *card, int budget,
				      struct qeth_qdio_buffer *buf, bool *done)
{
	unsigned int work_done = 0;

	while (budget) {
		if (qeth_extract_skb(card, buf, &card->rx.buf_element,
>>>>>>> 04d5ce62
				     &card->rx.e_offset)) {
			*done = true;
			break;
		}

		work_done++;
		budget--;
	}

	return work_done;
}

static unsigned int qeth_rx_poll(struct qeth_card *card, int budget)
{
<<<<<<< HEAD
	struct qeth_card *card = container_of(napi, struct qeth_card, napi);
	int work_done = 0;
	struct qeth_qdio_buffer *buffer;
	int new_budget = budget;
	bool done;
=======
	unsigned int work_done = 0;
>>>>>>> 04d5ce62

	while (budget > 0) {
		struct qeth_qdio_buffer *buffer;
		unsigned int skbs_done = 0;
		bool done = false;

		/* Fetch completed RX buffers: */
		if (!card->rx.b_count) {
			card->rx.qdio_err = 0;
			card->rx.b_count = qdio_get_next_buffers(
				card->data.ccwdev, 0, &card->rx.b_index,
				&card->rx.qdio_err);
			if (card->rx.b_count <= 0) {
				card->rx.b_count = 0;
				break;
			}
		}

<<<<<<< HEAD
		while (card->rx.b_count) {
			buffer = &card->qdio.in_q->bufs[card->rx.b_index];
			if (!(card->rx.qdio_err &&
			    qeth_check_qdio_errors(card, buffer->buffer,
			    card->rx.qdio_err, "qinerr")))
				work_done += qeth_extract_skbs(card, new_budget,
							       buffer, &done);
			else
				done = true;

			if (done) {
				QETH_CARD_STAT_INC(card, rx_bufs);
				qeth_put_buffer_pool_entry(card,
					buffer->pool_entry);
				qeth_queue_input_buffer(card, card->rx.b_index);
				card->rx.b_count--;
				if (card->rx.b_count) {
					card->rx.b_index =
						QDIO_BUFNR(card->rx.b_index + 1);
					card->rx.b_element =
						&card->qdio.in_q
						->bufs[card->rx.b_index]
						.buffer->element[0];
					card->rx.e_offset = 0;
				}
			}
=======
		/* Process one completed RX buffer: */
		buffer = &card->qdio.in_q->bufs[card->rx.b_index];
		if (!(card->rx.qdio_err &&
		      qeth_check_qdio_errors(card, buffer->buffer,
					     card->rx.qdio_err, "qinerr")))
			skbs_done = qeth_extract_skbs(card, budget, buffer,
						      &done);
		else
			done = true;
>>>>>>> 04d5ce62

		work_done += skbs_done;
		budget -= skbs_done;

		if (done) {
			QETH_CARD_STAT_INC(card, rx_bufs);
			qeth_put_buffer_pool_entry(card, buffer->pool_entry);
			qeth_queue_input_buffer(card, card->rx.b_index);
			card->rx.b_count--;

			/* Step forward to next buffer: */
			card->rx.b_index = QDIO_BUFNR(card->rx.b_index + 1);
			card->rx.buf_element = 0;
			card->rx.e_offset = 0;
		}
	}

	return work_done;
}

static void qeth_cq_poll(struct qeth_card *card)
{
	unsigned int work_done = 0;

	while (work_done < QDIO_MAX_BUFFERS_PER_Q) {
		unsigned int start, error;
		int completed;

		completed = qdio_inspect_queue(CARD_DDEV(card), 1, true, &start,
					       &error);
		if (completed <= 0)
			return;

		qeth_qdio_cq_handler(card, error, 1, start, completed);
		work_done += completed;
	}
}

int qeth_poll(struct napi_struct *napi, int budget)
{
	struct qeth_card *card = container_of(napi, struct qeth_card, napi);
	unsigned int work_done;

	work_done = qeth_rx_poll(card, budget);

	if (card->options.cq == QETH_CQ_ENABLED)
		qeth_cq_poll(card);

	/* Exhausted the RX budget. Keep IRQ disabled, we get called again. */
	if (budget && work_done >= budget)
		return work_done;

	if (napi_complete_done(napi, work_done) &&
	    qdio_start_irq(CARD_DDEV(card)))
		napi_schedule(napi);

	return work_done;
}
EXPORT_SYMBOL_GPL(qeth_poll);

static void qeth_iqd_tx_complete(struct qeth_qdio_out_q *queue,
				 unsigned int bidx, bool error, int budget)
{
	struct qeth_qdio_out_buffer *buffer = queue->bufs[bidx];
	u8 sflags = buffer->buffer->element[15].sflags;
	struct qeth_card *card = queue->card;

	if (queue->bufstates && (queue->bufstates[bidx].flags &
				 QDIO_OUTBUF_STATE_FLAG_PENDING)) {
		WARN_ON_ONCE(card->options.cq != QETH_CQ_ENABLED);

		if (atomic_cmpxchg(&buffer->state, QETH_QDIO_BUF_PRIMED,
						   QETH_QDIO_BUF_PENDING) ==
		    QETH_QDIO_BUF_PRIMED)
			qeth_notify_skbs(queue, buffer, TX_NOTIFY_PENDING);

		QETH_CARD_TEXT_(card, 5, "pel%u", bidx);

		/* prepare the queue slot for re-use: */
		qeth_scrub_qdio_buffer(buffer->buffer, queue->max_elements);
		if (qeth_init_qdio_out_buf(queue, bidx)) {
			QETH_CARD_TEXT(card, 2, "outofbuf");
			qeth_schedule_recovery(card);
		}

		return;
	}

	if (card->options.cq == QETH_CQ_ENABLED)
		qeth_notify_skbs(queue, buffer,
				 qeth_compute_cq_notification(sflags, 0));
	qeth_clear_output_buffer(queue, buffer, error, budget);
}

static int qeth_tx_poll(struct napi_struct *napi, int budget)
{
	struct qeth_qdio_out_q *queue = qeth_napi_to_out_queue(napi);
	unsigned int queue_no = queue->queue_no;
	struct qeth_card *card = queue->card;
	struct net_device *dev = card->dev;
	unsigned int work_done = 0;
	struct netdev_queue *txq;

	txq = netdev_get_tx_queue(dev, qeth_iqd_translate_txq(dev, queue_no));

	while (1) {
		unsigned int start, error, i;
		unsigned int packets = 0;
		unsigned int bytes = 0;
		int completed;

		if (qeth_out_queue_is_empty(queue)) {
			napi_complete(napi);
			return 0;
		}

		/* Give the CPU a breather: */
		if (work_done >= QDIO_MAX_BUFFERS_PER_Q) {
			QETH_TXQ_STAT_INC(queue, completion_yield);
			if (napi_complete_done(napi, 0))
				napi_schedule(napi);
			return 0;
		}

		completed = qdio_inspect_queue(CARD_DDEV(card), queue_no, false,
					       &start, &error);
		if (completed <= 0) {
			/* Ensure we see TX completion for pending work: */
			if (napi_complete_done(napi, 0))
				qeth_tx_arm_timer(queue, QETH_TX_TIMER_USECS);
			return 0;
		}

		for (i = start; i < start + completed; i++) {
			struct qeth_qdio_out_buffer *buffer;
			unsigned int bidx = QDIO_BUFNR(i);

			buffer = queue->bufs[bidx];
			packets += buffer->frames;
			bytes += buffer->bytes;

			qeth_handle_send_error(card, buffer, error);
			qeth_iqd_tx_complete(queue, bidx, error, budget);
			qeth_cleanup_handled_pending(queue, bidx, false);
		}

		netdev_tx_completed_queue(txq, packets, bytes);
		atomic_sub(completed, &queue->used_buffers);
		work_done += completed;

		/* xmit may have observed the full-condition, but not yet
		 * stopped the txq. In which case the code below won't trigger.
		 * So before returning, xmit will re-check the txq's fill level
		 * and wake it up if needed.
		 */
		if (netif_tx_queue_stopped(txq) &&
		    !qeth_out_queue_is_full(queue))
			netif_tx_wake_queue(txq);
	}
}

static int qeth_setassparms_inspect_rc(struct qeth_ipa_cmd *cmd)
{
	if (!cmd->hdr.return_code)
		cmd->hdr.return_code = cmd->data.setassparms.hdr.return_code;
	return cmd->hdr.return_code;
}

static int qeth_setassparms_get_caps_cb(struct qeth_card *card,
					struct qeth_reply *reply,
					unsigned long data)
{
	struct qeth_ipa_cmd *cmd = (struct qeth_ipa_cmd *) data;
	struct qeth_ipa_caps *caps = reply->param;

	if (qeth_setassparms_inspect_rc(cmd))
		return -EIO;

	caps->supported = cmd->data.setassparms.data.caps.supported;
	caps->enabled = cmd->data.setassparms.data.caps.enabled;
	return 0;
}

int qeth_setassparms_cb(struct qeth_card *card,
			struct qeth_reply *reply, unsigned long data)
{
	struct qeth_ipa_cmd *cmd = (struct qeth_ipa_cmd *) data;

	QETH_CARD_TEXT(card, 4, "defadpcb");

	if (cmd->hdr.return_code)
		return -EIO;

	cmd->hdr.return_code = cmd->data.setassparms.hdr.return_code;
	if (cmd->hdr.prot_version == QETH_PROT_IPV4)
		card->options.ipa4.enabled = cmd->hdr.assists.enabled;
	if (cmd->hdr.prot_version == QETH_PROT_IPV6)
		card->options.ipa6.enabled = cmd->hdr.assists.enabled;
	return 0;
}
EXPORT_SYMBOL_GPL(qeth_setassparms_cb);

struct qeth_cmd_buffer *qeth_get_setassparms_cmd(struct qeth_card *card,
						 enum qeth_ipa_funcs ipa_func,
						 u16 cmd_code,
						 unsigned int data_length,
						 enum qeth_prot_versions prot)
{
	struct qeth_ipacmd_setassparms *setassparms;
	struct qeth_ipacmd_setassparms_hdr *hdr;
	struct qeth_cmd_buffer *iob;

	QETH_CARD_TEXT(card, 4, "getasscm");
	iob = qeth_ipa_alloc_cmd(card, IPA_CMD_SETASSPARMS, prot,
				 data_length +
				 offsetof(struct qeth_ipacmd_setassparms,
					  data));
	if (!iob)
		return NULL;

	setassparms = &__ipa_cmd(iob)->data.setassparms;
	setassparms->assist_no = ipa_func;

	hdr = &setassparms->hdr;
	hdr->length = sizeof(*hdr) + data_length;
	hdr->command_code = cmd_code;
	return iob;
}
EXPORT_SYMBOL_GPL(qeth_get_setassparms_cmd);

int qeth_send_simple_setassparms_prot(struct qeth_card *card,
				      enum qeth_ipa_funcs ipa_func,
				      u16 cmd_code, u32 *data,
				      enum qeth_prot_versions prot)
{
	unsigned int length = data ? SETASS_DATA_SIZEOF(flags_32bit) : 0;
	struct qeth_cmd_buffer *iob;

	QETH_CARD_TEXT_(card, 4, "simassp%i", prot);
	iob = qeth_get_setassparms_cmd(card, ipa_func, cmd_code, length, prot);
	if (!iob)
		return -ENOMEM;

	if (data)
		__ipa_cmd(iob)->data.setassparms.data.flags_32bit = *data;
	return qeth_send_ipa_cmd(card, iob, qeth_setassparms_cb, NULL);
}
EXPORT_SYMBOL_GPL(qeth_send_simple_setassparms_prot);

static void qeth_unregister_dbf_views(void)
{
	int x;
	for (x = 0; x < QETH_DBF_INFOS; x++) {
		debug_unregister(qeth_dbf[x].id);
		qeth_dbf[x].id = NULL;
	}
}

void qeth_dbf_longtext(debug_info_t *id, int level, char *fmt, ...)
{
	char dbf_txt_buf[32];
	va_list args;

	if (!debug_level_enabled(id, level))
		return;
	va_start(args, fmt);
	vsnprintf(dbf_txt_buf, sizeof(dbf_txt_buf), fmt, args);
	va_end(args);
	debug_text_event(id, level, dbf_txt_buf);
}
EXPORT_SYMBOL_GPL(qeth_dbf_longtext);

static int qeth_register_dbf_views(void)
{
	int ret;
	int x;

	for (x = 0; x < QETH_DBF_INFOS; x++) {
		/* register the areas */
		qeth_dbf[x].id = debug_register(qeth_dbf[x].name,
						qeth_dbf[x].pages,
						qeth_dbf[x].areas,
						qeth_dbf[x].len);
		if (qeth_dbf[x].id == NULL) {
			qeth_unregister_dbf_views();
			return -ENOMEM;
		}

		/* register a view */
		ret = debug_register_view(qeth_dbf[x].id, qeth_dbf[x].view);
		if (ret) {
			qeth_unregister_dbf_views();
			return ret;
		}

		/* set a passing level */
		debug_set_level(qeth_dbf[x].id, qeth_dbf[x].level);
	}

	return 0;
}

static DEFINE_MUTEX(qeth_mod_mutex);	/* for synchronized module loading */

int qeth_core_load_discipline(struct qeth_card *card,
		enum qeth_discipline_id discipline)
{
	mutex_lock(&qeth_mod_mutex);
	switch (discipline) {
	case QETH_DISCIPLINE_LAYER3:
		card->discipline = try_then_request_module(
			symbol_get(qeth_l3_discipline), "qeth_l3");
		break;
	case QETH_DISCIPLINE_LAYER2:
		card->discipline = try_then_request_module(
			symbol_get(qeth_l2_discipline), "qeth_l2");
		break;
	default:
		break;
	}
	mutex_unlock(&qeth_mod_mutex);

	if (!card->discipline) {
		dev_err(&card->gdev->dev, "There is no kernel module to "
			"support discipline %d\n", discipline);
		return -EINVAL;
	}

	card->options.layer = discipline;
	return 0;
}

void qeth_core_free_discipline(struct qeth_card *card)
{
	if (IS_LAYER2(card))
		symbol_put(qeth_l2_discipline);
	else
		symbol_put(qeth_l3_discipline);
	card->options.layer = QETH_DISCIPLINE_UNDETERMINED;
	card->discipline = NULL;
}

const struct device_type qeth_generic_devtype = {
	.name = "qeth_generic",
	.groups = qeth_generic_attr_groups,
};
EXPORT_SYMBOL_GPL(qeth_generic_devtype);

static const struct device_type qeth_osn_devtype = {
	.name = "qeth_osn",
	.groups = qeth_osn_attr_groups,
};

#define DBF_NAME_LEN	20

struct qeth_dbf_entry {
	char dbf_name[DBF_NAME_LEN];
	debug_info_t *dbf_info;
	struct list_head dbf_list;
};

static LIST_HEAD(qeth_dbf_list);
static DEFINE_MUTEX(qeth_dbf_list_mutex);

static debug_info_t *qeth_get_dbf_entry(char *name)
{
	struct qeth_dbf_entry *entry;
	debug_info_t *rc = NULL;

	mutex_lock(&qeth_dbf_list_mutex);
	list_for_each_entry(entry, &qeth_dbf_list, dbf_list) {
		if (strcmp(entry->dbf_name, name) == 0) {
			rc = entry->dbf_info;
			break;
		}
	}
	mutex_unlock(&qeth_dbf_list_mutex);
	return rc;
}

static int qeth_add_dbf_entry(struct qeth_card *card, char *name)
{
	struct qeth_dbf_entry *new_entry;

	card->debug = debug_register(name, 2, 1, 8);
	if (!card->debug) {
		QETH_DBF_TEXT_(SETUP, 2, "%s", "qcdbf");
		goto err;
	}
	if (debug_register_view(card->debug, &debug_hex_ascii_view))
		goto err_dbg;
	new_entry = kzalloc(sizeof(struct qeth_dbf_entry), GFP_KERNEL);
	if (!new_entry)
		goto err_dbg;
	strncpy(new_entry->dbf_name, name, DBF_NAME_LEN);
	new_entry->dbf_info = card->debug;
	mutex_lock(&qeth_dbf_list_mutex);
	list_add(&new_entry->dbf_list, &qeth_dbf_list);
	mutex_unlock(&qeth_dbf_list_mutex);

	return 0;

err_dbg:
	debug_unregister(card->debug);
err:
	return -ENOMEM;
}

static void qeth_clear_dbf_list(void)
{
	struct qeth_dbf_entry *entry, *tmp;

	mutex_lock(&qeth_dbf_list_mutex);
	list_for_each_entry_safe(entry, tmp, &qeth_dbf_list, dbf_list) {
		list_del(&entry->dbf_list);
		debug_unregister(entry->dbf_info);
		kfree(entry);
	}
	mutex_unlock(&qeth_dbf_list_mutex);
}

static struct net_device *qeth_alloc_netdev(struct qeth_card *card)
{
	struct net_device *dev;
	struct qeth_priv *priv;

	switch (card->info.type) {
	case QETH_CARD_TYPE_IQD:
		dev = alloc_netdev_mqs(sizeof(*priv), "hsi%d", NET_NAME_UNKNOWN,
				       ether_setup, QETH_MAX_OUT_QUEUES, 1);
		break;
	case QETH_CARD_TYPE_OSM:
		dev = alloc_etherdev(sizeof(*priv));
		break;
	case QETH_CARD_TYPE_OSN:
		dev = alloc_netdev(sizeof(*priv), "osn%d", NET_NAME_UNKNOWN,
				   ether_setup);
		break;
	default:
		dev = alloc_etherdev_mqs(sizeof(*priv), QETH_MAX_OUT_QUEUES, 1);
	}

	if (!dev)
		return NULL;

	priv = netdev_priv(dev);
	priv->rx_copybreak = QETH_RX_COPYBREAK;

	dev->ml_priv = card;
	dev->watchdog_timeo = QETH_TX_TIMEOUT;
	dev->min_mtu = IS_OSN(card) ? 64 : 576;
	 /* initialized when device first goes online: */
	dev->max_mtu = 0;
	dev->mtu = 0;
	SET_NETDEV_DEV(dev, &card->gdev->dev);
	netif_carrier_off(dev);

	dev->ethtool_ops = IS_OSN(card) ? &qeth_osn_ethtool_ops :
					  &qeth_ethtool_ops;

	return dev;
}

struct net_device *qeth_clone_netdev(struct net_device *orig)
{
	struct net_device *clone = qeth_alloc_netdev(orig->ml_priv);

	if (!clone)
		return NULL;

	clone->dev_port = orig->dev_port;
	return clone;
}

int qeth_setup_netdev(struct qeth_card *card)
{
	struct net_device *dev = card->dev;
	unsigned int num_tx_queues;

	dev->priv_flags &= ~IFF_TX_SKB_SHARING;
	dev->hw_features |= NETIF_F_SG;
	dev->vlan_features |= NETIF_F_SG;

	if (IS_IQD(card)) {
		dev->features |= NETIF_F_SG;
		num_tx_queues = QETH_IQD_MIN_TXQ;
	} else if (IS_VM_NIC(card)) {
		num_tx_queues = 1;
	} else {
		num_tx_queues = dev->real_num_tx_queues;
	}

	return qeth_set_real_num_tx_queues(card, num_tx_queues);
}
EXPORT_SYMBOL_GPL(qeth_setup_netdev);

static int qeth_core_probe_device(struct ccwgroup_device *gdev)
{
	struct qeth_card *card;
	struct device *dev;
	int rc;
	enum qeth_discipline_id enforced_disc;
	char dbf_name[DBF_NAME_LEN];

	QETH_DBF_TEXT(SETUP, 2, "probedev");

	dev = &gdev->dev;
	if (!get_device(dev))
		return -ENODEV;

	QETH_DBF_TEXT_(SETUP, 2, "%s", dev_name(&gdev->dev));

	card = qeth_alloc_card(gdev);
	if (!card) {
		QETH_DBF_TEXT_(SETUP, 2, "1err%d", -ENOMEM);
		rc = -ENOMEM;
		goto err_dev;
	}

	snprintf(dbf_name, sizeof(dbf_name), "qeth_card_%s",
		dev_name(&gdev->dev));
	card->debug = qeth_get_dbf_entry(dbf_name);
	if (!card->debug) {
		rc = qeth_add_dbf_entry(card, dbf_name);
		if (rc)
			goto err_card;
	}

	qeth_setup_card(card);
	card->dev = qeth_alloc_netdev(card);
	if (!card->dev) {
		rc = -ENOMEM;
		goto err_card;
	}

	qeth_determine_capabilities(card);
	qeth_set_blkt_defaults(card);

	card->qdio.no_out_queues = card->dev->num_tx_queues;
	rc = qeth_update_from_chp_desc(card);
	if (rc)
		goto err_chp_desc;

	enforced_disc = qeth_enforce_discipline(card);
	switch (enforced_disc) {
	case QETH_DISCIPLINE_UNDETERMINED:
		gdev->dev.type = &qeth_generic_devtype;
		break;
	default:
		card->info.layer_enforced = true;
		rc = qeth_core_load_discipline(card, enforced_disc);
		if (rc)
			goto err_load;

		gdev->dev.type = IS_OSN(card) ? &qeth_osn_devtype :
						card->discipline->devtype;
		rc = card->discipline->setup(card->gdev);
		if (rc)
			goto err_disc;
		break;
	}

	return 0;

err_disc:
	qeth_core_free_discipline(card);
err_load:
err_chp_desc:
	free_netdev(card->dev);
err_card:
	qeth_core_free_card(card);
err_dev:
	put_device(dev);
	return rc;
}

static void qeth_core_remove_device(struct ccwgroup_device *gdev)
{
	struct qeth_card *card = dev_get_drvdata(&gdev->dev);

	QETH_CARD_TEXT(card, 2, "removedv");

	if (card->discipline) {
		card->discipline->remove(gdev);
		qeth_core_free_discipline(card);
	}

	qeth_free_qdio_queues(card);

	free_netdev(card->dev);
	qeth_core_free_card(card);
	put_device(&gdev->dev);
}

static int qeth_core_set_online(struct ccwgroup_device *gdev)
{
	struct qeth_card *card = dev_get_drvdata(&gdev->dev);
	int rc = 0;
	enum qeth_discipline_id def_discipline;

	if (!card->discipline) {
		def_discipline = IS_IQD(card) ? QETH_DISCIPLINE_LAYER3 :
						QETH_DISCIPLINE_LAYER2;
		rc = qeth_core_load_discipline(card, def_discipline);
		if (rc)
			goto err;
		rc = card->discipline->setup(card->gdev);
		if (rc) {
			qeth_core_free_discipline(card);
			goto err;
		}
	}

	rc = qeth_set_online(card);
err:
	return rc;
}

static int qeth_core_set_offline(struct ccwgroup_device *gdev)
{
	struct qeth_card *card = dev_get_drvdata(&gdev->dev);

	return qeth_set_offline(card, false);
}

static void qeth_core_shutdown(struct ccwgroup_device *gdev)
{
	struct qeth_card *card = dev_get_drvdata(&gdev->dev);
	qeth_set_allowed_threads(card, 0, 1);
	if ((gdev->state == CCWGROUP_ONLINE) && card->info.hwtrap)
		qeth_hw_trap(card, QETH_DIAGS_TRAP_DISARM);
	qeth_qdio_clear_card(card, 0);
	qeth_drain_output_queues(card);
	qdio_free(CARD_DDEV(card));
}

static int qeth_suspend(struct ccwgroup_device *gdev)
{
	struct qeth_card *card = dev_get_drvdata(&gdev->dev);

	qeth_set_allowed_threads(card, 0, 1);
	wait_event(card->wait_q, qeth_threads_running(card, 0xffffffff) == 0);
	if (gdev->state == CCWGROUP_OFFLINE)
		return 0;

	qeth_set_offline(card, false);
	return 0;
}

static int qeth_resume(struct ccwgroup_device *gdev)
{
	struct qeth_card *card = dev_get_drvdata(&gdev->dev);
	int rc;

	rc = qeth_set_online(card);

	qeth_set_allowed_threads(card, 0xffffffff, 0);
	if (rc)
		dev_warn(&card->gdev->dev, "The qeth device driver failed to recover an error on the device\n");
	return rc;
}

static ssize_t group_store(struct device_driver *ddrv, const char *buf,
			   size_t count)
{
	int err;

	err = ccwgroup_create_dev(qeth_core_root_dev, to_ccwgroupdrv(ddrv), 3,
				  buf);

	return err ? err : count;
}
static DRIVER_ATTR_WO(group);

static struct attribute *qeth_drv_attrs[] = {
	&driver_attr_group.attr,
	NULL,
};
static struct attribute_group qeth_drv_attr_group = {
	.attrs = qeth_drv_attrs,
};
static const struct attribute_group *qeth_drv_attr_groups[] = {
	&qeth_drv_attr_group,
	NULL,
};

static struct ccwgroup_driver qeth_core_ccwgroup_driver = {
	.driver = {
		.groups = qeth_drv_attr_groups,
		.owner = THIS_MODULE,
		.name = "qeth",
	},
	.ccw_driver = &qeth_ccw_driver,
	.setup = qeth_core_probe_device,
	.remove = qeth_core_remove_device,
	.set_online = qeth_core_set_online,
	.set_offline = qeth_core_set_offline,
	.shutdown = qeth_core_shutdown,
	.prepare = NULL,
	.complete = NULL,
	.freeze = qeth_suspend,
	.thaw = qeth_resume,
	.restore = qeth_resume,
};

struct qeth_card *qeth_get_card_by_busid(char *bus_id)
{
	struct ccwgroup_device *gdev;
	struct qeth_card *card;

	gdev = get_ccwgroupdev_by_busid(&qeth_core_ccwgroup_driver, bus_id);
	if (!gdev)
		return NULL;

	card = dev_get_drvdata(&gdev->dev);
	put_device(&gdev->dev);
	return card;
}
EXPORT_SYMBOL_GPL(qeth_get_card_by_busid);

int qeth_do_ioctl(struct net_device *dev, struct ifreq *rq, int cmd)
{
	struct qeth_card *card = dev->ml_priv;
	struct mii_ioctl_data *mii_data;
	int rc = 0;

	switch (cmd) {
	case SIOC_QETH_ADP_SET_SNMP_CONTROL:
		rc = qeth_snmp_command(card, rq->ifr_ifru.ifru_data);
		break;
	case SIOC_QETH_GET_CARD_TYPE:
		if ((IS_OSD(card) || IS_OSM(card) || IS_OSX(card)) &&
		    !IS_VM_NIC(card))
			return 1;
		return 0;
	case SIOCGMIIPHY:
		mii_data = if_mii(rq);
		mii_data->phy_id = 0;
		break;
	case SIOCGMIIREG:
		mii_data = if_mii(rq);
		if (mii_data->phy_id != 0)
			rc = -EINVAL;
		else
			mii_data->val_out = qeth_mdio_read(dev,
				mii_data->phy_id, mii_data->reg_num);
		break;
	case SIOC_QETH_QUERY_OAT:
		rc = qeth_query_oat_command(card, rq->ifr_ifru.ifru_data);
		break;
	default:
		if (card->discipline->do_ioctl)
			rc = card->discipline->do_ioctl(dev, rq, cmd);
		else
			rc = -EOPNOTSUPP;
	}
	if (rc)
		QETH_CARD_TEXT_(card, 2, "ioce%x", rc);
	return rc;
}
EXPORT_SYMBOL_GPL(qeth_do_ioctl);

static int qeth_start_csum_cb(struct qeth_card *card, struct qeth_reply *reply,
			      unsigned long data)
{
	struct qeth_ipa_cmd *cmd = (struct qeth_ipa_cmd *) data;
	u32 *features = reply->param;

	if (qeth_setassparms_inspect_rc(cmd))
		return -EIO;

	*features = cmd->data.setassparms.data.flags_32bit;
	return 0;
}

static int qeth_set_csum_off(struct qeth_card *card, enum qeth_ipa_funcs cstype,
			     enum qeth_prot_versions prot)
{
	return qeth_send_simple_setassparms_prot(card, cstype, IPA_CMD_ASS_STOP,
						 NULL, prot);
}

static int qeth_set_csum_on(struct qeth_card *card, enum qeth_ipa_funcs cstype,
			    enum qeth_prot_versions prot)
{
	u32 required_features = QETH_IPA_CHECKSUM_UDP | QETH_IPA_CHECKSUM_TCP;
	struct qeth_cmd_buffer *iob;
	struct qeth_ipa_caps caps;
	u32 features;
	int rc;

	/* some L3 HW requires combined L3+L4 csum offload: */
	if (IS_LAYER3(card) && prot == QETH_PROT_IPV4 &&
	    cstype == IPA_OUTBOUND_CHECKSUM)
		required_features |= QETH_IPA_CHECKSUM_IP_HDR;

	iob = qeth_get_setassparms_cmd(card, cstype, IPA_CMD_ASS_START, 0,
				       prot);
	if (!iob)
		return -ENOMEM;

	rc = qeth_send_ipa_cmd(card, iob, qeth_start_csum_cb, &features);
	if (rc)
		return rc;

	if ((required_features & features) != required_features) {
		qeth_set_csum_off(card, cstype, prot);
		return -EOPNOTSUPP;
	}

	iob = qeth_get_setassparms_cmd(card, cstype, IPA_CMD_ASS_ENABLE,
				       SETASS_DATA_SIZEOF(flags_32bit),
				       prot);
	if (!iob) {
		qeth_set_csum_off(card, cstype, prot);
		return -ENOMEM;
	}

	if (features & QETH_IPA_CHECKSUM_LP2LP)
		required_features |= QETH_IPA_CHECKSUM_LP2LP;
	__ipa_cmd(iob)->data.setassparms.data.flags_32bit = required_features;
	rc = qeth_send_ipa_cmd(card, iob, qeth_setassparms_get_caps_cb, &caps);
	if (rc) {
		qeth_set_csum_off(card, cstype, prot);
		return rc;
	}

	if (!qeth_ipa_caps_supported(&caps, required_features) ||
	    !qeth_ipa_caps_enabled(&caps, required_features)) {
		qeth_set_csum_off(card, cstype, prot);
		return -EOPNOTSUPP;
	}

	dev_info(&card->gdev->dev, "HW Checksumming (%sbound IPv%d) enabled\n",
		 cstype == IPA_INBOUND_CHECKSUM ? "in" : "out", prot);
	if (!qeth_ipa_caps_enabled(&caps, QETH_IPA_CHECKSUM_LP2LP) &&
	    cstype == IPA_OUTBOUND_CHECKSUM)
		dev_warn(&card->gdev->dev,
			 "Hardware checksumming is performed only if %s and its peer use different OSA Express 3 ports\n",
			 QETH_CARD_IFNAME(card));
	return 0;
}

static int qeth_set_ipa_csum(struct qeth_card *card, bool on, int cstype,
			     enum qeth_prot_versions prot)
{
	return on ? qeth_set_csum_on(card, cstype, prot) :
		    qeth_set_csum_off(card, cstype, prot);
}

static int qeth_start_tso_cb(struct qeth_card *card, struct qeth_reply *reply,
			     unsigned long data)
{
	struct qeth_ipa_cmd *cmd = (struct qeth_ipa_cmd *) data;
	struct qeth_tso_start_data *tso_data = reply->param;

	if (qeth_setassparms_inspect_rc(cmd))
		return -EIO;

	tso_data->mss = cmd->data.setassparms.data.tso.mss;
	tso_data->supported = cmd->data.setassparms.data.tso.supported;
	return 0;
}

static int qeth_set_tso_off(struct qeth_card *card,
			    enum qeth_prot_versions prot)
{
	return qeth_send_simple_setassparms_prot(card, IPA_OUTBOUND_TSO,
						 IPA_CMD_ASS_STOP, NULL, prot);
}

static int qeth_set_tso_on(struct qeth_card *card,
			   enum qeth_prot_versions prot)
{
	struct qeth_tso_start_data tso_data;
	struct qeth_cmd_buffer *iob;
	struct qeth_ipa_caps caps;
	int rc;

	iob = qeth_get_setassparms_cmd(card, IPA_OUTBOUND_TSO,
				       IPA_CMD_ASS_START, 0, prot);
	if (!iob)
		return -ENOMEM;

	rc = qeth_send_ipa_cmd(card, iob, qeth_start_tso_cb, &tso_data);
	if (rc)
		return rc;

	if (!tso_data.mss || !(tso_data.supported & QETH_IPA_LARGE_SEND_TCP)) {
		qeth_set_tso_off(card, prot);
		return -EOPNOTSUPP;
	}

	iob = qeth_get_setassparms_cmd(card, IPA_OUTBOUND_TSO,
				       IPA_CMD_ASS_ENABLE,
				       SETASS_DATA_SIZEOF(caps), prot);
	if (!iob) {
		qeth_set_tso_off(card, prot);
		return -ENOMEM;
	}

	/* enable TSO capability */
	__ipa_cmd(iob)->data.setassparms.data.caps.enabled =
		QETH_IPA_LARGE_SEND_TCP;
	rc = qeth_send_ipa_cmd(card, iob, qeth_setassparms_get_caps_cb, &caps);
	if (rc) {
		qeth_set_tso_off(card, prot);
		return rc;
	}

	if (!qeth_ipa_caps_supported(&caps, QETH_IPA_LARGE_SEND_TCP) ||
	    !qeth_ipa_caps_enabled(&caps, QETH_IPA_LARGE_SEND_TCP)) {
		qeth_set_tso_off(card, prot);
		return -EOPNOTSUPP;
	}

	dev_info(&card->gdev->dev, "TSOv%u enabled (MSS: %u)\n", prot,
		 tso_data.mss);
	return 0;
}

static int qeth_set_ipa_tso(struct qeth_card *card, bool on,
			    enum qeth_prot_versions prot)
{
	return on ? qeth_set_tso_on(card, prot) : qeth_set_tso_off(card, prot);
}

static int qeth_set_ipa_rx_csum(struct qeth_card *card, bool on)
{
	int rc_ipv4 = (on) ? -EOPNOTSUPP : 0;
	int rc_ipv6;

	if (qeth_is_supported(card, IPA_INBOUND_CHECKSUM))
		rc_ipv4 = qeth_set_ipa_csum(card, on, IPA_INBOUND_CHECKSUM,
					    QETH_PROT_IPV4);
	if (!qeth_is_supported6(card, IPA_INBOUND_CHECKSUM_V6))
		/* no/one Offload Assist available, so the rc is trivial */
		return rc_ipv4;

	rc_ipv6 = qeth_set_ipa_csum(card, on, IPA_INBOUND_CHECKSUM,
				    QETH_PROT_IPV6);

	if (on)
		/* enable: success if any Assist is active */
		return (rc_ipv6) ? rc_ipv4 : 0;

	/* disable: failure if any Assist is still active */
	return (rc_ipv6) ? rc_ipv6 : rc_ipv4;
}

/**
 * qeth_enable_hw_features() - (Re-)Enable HW functions for device features
 * @dev:	a net_device
 */
void qeth_enable_hw_features(struct net_device *dev)
{
	struct qeth_card *card = dev->ml_priv;
	netdev_features_t features;

	features = dev->features;
	/* force-off any feature that might need an IPA sequence.
	 * netdev_update_features() will restart them.
	 */
	dev->features &= ~dev->hw_features;
	/* toggle VLAN filter, so that VIDs are re-programmed: */
	if (IS_LAYER2(card) && IS_VM_NIC(card)) {
		dev->features &= ~NETIF_F_HW_VLAN_CTAG_FILTER;
		dev->wanted_features |= NETIF_F_HW_VLAN_CTAG_FILTER;
	}
	netdev_update_features(dev);
	if (features != dev->features)
		dev_warn(&card->gdev->dev,
			 "Device recovery failed to restore all offload features\n");
}
EXPORT_SYMBOL_GPL(qeth_enable_hw_features);

int qeth_set_features(struct net_device *dev, netdev_features_t features)
{
	struct qeth_card *card = dev->ml_priv;
	netdev_features_t changed = dev->features ^ features;
	int rc = 0;

	QETH_CARD_TEXT(card, 2, "setfeat");
	QETH_CARD_HEX(card, 2, &features, sizeof(features));

	if ((changed & NETIF_F_IP_CSUM)) {
		rc = qeth_set_ipa_csum(card, features & NETIF_F_IP_CSUM,
				       IPA_OUTBOUND_CHECKSUM, QETH_PROT_IPV4);
		if (rc)
			changed ^= NETIF_F_IP_CSUM;
	}
	if (changed & NETIF_F_IPV6_CSUM) {
		rc = qeth_set_ipa_csum(card, features & NETIF_F_IPV6_CSUM,
				       IPA_OUTBOUND_CHECKSUM, QETH_PROT_IPV6);
		if (rc)
			changed ^= NETIF_F_IPV6_CSUM;
	}
	if (changed & NETIF_F_RXCSUM) {
		rc = qeth_set_ipa_rx_csum(card, features & NETIF_F_RXCSUM);
		if (rc)
			changed ^= NETIF_F_RXCSUM;
	}
	if (changed & NETIF_F_TSO) {
		rc = qeth_set_ipa_tso(card, features & NETIF_F_TSO,
				      QETH_PROT_IPV4);
		if (rc)
			changed ^= NETIF_F_TSO;
	}
	if (changed & NETIF_F_TSO6) {
		rc = qeth_set_ipa_tso(card, features & NETIF_F_TSO6,
				      QETH_PROT_IPV6);
		if (rc)
			changed ^= NETIF_F_TSO6;
	}

	/* everything changed successfully? */
	if ((dev->features ^ features) == changed)
		return 0;
	/* something went wrong. save changed features and return error */
	dev->features ^= changed;
	return -EIO;
}
EXPORT_SYMBOL_GPL(qeth_set_features);

netdev_features_t qeth_fix_features(struct net_device *dev,
				    netdev_features_t features)
{
	struct qeth_card *card = dev->ml_priv;

	QETH_CARD_TEXT(card, 2, "fixfeat");
	if (!qeth_is_supported(card, IPA_OUTBOUND_CHECKSUM))
		features &= ~NETIF_F_IP_CSUM;
	if (!qeth_is_supported6(card, IPA_OUTBOUND_CHECKSUM_V6))
		features &= ~NETIF_F_IPV6_CSUM;
	if (!qeth_is_supported(card, IPA_INBOUND_CHECKSUM) &&
	    !qeth_is_supported6(card, IPA_INBOUND_CHECKSUM_V6))
		features &= ~NETIF_F_RXCSUM;
	if (!qeth_is_supported(card, IPA_OUTBOUND_TSO))
		features &= ~NETIF_F_TSO;
	if (!qeth_is_supported6(card, IPA_OUTBOUND_TSO))
		features &= ~NETIF_F_TSO6;

	QETH_CARD_HEX(card, 2, &features, sizeof(features));
	return features;
}
EXPORT_SYMBOL_GPL(qeth_fix_features);

netdev_features_t qeth_features_check(struct sk_buff *skb,
				      struct net_device *dev,
				      netdev_features_t features)
{
	/* GSO segmentation builds skbs with
	 *	a (small) linear part for the headers, and
	 *	page frags for the data.
	 * Compared to a linear skb, the header-only part consumes an
	 * additional buffer element. This reduces buffer utilization, and
	 * hurts throughput. So compress small segments into one element.
	 */
	if (netif_needs_gso(skb, features)) {
		/* match skb_segment(): */
		unsigned int doffset = skb->data - skb_mac_header(skb);
		unsigned int hsize = skb_shinfo(skb)->gso_size;
		unsigned int hroom = skb_headroom(skb);

		/* linearize only if resulting skb allocations are order-0: */
		if (SKB_DATA_ALIGN(hroom + doffset + hsize) <= SKB_MAX_HEAD(0))
			features &= ~NETIF_F_SG;
	}

	return vlan_features_check(skb, features);
}
EXPORT_SYMBOL_GPL(qeth_features_check);

void qeth_get_stats64(struct net_device *dev, struct rtnl_link_stats64 *stats)
{
	struct qeth_card *card = dev->ml_priv;
	struct qeth_qdio_out_q *queue;
	unsigned int i;

	QETH_CARD_TEXT(card, 5, "getstat");

	stats->rx_packets = card->stats.rx_packets;
	stats->rx_bytes = card->stats.rx_bytes;
	stats->rx_errors = card->stats.rx_length_errors +
			   card->stats.rx_frame_errors +
			   card->stats.rx_fifo_errors;
	stats->rx_dropped = card->stats.rx_dropped_nomem +
			    card->stats.rx_dropped_notsupp +
			    card->stats.rx_dropped_runt;
	stats->multicast = card->stats.rx_multicast;
	stats->rx_length_errors = card->stats.rx_length_errors;
	stats->rx_frame_errors = card->stats.rx_frame_errors;
	stats->rx_fifo_errors = card->stats.rx_fifo_errors;

	for (i = 0; i < card->qdio.no_out_queues; i++) {
		queue = card->qdio.out_qs[i];

		stats->tx_packets += queue->stats.tx_packets;
		stats->tx_bytes += queue->stats.tx_bytes;
		stats->tx_errors += queue->stats.tx_errors;
		stats->tx_dropped += queue->stats.tx_dropped;
	}
}
EXPORT_SYMBOL_GPL(qeth_get_stats64);

#define TC_IQD_UCAST   0
static void qeth_iqd_set_prio_tc_map(struct net_device *dev,
				     unsigned int ucast_txqs)
{
	unsigned int prio;

	/* IQD requires mcast traffic to be placed on a dedicated queue, and
	 * qeth_iqd_select_queue() deals with this.
	 * For unicast traffic, we defer the queue selection to the stack.
	 * By installing a trivial prio map that spans over only the unicast
	 * queues, we can encourage the stack to spread the ucast traffic evenly
	 * without selecting the mcast queue.
	 */

	/* One traffic class, spanning over all active ucast queues: */
	netdev_set_num_tc(dev, 1);
	netdev_set_tc_queue(dev, TC_IQD_UCAST, ucast_txqs,
			    QETH_IQD_MIN_UCAST_TXQ);

	/* Map all priorities to this traffic class: */
	for (prio = 0; prio <= TC_BITMASK; prio++)
		netdev_set_prio_tc_map(dev, prio, TC_IQD_UCAST);
}

int qeth_set_real_num_tx_queues(struct qeth_card *card, unsigned int count)
{
	struct net_device *dev = card->dev;
	int rc;

	/* Per netif_setup_tc(), adjust the mapping first: */
	if (IS_IQD(card))
		qeth_iqd_set_prio_tc_map(dev, count - 1);

	rc = netif_set_real_num_tx_queues(dev, count);

	if (rc && IS_IQD(card))
		qeth_iqd_set_prio_tc_map(dev, dev->real_num_tx_queues - 1);

	return rc;
}

u16 qeth_iqd_select_queue(struct net_device *dev, struct sk_buff *skb,
			  u8 cast_type, struct net_device *sb_dev)
{
	u16 txq;

	if (cast_type != RTN_UNICAST)
		return QETH_IQD_MCAST_TXQ;
	if (dev->real_num_tx_queues == QETH_IQD_MIN_TXQ)
		return QETH_IQD_MIN_UCAST_TXQ;

	txq = netdev_pick_tx(dev, skb, sb_dev);
	return (txq == QETH_IQD_MCAST_TXQ) ? QETH_IQD_MIN_UCAST_TXQ : txq;
}
EXPORT_SYMBOL_GPL(qeth_iqd_select_queue);

int qeth_open(struct net_device *dev)
{
	struct qeth_card *card = dev->ml_priv;

	QETH_CARD_TEXT(card, 4, "qethopen");

	card->data.state = CH_STATE_UP;
	netif_tx_start_all_queues(dev);

	napi_enable(&card->napi);
	local_bh_disable();
	napi_schedule(&card->napi);
	if (IS_IQD(card)) {
		struct qeth_qdio_out_q *queue;
		unsigned int i;

		qeth_for_each_output_queue(card, queue, i) {
			netif_tx_napi_add(dev, &queue->napi, qeth_tx_poll,
					  QETH_NAPI_WEIGHT);
			napi_enable(&queue->napi);
			napi_schedule(&queue->napi);
		}
	}
	/* kick-start the NAPI softirq: */
	local_bh_enable();
	return 0;
}
EXPORT_SYMBOL_GPL(qeth_open);

int qeth_stop(struct net_device *dev)
{
	struct qeth_card *card = dev->ml_priv;

	QETH_CARD_TEXT(card, 4, "qethstop");
	if (IS_IQD(card)) {
		struct qeth_qdio_out_q *queue;
		unsigned int i;

		/* Quiesce the NAPI instances: */
		qeth_for_each_output_queue(card, queue, i)
			napi_disable(&queue->napi);

		/* Stop .ndo_start_xmit, might still access queue->napi. */
		netif_tx_disable(dev);

		qeth_for_each_output_queue(card, queue, i) {
			del_timer_sync(&queue->timer);
			/* Queues may get re-allocated, so remove the NAPIs. */
			netif_napi_del(&queue->napi);
		}
	} else {
		netif_tx_disable(dev);
	}

	napi_disable(&card->napi);
	qdio_stop_irq(CARD_DDEV(card));

	return 0;
}
EXPORT_SYMBOL_GPL(qeth_stop);

static int __init qeth_core_init(void)
{
	int rc;

	pr_info("loading core functions\n");

	rc = qeth_register_dbf_views();
	if (rc)
		goto dbf_err;
	qeth_core_root_dev = root_device_register("qeth");
	rc = PTR_ERR_OR_ZERO(qeth_core_root_dev);
	if (rc)
		goto register_err;
	qeth_core_header_cache =
		kmem_cache_create("qeth_hdr", QETH_HDR_CACHE_OBJ_SIZE,
				  roundup_pow_of_two(QETH_HDR_CACHE_OBJ_SIZE),
				  0, NULL);
	if (!qeth_core_header_cache) {
		rc = -ENOMEM;
		goto slab_err;
	}
	qeth_qdio_outbuf_cache = kmem_cache_create("qeth_buf",
			sizeof(struct qeth_qdio_out_buffer), 0, 0, NULL);
	if (!qeth_qdio_outbuf_cache) {
		rc = -ENOMEM;
		goto cqslab_err;
	}
	rc = ccw_driver_register(&qeth_ccw_driver);
	if (rc)
		goto ccw_err;
	rc = ccwgroup_driver_register(&qeth_core_ccwgroup_driver);
	if (rc)
		goto ccwgroup_err;

	return 0;

ccwgroup_err:
	ccw_driver_unregister(&qeth_ccw_driver);
ccw_err:
	kmem_cache_destroy(qeth_qdio_outbuf_cache);
cqslab_err:
	kmem_cache_destroy(qeth_core_header_cache);
slab_err:
	root_device_unregister(qeth_core_root_dev);
register_err:
	qeth_unregister_dbf_views();
dbf_err:
	pr_err("Initializing the qeth device driver failed\n");
	return rc;
}

static void __exit qeth_core_exit(void)
{
	qeth_clear_dbf_list();
	ccwgroup_driver_unregister(&qeth_core_ccwgroup_driver);
	ccw_driver_unregister(&qeth_ccw_driver);
	kmem_cache_destroy(qeth_qdio_outbuf_cache);
	kmem_cache_destroy(qeth_core_header_cache);
	root_device_unregister(qeth_core_root_dev);
	qeth_unregister_dbf_views();
	pr_info("core functions removed\n");
}

module_init(qeth_core_init);
module_exit(qeth_core_exit);
MODULE_AUTHOR("Frank Blaschka <frank.blaschka@de.ibm.com>");
MODULE_DESCRIPTION("qeth core functions");
MODULE_LICENSE("GPL");<|MERGE_RESOLUTION|>--- conflicted
+++ resolved
@@ -244,11 +244,7 @@
 		return NULL;
 
 	for (i = 0; i < pages; i++) {
-<<<<<<< HEAD
-		entry->elements[i] = alloc_page(GFP_KERNEL);
-=======
 		entry->elements[i] = __dev_alloc_page(GFP_KERNEL);
->>>>>>> 04d5ce62
 
 		if (!entry->elements[i]) {
 			qeth_free_pool_entry(entry);
@@ -1267,11 +1263,7 @@
 	if (max == 1 && card->qdio.do_prio_queueing != QETH_PRIOQ_DEFAULT)
 		dev_info(&card->gdev->dev, "Priority Queueing not supported\n");
 
-<<<<<<< HEAD
-	card->qdio.no_out_queues = count;
-=======
 	card->qdio.no_out_queues = max;
->>>>>>> 04d5ce62
 	return 0;
 }
 
@@ -2662,11 +2654,7 @@
 				 struct qeth_buffer_pool_entry, list);
 	for (i = 0; i < QETH_MAX_BUFFER_ELEMENTS(card); ++i) {
 		if (page_count(entry->elements[i]) > 1) {
-<<<<<<< HEAD
-			struct page *page = alloc_page(GFP_ATOMIC);
-=======
 			struct page *page = dev_alloc_page();
->>>>>>> 04d5ce62
 
 			if (!page)
 				return NULL;
@@ -3494,12 +3482,7 @@
 {
 	struct qeth_card *card = (struct qeth_card *)card_ptr;
 
-<<<<<<< HEAD
-	if (card->dev->flags & IFF_UP)
-		napi_schedule_irqoff(&card->napi);
-=======
 	napi_schedule_irqoff(&card->napi);
->>>>>>> 04d5ce62
 }
 
 int qeth_configure_cq(struct qeth_card *card, enum qeth_cq cq)
@@ -4829,29 +4812,6 @@
 	return;
 }
 
-<<<<<<< HEAD
-static void qeth_qdio_establish_cq(struct qeth_card *card,
-				   struct qdio_buffer **in_sbal_ptrs,
-				   void (**queue_start_poll)
-					(struct ccw_device *, int,
-					 unsigned long))
-{
-	int i;
-
-	if (card->options.cq == QETH_CQ_ENABLED) {
-		int offset = QDIO_MAX_BUFFERS_PER_Q *
-			     (card->qdio.no_in_queues - 1);
-
-		for (i = 0; i < QDIO_MAX_BUFFERS_PER_Q; i++)
-			in_sbal_ptrs[offset + i] =
-				card->qdio.c_q->bufs[i].buffer;
-
-		queue_start_poll[card->qdio.no_in_queues - 1] = NULL;
-	}
-}
-
-=======
->>>>>>> 04d5ce62
 static int qeth_qdio_establish(struct qeth_card *card)
 {
 	struct qdio_buffer **out_sbal_ptrs[QETH_MAX_OUT_QUEUES];
@@ -4872,50 +4832,12 @@
 	qeth_create_qib_param_field(card, qib_param_field);
 	qeth_create_qib_param_field_blkt(card, qib_param_field);
 
-<<<<<<< HEAD
-	in_sbal_ptrs = kcalloc(card->qdio.no_in_queues * QDIO_MAX_BUFFERS_PER_Q,
-			       sizeof(void *),
-			       GFP_KERNEL);
-	if (!in_sbal_ptrs) {
-		rc = -ENOMEM;
-		goto out_free_qib_param;
-	}
-
-	for (i = 0; i < QDIO_MAX_BUFFERS_PER_Q; i++)
-		in_sbal_ptrs[i] = card->qdio.in_q->bufs[i].buffer;
-
-	queue_start_poll = kcalloc(card->qdio.no_in_queues, sizeof(void *),
-				   GFP_KERNEL);
-	if (!queue_start_poll) {
-		rc = -ENOMEM;
-		goto out_free_in_sbals;
-	}
-	for (i = 0; i < card->qdio.no_in_queues; ++i)
-		queue_start_poll[i] = qeth_qdio_start_poll;
-
-	qeth_qdio_establish_cq(card, in_sbal_ptrs, queue_start_poll);
-
-	out_sbal_ptrs =
-		kcalloc(card->qdio.no_out_queues * QDIO_MAX_BUFFERS_PER_Q,
-			sizeof(void *),
-			GFP_KERNEL);
-	if (!out_sbal_ptrs) {
-		rc = -ENOMEM;
-		goto out_free_queue_start_poll;
-	}
-
-	for (i = 0, k = 0; i < card->qdio.no_out_queues; ++i)
-		for (j = 0; j < QDIO_MAX_BUFFERS_PER_Q; j++, k++)
-			out_sbal_ptrs[k] =
-				card->qdio.out_qs[i]->bufs[j]->buffer;
-=======
 	in_sbal_ptrs[0] = card->qdio.in_q->qdio_bufs;
 	if (card->options.cq == QETH_CQ_ENABLED)
 		in_sbal_ptrs[1] = card->qdio.c_q->qdio_bufs;
 
 	for (i = 0; i < card->qdio.no_out_queues; i++)
 		out_sbal_ptrs[i] = card->qdio.out_qs[i]->qdio_bufs;
->>>>>>> 04d5ce62
 
 	memset(&init_data, 0, sizeof(struct qdio_initialize));
 	init_data.q_format		 = IS_IQD(card) ? QDIO_IQDIO_QFMT :
@@ -5366,21 +5288,13 @@
 }
 
 static int qeth_extract_skb(struct qeth_card *card,
-<<<<<<< HEAD
-			    struct qeth_qdio_buffer *qethbuffer,
-			    struct qdio_buffer_element **__element,
-=======
 			    struct qeth_qdio_buffer *qethbuffer, u8 *element_no,
->>>>>>> 04d5ce62
 			    int *__offset)
 {
 	struct qeth_priv *priv = netdev_priv(card->dev);
 	struct qdio_buffer *buffer = qethbuffer->buffer;
 	struct napi_struct *napi = &card->napi;
-<<<<<<< HEAD
-=======
 	struct qdio_buffer_element *element;
->>>>>>> 04d5ce62
 	unsigned int linear_len = 0;
 	bool uses_frags = false;
 	int offset = *__offset;
@@ -5456,11 +5370,7 @@
 	}
 
 	use_rx_sg = (card->options.cq == QETH_CQ_ENABLED) ||
-<<<<<<< HEAD
-		    (skb_len > card->options.rx_sg_cb &&
-=======
 		    (skb_len > READ_ONCE(priv->rx_copybreak) &&
->>>>>>> 04d5ce62
 		     !atomic_read(&card->force_alloc_skb) &&
 		     !IS_OSN(card));
 
@@ -5558,17 +5468,6 @@
 	return 0;
 }
 
-<<<<<<< HEAD
-static int qeth_extract_skbs(struct qeth_card *card, int budget,
-			     struct qeth_qdio_buffer *buf, bool *done)
-{
-	int work_done = 0;
-
-	*done = false;
-
-	while (budget) {
-		if (qeth_extract_skb(card, buf, &card->rx.b_element,
-=======
 static unsigned int qeth_extract_skbs(struct qeth_card *card, int budget,
 				      struct qeth_qdio_buffer *buf, bool *done)
 {
@@ -5576,7 +5475,6 @@
 
 	while (budget) {
 		if (qeth_extract_skb(card, buf, &card->rx.buf_element,
->>>>>>> 04d5ce62
 				     &card->rx.e_offset)) {
 			*done = true;
 			break;
@@ -5591,15 +5489,7 @@
 
 static unsigned int qeth_rx_poll(struct qeth_card *card, int budget)
 {
-<<<<<<< HEAD
-	struct qeth_card *card = container_of(napi, struct qeth_card, napi);
-	int work_done = 0;
-	struct qeth_qdio_buffer *buffer;
-	int new_budget = budget;
-	bool done;
-=======
 	unsigned int work_done = 0;
->>>>>>> 04d5ce62
 
 	while (budget > 0) {
 		struct qeth_qdio_buffer *buffer;
@@ -5618,34 +5508,6 @@
 			}
 		}
 
-<<<<<<< HEAD
-		while (card->rx.b_count) {
-			buffer = &card->qdio.in_q->bufs[card->rx.b_index];
-			if (!(card->rx.qdio_err &&
-			    qeth_check_qdio_errors(card, buffer->buffer,
-			    card->rx.qdio_err, "qinerr")))
-				work_done += qeth_extract_skbs(card, new_budget,
-							       buffer, &done);
-			else
-				done = true;
-
-			if (done) {
-				QETH_CARD_STAT_INC(card, rx_bufs);
-				qeth_put_buffer_pool_entry(card,
-					buffer->pool_entry);
-				qeth_queue_input_buffer(card, card->rx.b_index);
-				card->rx.b_count--;
-				if (card->rx.b_count) {
-					card->rx.b_index =
-						QDIO_BUFNR(card->rx.b_index + 1);
-					card->rx.b_element =
-						&card->qdio.in_q
-						->bufs[card->rx.b_index]
-						.buffer->element[0];
-					card->rx.e_offset = 0;
-				}
-			}
-=======
 		/* Process one completed RX buffer: */
 		buffer = &card->qdio.in_q->bufs[card->rx.b_index];
 		if (!(card->rx.qdio_err &&
@@ -5655,7 +5517,6 @@
 						      &done);
 		else
 			done = true;
->>>>>>> 04d5ce62
 
 		work_done += skbs_done;
 		budget -= skbs_done;
