--- conflicted
+++ resolved
@@ -1871,28 +1871,16 @@
 		static_call_update(amd_pstate_update_perf, shmem_update_perf);
 	}
 
-<<<<<<< HEAD
+	if (amd_pstate_prefcore) {
+		ret = amd_detect_prefcore(&amd_pstate_prefcore);
+		if (ret)
+			return ret;
+	}
+
 	ret = amd_pstate_register_driver(cppc_state);
 	if (ret) {
 		pr_err("failed to register with return %d\n", ret);
 		return ret;
-	}
-
-=======
->>>>>>> 6465aad7
-	if (amd_pstate_prefcore) {
-		ret = amd_detect_prefcore(&amd_pstate_prefcore);
-		if (ret)
-			return ret;
-<<<<<<< HEAD
-=======
-	}
-
-	ret = amd_pstate_register_driver(cppc_state);
-	if (ret) {
-		pr_err("failed to register with return %d\n", ret);
-		return ret;
->>>>>>> 6465aad7
 	}
 
 	dev_root = bus_get_dev_root(&cpu_subsys);
