// SPDX-License-Identifier: (GPL-2.0-only OR BSD-3-Clause)
//
// This file is provided under a dual BSD/GPLv2 license.  When using or
// redistributing this file, you may do so under either license.
//
// Copyright(c) 2022 Intel Corporation
//
//
#include <linux/bitfield.h>
#include <uapi/sound/sof/tokens.h>
#include <sound/pcm_params.h>
#include <sound/sof/ext_manifest4.h>
#include <sound/intel-nhlt.h>
#include "sof-priv.h"
#include "sof-audio.h"
#include "ipc4-priv.h"
#include "ipc4-topology.h"
#include "ops.h"

/*
 * The ignore_cpc flag can be used to ignore the CPC value for all modules by
 * using 0 instead.
 * The CPC is sent to the firmware along with the SOF_IPC4_MOD_INIT_INSTANCE
 * message and it is used for clock scaling.
 * 0 as CPC value will instruct the firmware to use maximum frequency, thus
 * deactivating the clock scaling.
 */
static bool ignore_cpc;
module_param_named(ipc4_ignore_cpc, ignore_cpc, bool, 0444);
MODULE_PARM_DESC(ipc4_ignore_cpc,
		 "Ignore CPC values. This option will disable clock scaling in firmware.");

#define SOF_IPC4_GAIN_PARAM_ID  0
#define SOF_IPC4_TPLG_ABI_SIZE 6
#define SOF_IPC4_CHAIN_DMA_BUF_SIZE_MS 2

static DEFINE_IDA(alh_group_ida);
static DEFINE_IDA(pipeline_ida);

static const struct sof_topology_token ipc4_sched_tokens[] = {
	{SOF_TKN_SCHED_LP_MODE, SND_SOC_TPLG_TUPLE_TYPE_WORD, get_token_u32,
		offsetof(struct sof_ipc4_pipeline, lp_mode)},
	{SOF_TKN_SCHED_USE_CHAIN_DMA, SND_SOC_TPLG_TUPLE_TYPE_BOOL, get_token_u16,
		offsetof(struct sof_ipc4_pipeline, use_chain_dma)},
	{SOF_TKN_SCHED_CORE, SND_SOC_TPLG_TUPLE_TYPE_WORD, get_token_u32,
		offsetof(struct sof_ipc4_pipeline, core_id)},
	{SOF_TKN_SCHED_PRIORITY, SND_SOC_TPLG_TUPLE_TYPE_WORD, get_token_u32,
		offsetof(struct sof_ipc4_pipeline, priority)},
};

static const struct sof_topology_token pipeline_tokens[] = {
	{SOF_TKN_SCHED_DYNAMIC_PIPELINE, SND_SOC_TPLG_TUPLE_TYPE_BOOL, get_token_u16,
		offsetof(struct snd_sof_widget, dynamic_pipeline_widget)},
};

static const struct sof_topology_token ipc4_comp_tokens[] = {
	{SOF_TKN_COMP_IS_PAGES, SND_SOC_TPLG_TUPLE_TYPE_WORD, get_token_u32,
		offsetof(struct sof_ipc4_base_module_cfg, is_pages)},
};

static const struct sof_topology_token ipc4_in_audio_format_tokens[] = {
	{SOF_TKN_CAVS_AUDIO_FORMAT_IN_RATE, SND_SOC_TPLG_TUPLE_TYPE_WORD, get_token_u32,
		offsetof(struct sof_ipc4_pin_format, audio_fmt.sampling_frequency)},
	{SOF_TKN_CAVS_AUDIO_FORMAT_IN_BIT_DEPTH, SND_SOC_TPLG_TUPLE_TYPE_WORD, get_token_u32,
		offsetof(struct sof_ipc4_pin_format, audio_fmt.bit_depth)},
	{SOF_TKN_CAVS_AUDIO_FORMAT_IN_CH_MAP, SND_SOC_TPLG_TUPLE_TYPE_WORD, get_token_u32,
		offsetof(struct sof_ipc4_pin_format, audio_fmt.ch_map)},
	{SOF_TKN_CAVS_AUDIO_FORMAT_IN_CH_CFG, SND_SOC_TPLG_TUPLE_TYPE_WORD, get_token_u32,
		offsetof(struct sof_ipc4_pin_format, audio_fmt.ch_cfg)},
	{SOF_TKN_CAVS_AUDIO_FORMAT_IN_INTERLEAVING_STYLE, SND_SOC_TPLG_TUPLE_TYPE_WORD,
		get_token_u32, offsetof(struct sof_ipc4_pin_format,
		audio_fmt.interleaving_style)},
	{SOF_TKN_CAVS_AUDIO_FORMAT_IN_FMT_CFG, SND_SOC_TPLG_TUPLE_TYPE_WORD, get_token_u32,
		offsetof(struct sof_ipc4_pin_format, audio_fmt.fmt_cfg)},
	{SOF_TKN_CAVS_AUDIO_FORMAT_INPUT_PIN_INDEX, SND_SOC_TPLG_TUPLE_TYPE_WORD, get_token_u32,
		offsetof(struct sof_ipc4_pin_format, pin_index)},
	{SOF_TKN_CAVS_AUDIO_FORMAT_IBS, SND_SOC_TPLG_TUPLE_TYPE_WORD, get_token_u32,
		offsetof(struct sof_ipc4_pin_format, buffer_size)},
};

static const struct sof_topology_token ipc4_out_audio_format_tokens[] = {
	{SOF_TKN_CAVS_AUDIO_FORMAT_OUT_RATE, SND_SOC_TPLG_TUPLE_TYPE_WORD, get_token_u32,
		offsetof(struct sof_ipc4_pin_format, audio_fmt.sampling_frequency)},
	{SOF_TKN_CAVS_AUDIO_FORMAT_OUT_BIT_DEPTH, SND_SOC_TPLG_TUPLE_TYPE_WORD, get_token_u32,
		offsetof(struct sof_ipc4_pin_format, audio_fmt.bit_depth)},
	{SOF_TKN_CAVS_AUDIO_FORMAT_OUT_CH_MAP, SND_SOC_TPLG_TUPLE_TYPE_WORD, get_token_u32,
		offsetof(struct sof_ipc4_pin_format, audio_fmt.ch_map)},
	{SOF_TKN_CAVS_AUDIO_FORMAT_OUT_CH_CFG, SND_SOC_TPLG_TUPLE_TYPE_WORD, get_token_u32,
		offsetof(struct sof_ipc4_pin_format, audio_fmt.ch_cfg)},
	{SOF_TKN_CAVS_AUDIO_FORMAT_OUT_INTERLEAVING_STYLE, SND_SOC_TPLG_TUPLE_TYPE_WORD,
		get_token_u32, offsetof(struct sof_ipc4_pin_format,
		audio_fmt.interleaving_style)},
	{SOF_TKN_CAVS_AUDIO_FORMAT_OUT_FMT_CFG, SND_SOC_TPLG_TUPLE_TYPE_WORD, get_token_u32,
		offsetof(struct sof_ipc4_pin_format, audio_fmt.fmt_cfg)},
	{SOF_TKN_CAVS_AUDIO_FORMAT_OUTPUT_PIN_INDEX, SND_SOC_TPLG_TUPLE_TYPE_WORD, get_token_u32,
		offsetof(struct sof_ipc4_pin_format, pin_index)},
	{SOF_TKN_CAVS_AUDIO_FORMAT_OBS, SND_SOC_TPLG_TUPLE_TYPE_WORD, get_token_u32,
		offsetof(struct sof_ipc4_pin_format, buffer_size)},
};

static const struct sof_topology_token ipc4_copier_deep_buffer_tokens[] = {
	{SOF_TKN_INTEL_COPIER_DEEP_BUFFER_DMA_MS, SND_SOC_TPLG_TUPLE_TYPE_WORD, get_token_u32, 0},
};

static const struct sof_topology_token ipc4_copier_tokens[] = {
	{SOF_TKN_INTEL_COPIER_NODE_TYPE, SND_SOC_TPLG_TUPLE_TYPE_WORD, get_token_u32, 0},
};

static const struct sof_topology_token ipc4_audio_fmt_num_tokens[] = {
	{SOF_TKN_COMP_NUM_INPUT_AUDIO_FORMATS, SND_SOC_TPLG_TUPLE_TYPE_WORD, get_token_u32,
		offsetof(struct sof_ipc4_available_audio_format, num_input_formats)},
	{SOF_TKN_COMP_NUM_OUTPUT_AUDIO_FORMATS, SND_SOC_TPLG_TUPLE_TYPE_WORD, get_token_u32,
		offsetof(struct sof_ipc4_available_audio_format, num_output_formats)},
};

static const struct sof_topology_token dai_tokens[] = {
	{SOF_TKN_DAI_TYPE, SND_SOC_TPLG_TUPLE_TYPE_STRING, get_token_dai_type,
		offsetof(struct sof_ipc4_copier, dai_type)},
	{SOF_TKN_DAI_INDEX, SND_SOC_TPLG_TUPLE_TYPE_WORD, get_token_u32,
		offsetof(struct sof_ipc4_copier, dai_index)},
};

/* Component extended tokens */
static const struct sof_topology_token comp_ext_tokens[] = {
	{SOF_TKN_COMP_UUID, SND_SOC_TPLG_TUPLE_TYPE_UUID, get_token_uuid,
		offsetof(struct snd_sof_widget, uuid)},
	{SOF_TKN_COMP_CORE_ID, SND_SOC_TPLG_TUPLE_TYPE_WORD, get_token_u32,
		offsetof(struct snd_sof_widget, core)},
};

static const struct sof_topology_token gain_tokens[] = {
	{SOF_TKN_GAIN_RAMP_TYPE, SND_SOC_TPLG_TUPLE_TYPE_WORD,
		get_token_u32, offsetof(struct sof_ipc4_gain_params, curve_type)},
	{SOF_TKN_GAIN_RAMP_DURATION,
		SND_SOC_TPLG_TUPLE_TYPE_WORD, get_token_u32,
		offsetof(struct sof_ipc4_gain_params, curve_duration_l)},
	{SOF_TKN_GAIN_VAL, SND_SOC_TPLG_TUPLE_TYPE_WORD,
		get_token_u32, offsetof(struct sof_ipc4_gain_params, init_val)},
};

/* SRC */
static const struct sof_topology_token src_tokens[] = {
	{SOF_TKN_SRC_RATE_OUT, SND_SOC_TPLG_TUPLE_TYPE_WORD, get_token_u32,
		offsetof(struct sof_ipc4_src_data, sink_rate)},
};

static const struct sof_token_info ipc4_token_list[SOF_TOKEN_COUNT] = {
	[SOF_DAI_TOKENS] = {"DAI tokens", dai_tokens, ARRAY_SIZE(dai_tokens)},
	[SOF_PIPELINE_TOKENS] = {"Pipeline tokens", pipeline_tokens, ARRAY_SIZE(pipeline_tokens)},
	[SOF_SCHED_TOKENS] = {"Scheduler tokens", ipc4_sched_tokens,
		ARRAY_SIZE(ipc4_sched_tokens)},
	[SOF_COMP_EXT_TOKENS] = {"Comp extended tokens", comp_ext_tokens,
		ARRAY_SIZE(comp_ext_tokens)},
	[SOF_COMP_TOKENS] = {"IPC4 Component tokens",
		ipc4_comp_tokens, ARRAY_SIZE(ipc4_comp_tokens)},
	[SOF_IN_AUDIO_FORMAT_TOKENS] = {"IPC4 Input Audio format tokens",
		ipc4_in_audio_format_tokens, ARRAY_SIZE(ipc4_in_audio_format_tokens)},
	[SOF_OUT_AUDIO_FORMAT_TOKENS] = {"IPC4 Output Audio format tokens",
		ipc4_out_audio_format_tokens, ARRAY_SIZE(ipc4_out_audio_format_tokens)},
	[SOF_COPIER_DEEP_BUFFER_TOKENS] = {"IPC4 Copier deep buffer tokens",
		ipc4_copier_deep_buffer_tokens, ARRAY_SIZE(ipc4_copier_deep_buffer_tokens)},
	[SOF_COPIER_TOKENS] = {"IPC4 Copier tokens", ipc4_copier_tokens,
		ARRAY_SIZE(ipc4_copier_tokens)},
	[SOF_AUDIO_FMT_NUM_TOKENS] = {"IPC4 Audio format number tokens",
		ipc4_audio_fmt_num_tokens, ARRAY_SIZE(ipc4_audio_fmt_num_tokens)},
	[SOF_GAIN_TOKENS] = {"Gain tokens", gain_tokens, ARRAY_SIZE(gain_tokens)},
	[SOF_SRC_TOKENS] = {"SRC tokens", src_tokens, ARRAY_SIZE(src_tokens)},
};

struct snd_sof_widget *sof_ipc4_find_swidget_by_ids(struct snd_sof_dev *sdev,
						    u32 module_id, int instance_id)
{
	struct snd_sof_widget *swidget;

	list_for_each_entry(swidget, &sdev->widget_list, list) {
		struct sof_ipc4_fw_module *fw_module = swidget->module_info;

		/* Only active module instances have valid instance_id */
		if (!swidget->use_count)
			continue;

		if (fw_module && fw_module->man4_module_entry.id == module_id &&
		    swidget->instance_id == instance_id)
			return swidget;
	}

	return NULL;
}

static void sof_ipc4_dbg_audio_format(struct device *dev, struct sof_ipc4_pin_format *pin_fmt,
				      int num_formats)
{
	int i;

	for (i = 0; i < num_formats; i++) {
		struct sof_ipc4_audio_format *fmt = &pin_fmt[i].audio_fmt;
		dev_dbg(dev,
			"Pin index #%d: %uHz, %ubit, %luch (ch_map %#x ch_cfg %u interleaving_style %u fmt_cfg %#x) buffer size %d\n",
			pin_fmt[i].pin_index, fmt->sampling_frequency, fmt->bit_depth,
			SOF_IPC4_AUDIO_FORMAT_CFG_CHANNELS_COUNT(fmt->fmt_cfg),
			fmt->ch_map, fmt->ch_cfg, fmt->interleaving_style, fmt->fmt_cfg,
			pin_fmt[i].buffer_size);
	}
}

static const struct sof_ipc4_audio_format *
sof_ipc4_get_input_pin_audio_fmt(struct snd_sof_widget *swidget, int pin_index)
{
	struct sof_ipc4_base_module_cfg_ext *base_cfg_ext;
	struct sof_ipc4_process *process;
	int i;

	if (swidget->id != snd_soc_dapm_effect) {
		struct sof_ipc4_base_module_cfg *base = swidget->private;

		/* For non-process modules, base module config format is used for all input pins */
		return &base->audio_fmt;
	}

	process = swidget->private;

	/*
	 * For process modules without base config extension, base module config
	 * format is used for all input pins
	 */
	if (process->init_config != SOF_IPC4_MODULE_INIT_CONFIG_TYPE_BASE_CFG_WITH_EXT)
		return &process->base_config.audio_fmt;

	base_cfg_ext = process->base_config_ext;

	/*
	 * If there are multiple input formats available for a pin, the first available format
	 * is chosen.
	 */
	for (i = 0; i < base_cfg_ext->num_input_pin_fmts; i++) {
		struct sof_ipc4_pin_format *pin_format = &base_cfg_ext->pin_formats[i];

		if (pin_format->pin_index == pin_index)
			return &pin_format->audio_fmt;
	}

	return NULL;
}

/**
 * sof_ipc4_get_audio_fmt - get available audio formats from swidget->tuples
 * @scomp: pointer to pointer to SOC component
 * @swidget: pointer to struct snd_sof_widget containing tuples
 * @available_fmt: pointer to struct sof_ipc4_available_audio_format being filling in
 * @module_base_cfg: Pointer to the base_config in the module init IPC payload
 *
 * Return: 0 if successful
 */
static int sof_ipc4_get_audio_fmt(struct snd_soc_component *scomp,
				  struct snd_sof_widget *swidget,
				  struct sof_ipc4_available_audio_format *available_fmt,
				  struct sof_ipc4_base_module_cfg *module_base_cfg)
{
	struct sof_ipc4_pin_format *in_format = NULL;
	struct sof_ipc4_pin_format *out_format;
	int ret;

	ret = sof_update_ipc_object(scomp, available_fmt,
				    SOF_AUDIO_FMT_NUM_TOKENS, swidget->tuples,
				    swidget->num_tuples, sizeof(*available_fmt), 1);
	if (ret) {
		dev_err(scomp->dev, "Failed to parse audio format token count\n");
		return ret;
	}

	if (!available_fmt->num_input_formats && !available_fmt->num_output_formats) {
		dev_err(scomp->dev, "No input/output pin formats set in topology\n");
		return -EINVAL;
	}

	dev_dbg(scomp->dev,
		"Number of input audio formats: %d. Number of output audio formats: %d\n",
		available_fmt->num_input_formats, available_fmt->num_output_formats);

	/* set is_pages in the module's base_config */
	ret = sof_update_ipc_object(scomp, module_base_cfg, SOF_COMP_TOKENS, swidget->tuples,
				    swidget->num_tuples, sizeof(*module_base_cfg), 1);
	if (ret) {
		dev_err(scomp->dev, "parse comp tokens for %s failed, error: %d\n",
			swidget->widget->name, ret);
		return ret;
	}

	dev_dbg(scomp->dev, "widget %s: is_pages: %d\n", swidget->widget->name,
		module_base_cfg->is_pages);

	if (available_fmt->num_input_formats) {
		in_format = kcalloc(available_fmt->num_input_formats,
				    sizeof(*in_format), GFP_KERNEL);
		if (!in_format)
			return -ENOMEM;
		available_fmt->input_pin_fmts = in_format;

		ret = sof_update_ipc_object(scomp, in_format,
					    SOF_IN_AUDIO_FORMAT_TOKENS, swidget->tuples,
					    swidget->num_tuples, sizeof(*in_format),
					    available_fmt->num_input_formats);
		if (ret) {
			dev_err(scomp->dev, "parse input audio fmt tokens failed %d\n", ret);
			goto err_in;
		}

		dev_dbg(scomp->dev, "Input audio formats for %s\n", swidget->widget->name);
		sof_ipc4_dbg_audio_format(scomp->dev, in_format,
					  available_fmt->num_input_formats);
	}

	if (available_fmt->num_output_formats) {
		out_format = kcalloc(available_fmt->num_output_formats, sizeof(*out_format),
				     GFP_KERNEL);
		if (!out_format) {
			ret = -ENOMEM;
			goto err_in;
		}

		ret = sof_update_ipc_object(scomp, out_format,
					    SOF_OUT_AUDIO_FORMAT_TOKENS, swidget->tuples,
					    swidget->num_tuples, sizeof(*out_format),
					    available_fmt->num_output_formats);
		if (ret) {
			dev_err(scomp->dev, "parse output audio fmt tokens failed\n");
			goto err_out;
		}

		available_fmt->output_pin_fmts = out_format;
		dev_dbg(scomp->dev, "Output audio formats for %s\n", swidget->widget->name);
		sof_ipc4_dbg_audio_format(scomp->dev, out_format,
					  available_fmt->num_output_formats);
	}

	return 0;

err_out:
	kfree(out_format);
err_in:
	kfree(in_format);
	available_fmt->input_pin_fmts = NULL;
	return ret;
}

/* release the memory allocated in sof_ipc4_get_audio_fmt */
static void sof_ipc4_free_audio_fmt(struct sof_ipc4_available_audio_format *available_fmt)

{
	kfree(available_fmt->output_pin_fmts);
	available_fmt->output_pin_fmts = NULL;
	kfree(available_fmt->input_pin_fmts);
	available_fmt->input_pin_fmts = NULL;
}

static void sof_ipc4_widget_free_comp_pipeline(struct snd_sof_widget *swidget)
{
	kfree(swidget->private);
}

static int sof_ipc4_widget_set_module_info(struct snd_sof_widget *swidget)
{
	struct snd_soc_component *scomp = swidget->scomp;
	struct snd_sof_dev *sdev = snd_soc_component_get_drvdata(scomp);

	swidget->module_info = sof_ipc4_find_module_by_uuid(sdev, &swidget->uuid);

	if (swidget->module_info)
		return 0;

	dev_err(sdev->dev, "failed to find module info for widget %s with UUID %pUL\n",
		swidget->widget->name, &swidget->uuid);
	return -EINVAL;
}

static int sof_ipc4_widget_setup_msg(struct snd_sof_widget *swidget, struct sof_ipc4_msg *msg)
{
	struct sof_ipc4_fw_module *fw_module;
	uint32_t type;
	int ret;

	ret = sof_ipc4_widget_set_module_info(swidget);
	if (ret)
		return ret;

	fw_module = swidget->module_info;

	msg->primary = fw_module->man4_module_entry.id;
	msg->primary |= SOF_IPC4_MSG_TYPE_SET(SOF_IPC4_MOD_INIT_INSTANCE);
	msg->primary |= SOF_IPC4_MSG_DIR(SOF_IPC4_MSG_REQUEST);
	msg->primary |= SOF_IPC4_MSG_TARGET(SOF_IPC4_MODULE_MSG);

	msg->extension = SOF_IPC4_MOD_EXT_CORE_ID(swidget->core);

	type = (fw_module->man4_module_entry.type & SOF_IPC4_MODULE_DP) ? 1 : 0;
	msg->extension |= SOF_IPC4_MOD_EXT_DOMAIN(type);

	return 0;
}

static void sof_ipc4_widget_update_kcontrol_module_id(struct snd_sof_widget *swidget)
{
	struct snd_soc_component *scomp = swidget->scomp;
	struct snd_sof_dev *sdev = snd_soc_component_get_drvdata(scomp);
	struct sof_ipc4_fw_module *fw_module = swidget->module_info;
	struct snd_sof_control *scontrol;

	/* update module ID for all kcontrols for this widget */
	list_for_each_entry(scontrol, &sdev->kcontrol_list, list) {
		if (scontrol->comp_id == swidget->comp_id) {
			struct sof_ipc4_control_data *cdata = scontrol->ipc_control_data;
			struct sof_ipc4_msg *msg = &cdata->msg;

			msg->primary |= fw_module->man4_module_entry.id;
		}
	}
}

static int
sof_ipc4_update_card_components_string(struct snd_sof_widget *swidget,
				       struct snd_sof_pcm *spcm, int dir)
{
	struct snd_sof_widget *pipe_widget = swidget->spipe->pipe_widget;
	struct sof_ipc4_pipeline *pipeline = pipe_widget->private;
	struct snd_soc_component *scomp = spcm->scomp;
	struct snd_soc_card *card = scomp->card;
	const char *pt_marker = "iec61937-pcm";

	/*
	 * Update the card's components list with iec61937-pcm and a list of PCM
	 * ids where ChainDMA is enabled.
	 * These PCMs can be used for bytestream passthrough.
	 */
	if (!pipeline->use_chain_dma)
		return 0;

	if (card->components) {
		const char *tmp = card->components;

		if (strstr(card->components, pt_marker))
			card->components = devm_kasprintf(card->dev, GFP_KERNEL,
							  "%s,%d",
							  card->components,
							  spcm->pcm.pcm_id);
		else
			card->components = devm_kasprintf(card->dev, GFP_KERNEL,
							  "%s %s:%d",
							  card->components,
							  pt_marker,
							  spcm->pcm.pcm_id);

		devm_kfree(card->dev, tmp);
	} else {
		card->components = devm_kasprintf(card->dev, GFP_KERNEL,
						  "%s:%d", pt_marker,
						  spcm->pcm.pcm_id);
	}

	if (!card->components)
		return -ENOMEM;

	return 0;
}

static int sof_ipc4_widget_setup_pcm(struct snd_sof_widget *swidget)
{
	struct sof_ipc4_available_audio_format *available_fmt;
	struct snd_soc_component *scomp = swidget->scomp;
	struct sof_ipc4_copier *ipc4_copier;
	struct snd_sof_pcm *spcm;
	int node_type = 0;
	int ret, dir;

	ipc4_copier = kzalloc(sizeof(*ipc4_copier), GFP_KERNEL);
	if (!ipc4_copier)
		return -ENOMEM;

	swidget->private = ipc4_copier;
	available_fmt = &ipc4_copier->available_fmt;

	dev_dbg(scomp->dev, "Updating IPC structure for %s\n", swidget->widget->name);

	ret = sof_ipc4_get_audio_fmt(scomp, swidget, available_fmt,
				     &ipc4_copier->data.base_config);
	if (ret)
		goto free_copier;

	/*
	 * This callback is used by host copier and module-to-module copier,
	 * and only host copier needs to set gtw_cfg.
	 */
	if (!WIDGET_IS_AIF(swidget->id))
		goto skip_gtw_cfg;

	ret = sof_update_ipc_object(scomp, &node_type,
				    SOF_COPIER_TOKENS, swidget->tuples,
				    swidget->num_tuples, sizeof(node_type), 1);

	if (ret) {
		dev_err(scomp->dev, "parse host copier node type token failed %d\n",
			ret);
		goto free_available_fmt;
	}
	dev_dbg(scomp->dev, "host copier '%s' node_type %u\n", swidget->widget->name, node_type);

	spcm = snd_sof_find_spcm_comp(scomp, swidget->comp_id, &dir);
	if (!spcm)
		goto skip_gtw_cfg;

	ret = sof_ipc4_update_card_components_string(swidget, spcm, dir);
	if (ret)
		goto free_available_fmt;

	if (dir == SNDRV_PCM_STREAM_PLAYBACK) {
		struct snd_sof_pcm_stream *sps = &spcm->stream[dir];

		sof_update_ipc_object(scomp, &sps->dsp_max_burst_size_in_ms,
				      SOF_COPIER_DEEP_BUFFER_TOKENS,
				      swidget->tuples,
				      swidget->num_tuples, sizeof(u32), 1);
		/* Set default DMA buffer size if it is not specified in topology */
		if (!sps->dsp_max_burst_size_in_ms)
			sps->dsp_max_burst_size_in_ms = SOF_IPC4_MIN_DMA_BUFFER_SIZE;
	} else {
		/* Capture data is copied from DSP to host in 1ms bursts */
		spcm->stream[dir].dsp_max_burst_size_in_ms = 1;
	}

skip_gtw_cfg:
	ipc4_copier->gtw_attr = kzalloc(sizeof(*ipc4_copier->gtw_attr), GFP_KERNEL);
	if (!ipc4_copier->gtw_attr) {
		ret = -ENOMEM;
		goto free_available_fmt;
	}

	ipc4_copier->copier_config = (uint32_t *)ipc4_copier->gtw_attr;
	ipc4_copier->data.gtw_cfg.config_length =
		sizeof(struct sof_ipc4_gtw_attributes) >> 2;

	switch (swidget->id) {
	case snd_soc_dapm_aif_in:
	case snd_soc_dapm_aif_out:
		ipc4_copier->data.gtw_cfg.node_id = SOF_IPC4_NODE_TYPE(node_type);
		break;
	case snd_soc_dapm_buffer:
		ipc4_copier->data.gtw_cfg.node_id = SOF_IPC4_INVALID_NODE_ID;
		ipc4_copier->ipc_config_size = 0;
		break;
	default:
		dev_err(scomp->dev, "invalid widget type %d\n", swidget->id);
		ret = -EINVAL;
		goto free_gtw_attr;
	}

	/* set up module info and message header */
	ret = sof_ipc4_widget_setup_msg(swidget, &ipc4_copier->msg);
	if (ret)
		goto free_gtw_attr;

	return 0;

free_gtw_attr:
	kfree(ipc4_copier->gtw_attr);
free_available_fmt:
	sof_ipc4_free_audio_fmt(available_fmt);
free_copier:
	kfree(ipc4_copier);
	swidget->private = NULL;
	return ret;
}

static void sof_ipc4_widget_free_comp_pcm(struct snd_sof_widget *swidget)
{
	struct sof_ipc4_copier *ipc4_copier = swidget->private;
	struct sof_ipc4_available_audio_format *available_fmt;

	if (!ipc4_copier)
		return;

	available_fmt = &ipc4_copier->available_fmt;
	kfree(available_fmt->output_pin_fmts);
	kfree(ipc4_copier->gtw_attr);
	kfree(ipc4_copier);
	swidget->private = NULL;
}

static int sof_ipc4_widget_setup_comp_dai(struct snd_sof_widget *swidget)
{
	struct sof_ipc4_available_audio_format *available_fmt;
	struct snd_soc_component *scomp = swidget->scomp;
	struct snd_sof_dev *sdev = snd_soc_component_get_drvdata(scomp);
	struct snd_sof_dai *dai = swidget->private;
	struct sof_ipc4_copier *ipc4_copier;
	struct snd_sof_widget *pipe_widget;
	struct sof_ipc4_pipeline *pipeline;
	int node_type = 0;
	int ret;

	ipc4_copier = kzalloc(sizeof(*ipc4_copier), GFP_KERNEL);
	if (!ipc4_copier)
		return -ENOMEM;

	available_fmt = &ipc4_copier->available_fmt;

	dev_dbg(scomp->dev, "Updating IPC structure for %s\n", swidget->widget->name);

	ret = sof_ipc4_get_audio_fmt(scomp, swidget, available_fmt,
				     &ipc4_copier->data.base_config);
	if (ret)
		goto free_copier;

	ret = sof_update_ipc_object(scomp, &node_type,
				    SOF_COPIER_TOKENS, swidget->tuples,
				    swidget->num_tuples, sizeof(node_type), 1);
	if (ret) {
		dev_err(scomp->dev, "parse dai node type failed %d\n", ret);
		goto free_available_fmt;
	}

	ret = sof_update_ipc_object(scomp, ipc4_copier,
				    SOF_DAI_TOKENS, swidget->tuples,
				    swidget->num_tuples, sizeof(u32), 1);
	if (ret) {
		dev_err(scomp->dev, "parse dai copier node token failed %d\n", ret);
		goto free_available_fmt;
	}

	dev_dbg(scomp->dev, "dai %s node_type %u dai_type %u dai_index %d\n", swidget->widget->name,
		node_type, ipc4_copier->dai_type, ipc4_copier->dai_index);

	dai->type = ipc4_copier->dai_type;
	ipc4_copier->data.gtw_cfg.node_id = SOF_IPC4_NODE_TYPE(node_type);

	pipe_widget = swidget->spipe->pipe_widget;
	pipeline = pipe_widget->private;

	if (pipeline->use_chain_dma &&
	    !snd_sof_is_chain_dma_supported(sdev, ipc4_copier->dai_type)) {
		dev_err(scomp->dev, "Bad DAI type '%d', Chain DMA is not supported\n",
			ipc4_copier->dai_type);
		ret = -ENODEV;
		goto free_available_fmt;
	}

	switch (ipc4_copier->dai_type) {
	case SOF_DAI_INTEL_ALH:
	{
		struct sof_ipc4_alh_configuration_blob *blob;
		struct snd_soc_dapm_path *p;
		struct snd_sof_widget *w;
		int src_num = 0;

		snd_soc_dapm_widget_for_each_source_path(swidget->widget, p)
			src_num++;

		if (swidget->id == snd_soc_dapm_dai_in && src_num == 0) {
			/*
			 * The blob will not be used if the ALH copier is playback direction
			 * and doesn't connect to any source.
			 * It is fine to call kfree(ipc4_copier->copier_config) since
			 * ipc4_copier->copier_config is null.
			 */
			ret = 0;
			break;
		}

		blob = kzalloc(sizeof(*blob), GFP_KERNEL);
		if (!blob) {
			ret = -ENOMEM;
			goto free_available_fmt;
		}

		list_for_each_entry(w, &sdev->widget_list, list) {
			if (w->widget->sname &&
			    strcmp(w->widget->sname, swidget->widget->sname))
				continue;

			blob->alh_cfg.device_count++;
		}

		ipc4_copier->copier_config = (uint32_t *)blob;
		/* set data.gtw_cfg.config_length based on device_count */
		ipc4_copier->data.gtw_cfg.config_length = (sizeof(blob->gw_attr) +
							   sizeof(blob->alh_cfg.device_count) +
							   sizeof(*blob->alh_cfg.mapping) *
							   blob->alh_cfg.device_count) >> 2;
		break;
	}
	case SOF_DAI_INTEL_SSP:
		/* set SSP DAI index as the node_id */
		ipc4_copier->data.gtw_cfg.node_id |=
			SOF_IPC4_NODE_INDEX_INTEL_SSP(ipc4_copier->dai_index);
		break;
	case SOF_DAI_INTEL_DMIC:
		/* set DMIC DAI index as the node_id */
		ipc4_copier->data.gtw_cfg.node_id |=
			SOF_IPC4_NODE_INDEX_INTEL_DMIC(ipc4_copier->dai_index);
		break;
	default:
		ipc4_copier->gtw_attr = kzalloc(sizeof(*ipc4_copier->gtw_attr), GFP_KERNEL);
		if (!ipc4_copier->gtw_attr) {
			ret = -ENOMEM;
			goto free_available_fmt;
		}

		ipc4_copier->copier_config = (uint32_t *)ipc4_copier->gtw_attr;
		ipc4_copier->data.gtw_cfg.config_length =
			sizeof(struct sof_ipc4_gtw_attributes) >> 2;
		break;
	}

	dai->scomp = scomp;
	dai->private = ipc4_copier;

	/* set up module info and message header */
	ret = sof_ipc4_widget_setup_msg(swidget, &ipc4_copier->msg);
	if (ret)
		goto free_copier_config;

	return 0;

free_copier_config:
	kfree(ipc4_copier->copier_config);
free_available_fmt:
	sof_ipc4_free_audio_fmt(available_fmt);
free_copier:
	kfree(ipc4_copier);
	dai->private = NULL;
	dai->scomp = NULL;
	return ret;
}

static void sof_ipc4_widget_free_comp_dai(struct snd_sof_widget *swidget)
{
	struct sof_ipc4_available_audio_format *available_fmt;
	struct snd_sof_dai *dai = swidget->private;
	struct sof_ipc4_copier *ipc4_copier;

	if (!dai)
		return;

	if (!dai->private) {
		kfree(dai);
		swidget->private = NULL;
		return;
	}

	ipc4_copier = dai->private;
	available_fmt = &ipc4_copier->available_fmt;

	kfree(available_fmt->output_pin_fmts);
	if (ipc4_copier->dai_type != SOF_DAI_INTEL_SSP &&
	    ipc4_copier->dai_type != SOF_DAI_INTEL_DMIC)
		kfree(ipc4_copier->copier_config);
	kfree(dai->private);
	kfree(dai);
	swidget->private = NULL;
}

static int sof_ipc4_widget_setup_comp_pipeline(struct snd_sof_widget *swidget)
{
	struct snd_soc_component *scomp = swidget->scomp;
	struct sof_ipc4_pipeline *pipeline;
	struct snd_sof_pipeline *spipe = swidget->spipe;
	int ret;

	pipeline = kzalloc(sizeof(*pipeline), GFP_KERNEL);
	if (!pipeline)
		return -ENOMEM;

	ret = sof_update_ipc_object(scomp, pipeline, SOF_SCHED_TOKENS, swidget->tuples,
				    swidget->num_tuples, sizeof(*pipeline), 1);
	if (ret) {
		dev_err(scomp->dev, "parsing scheduler tokens failed\n");
		goto err;
	}

	swidget->core = pipeline->core_id;
	spipe->core_mask |= BIT(pipeline->core_id);

	if (pipeline->use_chain_dma) {
		dev_dbg(scomp->dev, "Set up chain DMA for %s\n", swidget->widget->name);
		swidget->private = pipeline;
		return 0;
	}

	/* parse one set of pipeline tokens */
	ret = sof_update_ipc_object(scomp, swidget, SOF_PIPELINE_TOKENS, swidget->tuples,
				    swidget->num_tuples, sizeof(*swidget), 1);
	if (ret) {
		dev_err(scomp->dev, "parsing pipeline tokens failed\n");
		goto err;
	}

	dev_dbg(scomp->dev, "pipeline '%s': id %d, pri %d, core_id %u, lp mode %d\n",
		swidget->widget->name, swidget->pipeline_id,
		pipeline->priority, pipeline->core_id, pipeline->lp_mode);

	swidget->private = pipeline;

	pipeline->msg.primary = SOF_IPC4_GLB_PIPE_PRIORITY(pipeline->priority);
	pipeline->msg.primary |= SOF_IPC4_MSG_TYPE_SET(SOF_IPC4_GLB_CREATE_PIPELINE);
	pipeline->msg.primary |= SOF_IPC4_MSG_DIR(SOF_IPC4_MSG_REQUEST);
	pipeline->msg.primary |= SOF_IPC4_MSG_TARGET(SOF_IPC4_FW_GEN_MSG);

	pipeline->msg.extension = pipeline->lp_mode;
	pipeline->msg.extension |= SOF_IPC4_GLB_PIPE_EXT_CORE_ID(pipeline->core_id);
	pipeline->state = SOF_IPC4_PIPE_UNINITIALIZED;

	return 0;
err:
	kfree(pipeline);
	return ret;
}

static int sof_ipc4_widget_setup_comp_pga(struct snd_sof_widget *swidget)
{
	struct snd_soc_component *scomp = swidget->scomp;
	struct sof_ipc4_gain *gain;
	int ret;

	gain = kzalloc(sizeof(*gain), GFP_KERNEL);
	if (!gain)
		return -ENOMEM;

	swidget->private = gain;

	gain->data.params.channels = SOF_IPC4_GAIN_ALL_CHANNELS_MASK;
	gain->data.params.init_val = SOF_IPC4_VOL_ZERO_DB;

	ret = sof_ipc4_get_audio_fmt(scomp, swidget, &gain->available_fmt, &gain->data.base_config);
	if (ret)
		goto err;

	ret = sof_update_ipc_object(scomp, &gain->data.params, SOF_GAIN_TOKENS,
				    swidget->tuples, swidget->num_tuples, sizeof(gain->data), 1);
	if (ret) {
		dev_err(scomp->dev, "Parsing gain tokens failed\n");
		goto err;
	}

	dev_dbg(scomp->dev,
		"pga widget %s: ramp type: %d, ramp duration %d, initial gain value: %#x\n",
		swidget->widget->name, gain->data.params.curve_type,
		gain->data.params.curve_duration_l, gain->data.params.init_val);

	ret = sof_ipc4_widget_setup_msg(swidget, &gain->msg);
	if (ret)
		goto err;

	sof_ipc4_widget_update_kcontrol_module_id(swidget);

	return 0;
err:
	sof_ipc4_free_audio_fmt(&gain->available_fmt);
	kfree(gain);
	swidget->private = NULL;
	return ret;
}

static void sof_ipc4_widget_free_comp_pga(struct snd_sof_widget *swidget)
{
	struct sof_ipc4_gain *gain = swidget->private;

	if (!gain)
		return;

	sof_ipc4_free_audio_fmt(&gain->available_fmt);
	kfree(swidget->private);
	swidget->private = NULL;
}

static int sof_ipc4_widget_setup_comp_mixer(struct snd_sof_widget *swidget)
{
	struct snd_soc_component *scomp = swidget->scomp;
	struct sof_ipc4_mixer *mixer;
	int ret;

	dev_dbg(scomp->dev, "Updating IPC structure for %s\n", swidget->widget->name);

	mixer = kzalloc(sizeof(*mixer), GFP_KERNEL);
	if (!mixer)
		return -ENOMEM;

	swidget->private = mixer;

	ret = sof_ipc4_get_audio_fmt(scomp, swidget, &mixer->available_fmt,
				     &mixer->base_config);
	if (ret)
		goto err;

	ret = sof_ipc4_widget_setup_msg(swidget, &mixer->msg);
	if (ret)
		goto err;

	return 0;
err:
	sof_ipc4_free_audio_fmt(&mixer->available_fmt);
	kfree(mixer);
	swidget->private = NULL;
	return ret;
}

static int sof_ipc4_widget_setup_comp_src(struct snd_sof_widget *swidget)
{
	struct snd_soc_component *scomp = swidget->scomp;
	struct snd_sof_pipeline *spipe = swidget->spipe;
	struct sof_ipc4_src *src;
	int ret;

	dev_dbg(scomp->dev, "Updating IPC structure for %s\n", swidget->widget->name);

	src = kzalloc(sizeof(*src), GFP_KERNEL);
	if (!src)
		return -ENOMEM;

	swidget->private = src;

	ret = sof_ipc4_get_audio_fmt(scomp, swidget, &src->available_fmt,
				     &src->data.base_config);
	if (ret)
		goto err;

	ret = sof_update_ipc_object(scomp, &src->data, SOF_SRC_TOKENS, swidget->tuples,
				    swidget->num_tuples, sizeof(*src), 1);
	if (ret) {
		dev_err(scomp->dev, "Parsing SRC tokens failed\n");
		goto err;
	}

	spipe->core_mask |= BIT(swidget->core);

	dev_dbg(scomp->dev, "SRC sink rate %d\n", src->data.sink_rate);

	ret = sof_ipc4_widget_setup_msg(swidget, &src->msg);
	if (ret)
		goto err;

	return 0;
err:
	sof_ipc4_free_audio_fmt(&src->available_fmt);
	kfree(src);
	swidget->private = NULL;
	return ret;
}

static void sof_ipc4_widget_free_comp_src(struct snd_sof_widget *swidget)
{
	struct sof_ipc4_src *src = swidget->private;

	if (!src)
		return;

	sof_ipc4_free_audio_fmt(&src->available_fmt);
	kfree(swidget->private);
	swidget->private = NULL;
}

static void sof_ipc4_widget_free_comp_mixer(struct snd_sof_widget *swidget)
{
	struct sof_ipc4_mixer *mixer = swidget->private;

	if (!mixer)
		return;

	sof_ipc4_free_audio_fmt(&mixer->available_fmt);
	kfree(swidget->private);
	swidget->private = NULL;
}

/*
 * Add the process modules support. The process modules are defined as snd_soc_dapm_effect modules.
 */
static int sof_ipc4_widget_setup_comp_process(struct snd_sof_widget *swidget)
{
	struct snd_soc_component *scomp = swidget->scomp;
	struct sof_ipc4_fw_module *fw_module;
	struct snd_sof_pipeline *spipe = swidget->spipe;
	struct sof_ipc4_process *process;
	void *cfg;
	int ret;

	process = kzalloc(sizeof(*process), GFP_KERNEL);
	if (!process)
		return -ENOMEM;

	swidget->private = process;

	ret = sof_ipc4_get_audio_fmt(scomp, swidget, &process->available_fmt,
				     &process->base_config);
	if (ret)
		goto err;

	ret = sof_ipc4_widget_setup_msg(swidget, &process->msg);
	if (ret)
		goto err;

	/* parse process init module payload config type from module info */
	fw_module = swidget->module_info;
	process->init_config = FIELD_GET(SOF_IPC4_MODULE_INIT_CONFIG_MASK,
					 fw_module->man4_module_entry.type);

	process->ipc_config_size = sizeof(struct sof_ipc4_base_module_cfg);

	/* allocate memory for base config extension if needed */
	if (process->init_config == SOF_IPC4_MODULE_INIT_CONFIG_TYPE_BASE_CFG_WITH_EXT) {
		struct sof_ipc4_base_module_cfg_ext *base_cfg_ext;
		u32 ext_size = struct_size(base_cfg_ext, pin_formats,
					   size_add(swidget->num_input_pins,
						    swidget->num_output_pins));

		base_cfg_ext = kzalloc(ext_size, GFP_KERNEL);
		if (!base_cfg_ext) {
			ret = -ENOMEM;
			goto free_available_fmt;
		}

		base_cfg_ext->num_input_pin_fmts = swidget->num_input_pins;
		base_cfg_ext->num_output_pin_fmts = swidget->num_output_pins;
		process->base_config_ext = base_cfg_ext;
		process->base_config_ext_size = ext_size;
		process->ipc_config_size += ext_size;
	}

	cfg = kzalloc(process->ipc_config_size, GFP_KERNEL);
	if (!cfg) {
		ret = -ENOMEM;
		goto free_base_cfg_ext;
	}

	process->ipc_config_data = cfg;

	sof_ipc4_widget_update_kcontrol_module_id(swidget);

	/* set pipeline core mask to keep track of the core the module is scheduled to run on */
	spipe->core_mask |= BIT(swidget->core);

	return 0;
free_base_cfg_ext:
	kfree(process->base_config_ext);
	process->base_config_ext = NULL;
free_available_fmt:
	sof_ipc4_free_audio_fmt(&process->available_fmt);
err:
	kfree(process);
	swidget->private = NULL;
	return ret;
}

static void sof_ipc4_widget_free_comp_process(struct snd_sof_widget *swidget)
{
	struct sof_ipc4_process *process = swidget->private;

	if (!process)
		return;

	kfree(process->ipc_config_data);
	kfree(process->base_config_ext);
	sof_ipc4_free_audio_fmt(&process->available_fmt);
	kfree(swidget->private);
	swidget->private = NULL;
}

static void
sof_ipc4_update_resource_usage(struct snd_sof_dev *sdev, struct snd_sof_widget *swidget,
			       struct sof_ipc4_base_module_cfg *base_config)
{
	struct sof_ipc4_fw_module *fw_module = swidget->module_info;
	struct snd_sof_widget *pipe_widget;
	struct sof_ipc4_pipeline *pipeline;
	int task_mem, queue_mem;
	int ibs, bss, total;

	ibs = base_config->ibs;
	bss = base_config->is_pages;

	task_mem = SOF_IPC4_PIPELINE_OBJECT_SIZE;
	task_mem += SOF_IPC4_MODULE_INSTANCE_LIST_ITEM_SIZE + bss;

	if (fw_module->man4_module_entry.type & SOF_IPC4_MODULE_LL) {
		task_mem += SOF_IPC4_FW_ROUNDUP(SOF_IPC4_LL_TASK_OBJECT_SIZE);
		task_mem += SOF_IPC4_FW_MAX_QUEUE_COUNT * SOF_IPC4_MODULE_INSTANCE_LIST_ITEM_SIZE;
		task_mem += SOF_IPC4_LL_TASK_LIST_ITEM_SIZE;
	} else {
		task_mem += SOF_IPC4_FW_ROUNDUP(SOF_IPC4_DP_TASK_OBJECT_SIZE);
		task_mem += SOF_IPC4_DP_TASK_LIST_SIZE;
	}

	ibs = SOF_IPC4_FW_ROUNDUP(ibs);
	queue_mem = SOF_IPC4_FW_MAX_QUEUE_COUNT * (SOF_IPC4_DATA_QUEUE_OBJECT_SIZE +  ibs);

	total = SOF_IPC4_FW_PAGE(task_mem + queue_mem);

	pipe_widget = swidget->spipe->pipe_widget;
	pipeline = pipe_widget->private;
	pipeline->mem_usage += total;

	/* Update base_config->cpc from the module manifest */
	sof_ipc4_update_cpc_from_manifest(sdev, fw_module, base_config);

	if (ignore_cpc) {
		dev_dbg(sdev->dev, "%s: ibs / obs: %u / %u, forcing cpc to 0 from %u\n",
			swidget->widget->name, base_config->ibs, base_config->obs,
			base_config->cpc);
		base_config->cpc = 0;
	} else {
		dev_dbg(sdev->dev, "%s: ibs / obs / cpc: %u / %u / %u\n",
			swidget->widget->name, base_config->ibs, base_config->obs,
			base_config->cpc);
	}
}

static int sof_ipc4_widget_assign_instance_id(struct snd_sof_dev *sdev,
					      struct snd_sof_widget *swidget)
{
	struct sof_ipc4_fw_module *fw_module = swidget->module_info;
	int max_instances = fw_module->man4_module_entry.instance_max_count;

	swidget->instance_id = ida_alloc_max(&fw_module->m_ida, max_instances, GFP_KERNEL);
	if (swidget->instance_id < 0) {
		dev_err(sdev->dev, "failed to assign instance id for widget %s",
			swidget->widget->name);
		return swidget->instance_id;
	}

	return 0;
}

/* update hw_params based on the audio stream format */
static int sof_ipc4_update_hw_params(struct snd_sof_dev *sdev, struct snd_pcm_hw_params *params,
				     struct sof_ipc4_audio_format *fmt, u32 param_to_update)
{
	struct snd_interval *i;

	if (param_to_update & BIT(SNDRV_PCM_HW_PARAM_FORMAT)) {
		int valid_bits = SOF_IPC4_AUDIO_FORMAT_CFG_V_BIT_DEPTH(fmt->fmt_cfg);
		snd_pcm_format_t snd_fmt;
		struct snd_mask *m;

		switch (valid_bits) {
		case 16:
			snd_fmt = SNDRV_PCM_FORMAT_S16_LE;
			break;
		case 24:
			snd_fmt = SNDRV_PCM_FORMAT_S24_LE;
			break;
		case 32:
			snd_fmt = SNDRV_PCM_FORMAT_S32_LE;
			break;
		default:
			dev_err(sdev->dev, "invalid PCM valid_bits %d\n", valid_bits);
			return -EINVAL;
		}

		m = hw_param_mask(params, SNDRV_PCM_HW_PARAM_FORMAT);
		snd_mask_none(m);
		snd_mask_set_format(m, snd_fmt);
	}

	if (param_to_update & BIT(SNDRV_PCM_HW_PARAM_RATE)) {
		unsigned int rate = fmt->sampling_frequency;

		i = hw_param_interval(params, SNDRV_PCM_HW_PARAM_RATE);
		i->min = rate;
		i->max = rate;
	}

	if (param_to_update & BIT(SNDRV_PCM_HW_PARAM_CHANNELS)) {
		unsigned int channels = SOF_IPC4_AUDIO_FORMAT_CFG_CHANNELS_COUNT(fmt->fmt_cfg);

		i = hw_param_interval(params, SNDRV_PCM_HW_PARAM_CHANNELS);
		i->min = channels;
		i->max = channels;
	}

	return 0;
}

static bool sof_ipc4_is_single_format(struct snd_sof_dev *sdev,
				      struct sof_ipc4_pin_format *pin_fmts, u32 pin_fmts_size)
{
	struct sof_ipc4_audio_format *fmt;
	u32 rate, channels, valid_bits;
	int i;

	fmt = &pin_fmts[0].audio_fmt;
	rate = fmt->sampling_frequency;
	channels = SOF_IPC4_AUDIO_FORMAT_CFG_CHANNELS_COUNT(fmt->fmt_cfg);
	valid_bits = SOF_IPC4_AUDIO_FORMAT_CFG_V_BIT_DEPTH(fmt->fmt_cfg);

	/* check if all output formats in topology are the same */
	for (i = 1; i < pin_fmts_size; i++) {
		u32 _rate, _channels, _valid_bits;

		fmt = &pin_fmts[i].audio_fmt;
		_rate = fmt->sampling_frequency;
		_channels = SOF_IPC4_AUDIO_FORMAT_CFG_CHANNELS_COUNT(fmt->fmt_cfg);
		_valid_bits = SOF_IPC4_AUDIO_FORMAT_CFG_V_BIT_DEPTH(fmt->fmt_cfg);

		if (_rate != rate || _channels != channels || _valid_bits != valid_bits)
			return false;
	}

	return true;
}

static int sof_ipc4_init_output_audio_fmt(struct snd_sof_dev *sdev,
					  struct sof_ipc4_base_module_cfg *base_config,
					  struct sof_ipc4_available_audio_format *available_fmt,
					  u32 out_ref_rate, u32 out_ref_channels,
					  u32 out_ref_valid_bits)
{
	struct sof_ipc4_audio_format *out_fmt;
	bool single_format;
	int i;

	if (!available_fmt->num_output_formats)
		return -EINVAL;

	single_format = sof_ipc4_is_single_format(sdev, available_fmt->output_pin_fmts,
						  available_fmt->num_output_formats);

	/* pick the first format if there's only one available or if all formats are the same */
	if (single_format) {
		base_config->obs = available_fmt->output_pin_fmts[0].buffer_size;
		return 0;
	}

	/*
	 * if there are multiple output formats, then choose the output format that matches
	 * the reference params
	 */
	for (i = 0; i < available_fmt->num_output_formats; i++) {
		u32 _out_rate, _out_channels, _out_valid_bits;

		out_fmt = &available_fmt->output_pin_fmts[i].audio_fmt;
		_out_rate = out_fmt->sampling_frequency;
		_out_channels = SOF_IPC4_AUDIO_FORMAT_CFG_CHANNELS_COUNT(out_fmt->fmt_cfg);
		_out_valid_bits = SOF_IPC4_AUDIO_FORMAT_CFG_V_BIT_DEPTH(out_fmt->fmt_cfg);

		if (_out_rate == out_ref_rate && _out_channels == out_ref_channels &&
		    _out_valid_bits == out_ref_valid_bits) {
			base_config->obs = available_fmt->output_pin_fmts[i].buffer_size;
			return i;
		}
	}

	return -EINVAL;
}

static int sof_ipc4_get_valid_bits(struct snd_sof_dev *sdev, struct snd_pcm_hw_params *params)
{
	switch (params_format(params)) {
	case SNDRV_PCM_FORMAT_S16_LE:
		return 16;
	case SNDRV_PCM_FORMAT_S24_LE:
		return 24;
	case SNDRV_PCM_FORMAT_S32_LE:
		return 32;
	default:
		dev_err(sdev->dev, "invalid pcm frame format %d\n", params_format(params));
		return -EINVAL;
	}
}

static int sof_ipc4_init_input_audio_fmt(struct snd_sof_dev *sdev,
					 struct snd_sof_widget *swidget,
					 struct sof_ipc4_base_module_cfg *base_config,
					 struct snd_pcm_hw_params *params,
					 struct sof_ipc4_available_audio_format *available_fmt)
{
	struct sof_ipc4_pin_format *pin_fmts = available_fmt->input_pin_fmts;
	u32 pin_fmts_size = available_fmt->num_input_formats;
	u32 valid_bits;
	u32 channels;
	u32 rate;
	bool single_format;
	int sample_valid_bits;
	int i = 0;

	if (!available_fmt->num_input_formats) {
		dev_err(sdev->dev, "no input formats for %s\n", swidget->widget->name);
		return -EINVAL;
	}

	single_format = sof_ipc4_is_single_format(sdev, available_fmt->input_pin_fmts,
						  available_fmt->num_input_formats);
	if (single_format)
		goto in_fmt;

	sample_valid_bits = sof_ipc4_get_valid_bits(sdev, params);
	if (sample_valid_bits < 0)
		return sample_valid_bits;

	/*
	 * Search supported input audio formats with pin index 0 to match rate, channels and
	 * sample_valid_bits from reference params
	 */
	for (i = 0; i < pin_fmts_size; i++) {
		struct sof_ipc4_audio_format *fmt = &pin_fmts[i].audio_fmt;

		if (pin_fmts[i].pin_index)
			continue;

		rate = fmt->sampling_frequency;
		channels = SOF_IPC4_AUDIO_FORMAT_CFG_CHANNELS_COUNT(fmt->fmt_cfg);
		valid_bits = SOF_IPC4_AUDIO_FORMAT_CFG_V_BIT_DEPTH(fmt->fmt_cfg);
		if (params_rate(params) == rate && params_channels(params) == channels &&
		    sample_valid_bits == valid_bits) {
			dev_dbg(sdev->dev, "matched audio format index for %uHz, %ubit, %u channels: %d\n",
				rate, valid_bits, channels, i);
			break;
		}
	}

	if (i == pin_fmts_size) {
		dev_err(sdev->dev, "%s: Unsupported audio format: %uHz, %ubit, %u channels\n",
			__func__, params_rate(params), sample_valid_bits, params_channels(params));
		return -EINVAL;
	}

in_fmt:
	/* copy input format */
	if (available_fmt->num_input_formats && i < available_fmt->num_input_formats) {
		memcpy(&base_config->audio_fmt, &available_fmt->input_pin_fmts[i].audio_fmt,
		       sizeof(struct sof_ipc4_audio_format));

		/* set base_cfg ibs/obs */
		base_config->ibs = available_fmt->input_pin_fmts[i].buffer_size;

		dev_dbg(sdev->dev, "Init input audio formats for %s\n", swidget->widget->name);
		sof_ipc4_dbg_audio_format(sdev->dev, &available_fmt->input_pin_fmts[i], 1);
	}

	return i;
}

static void sof_ipc4_unprepare_copier_module(struct snd_sof_widget *swidget)
{
	struct sof_ipc4_copier *ipc4_copier = NULL;
	struct snd_sof_widget *pipe_widget;
	struct sof_ipc4_pipeline *pipeline;

	/* reset pipeline memory usage */
	pipe_widget = swidget->spipe->pipe_widget;
	pipeline = pipe_widget->private;
	pipeline->mem_usage = 0;

	if (WIDGET_IS_AIF(swidget->id) || swidget->id == snd_soc_dapm_buffer) {
		if (pipeline->use_chain_dma) {
			pipeline->msg.primary = 0;
			pipeline->msg.extension = 0;
		}
		ipc4_copier = swidget->private;
	} else if (WIDGET_IS_DAI(swidget->id)) {
		struct snd_sof_dai *dai = swidget->private;

		ipc4_copier = dai->private;

		if (pipeline->use_chain_dma) {
			pipeline->msg.primary = 0;
			pipeline->msg.extension = 0;
		}

		if (ipc4_copier->dai_type == SOF_DAI_INTEL_ALH) {
			struct sof_ipc4_alh_configuration_blob *blob;
			unsigned int group_id;

			blob = (struct sof_ipc4_alh_configuration_blob *)ipc4_copier->copier_config;
			if (blob->alh_cfg.device_count > 1) {
				group_id = SOF_IPC4_NODE_INDEX(ipc4_copier->data.gtw_cfg.node_id) -
					   ALH_MULTI_GTW_BASE;
				ida_free(&alh_group_ida, group_id);
			}
		}
	}

	if (ipc4_copier) {
		kfree(ipc4_copier->ipc_config_data);
		ipc4_copier->ipc_config_data = NULL;
		ipc4_copier->ipc_config_size = 0;
	}
}

#if IS_ENABLED(CONFIG_ACPI) && IS_ENABLED(CONFIG_SND_INTEL_NHLT)
static int snd_sof_get_hw_config_params(struct snd_sof_dev *sdev, struct snd_sof_dai *dai,
					int *sample_rate, int *channel_count, int *bit_depth)
{
	struct snd_soc_tplg_hw_config *hw_config;
	struct snd_sof_dai_link *slink;
	bool dai_link_found = false;
	bool hw_cfg_found = false;
	int i;

	/* get current hw_config from link */
	list_for_each_entry(slink, &sdev->dai_link_list, list) {
		if (!strcmp(slink->link->name, dai->name)) {
			dai_link_found = true;
			break;
		}
	}

	if (!dai_link_found) {
		dev_err(sdev->dev, "%s: no DAI link found for DAI %s\n", __func__, dai->name);
		return -EINVAL;
	}

	for (i = 0; i < slink->num_hw_configs; i++) {
		hw_config = &slink->hw_configs[i];
		if (dai->current_config == le32_to_cpu(hw_config->id)) {
			hw_cfg_found = true;
			break;
		}
	}

	if (!hw_cfg_found) {
		dev_err(sdev->dev, "%s: no matching hw_config found for DAI %s\n", __func__,
			dai->name);
		return -EINVAL;
	}

	*bit_depth = le32_to_cpu(hw_config->tdm_slot_width);
	*channel_count = le32_to_cpu(hw_config->tdm_slots);
	*sample_rate = le32_to_cpu(hw_config->fsync_rate);

	dev_dbg(sdev->dev, "sample rate: %d sample width: %d channels: %d\n",
		*sample_rate, *bit_depth, *channel_count);

	return 0;
}

static int
snd_sof_get_nhlt_endpoint_data(struct snd_sof_dev *sdev, struct snd_sof_dai *dai,
			       bool single_bitdepth,
			       struct snd_pcm_hw_params *params, u32 dai_index,
			       u32 linktype, u8 dir, u32 **dst, u32 *len)
{
	struct sof_ipc4_fw_data *ipc4_data = sdev->private;
	struct nhlt_specific_cfg *cfg;
	int sample_rate, channel_count;
	bool format_change = false;
	int bit_depth, ret;
	u32 nhlt_type;
	int dev_type = 0;

	/* convert to NHLT type */
	switch (linktype) {
	case SOF_DAI_INTEL_DMIC:
		nhlt_type = NHLT_LINK_DMIC;
		channel_count = params_channels(params);
		sample_rate = params_rate(params);
		bit_depth = params_width(params);
		/*
		 * Look for 32-bit blob first instead of 16-bit if copier
		 * supports multiple formats
		 */
		if (bit_depth == 16 && !single_bitdepth) {
			dev_dbg(sdev->dev, "Looking for 32-bit blob first for DMIC\n");
			format_change = true;
			bit_depth = 32;
		}
		break;
	case SOF_DAI_INTEL_SSP:
		nhlt_type = NHLT_LINK_SSP;
		ret = snd_sof_get_hw_config_params(sdev, dai, &sample_rate, &channel_count,
						   &bit_depth);
		if (ret < 0)
			return ret;

		/*
		 * We need to know the type of the external device attached to a SSP
		 * port to retrieve the blob from NHLT. However, device type is not
		 * specified in topology.
		 * Query the type for the port and then pass that information back
		 * to the blob lookup function.
		 */
		dev_type = intel_nhlt_ssp_device_type(sdev->dev, ipc4_data->nhlt,
						      dai_index);
		if (dev_type < 0)
			return dev_type;
		break;
	default:
		return 0;
	}

	dev_dbg(sdev->dev, "dai index %d nhlt type %d direction %d dev type %d\n",
		dai_index, nhlt_type, dir, dev_type);

	/* find NHLT blob with matching params */
	cfg = intel_nhlt_get_endpoint_blob(sdev->dev, ipc4_data->nhlt, dai_index, nhlt_type,
					   bit_depth, bit_depth, channel_count, sample_rate,
					   dir, dev_type);

	if (!cfg) {
		bool get_new_blob = false;

		if (format_change) {
			/*
			 * The 32-bit blob was not found in NHLT table, try to
			 * look for one based on the params
			 */
			bit_depth = params_width(params);
			format_change = false;
			get_new_blob = true;
<<<<<<< HEAD
		} else if (linktype == SOF_DAI_INTEL_DMIC && !single_format) {
=======
		} else if (linktype == SOF_DAI_INTEL_DMIC && !single_bitdepth) {
>>>>>>> c3f38fa6
			/*
			 * The requested 32-bit blob (no format change for the
			 * blob request) was not found in NHLT table, try to
			 * look for 16-bit blob if the copier supports multiple
			 * formats
			 */
			bit_depth = 16;
			format_change = true;
			get_new_blob = true;
		}

		if (get_new_blob) {
			cfg = intel_nhlt_get_endpoint_blob(sdev->dev, ipc4_data->nhlt,
							   dai_index, nhlt_type,
							   bit_depth, bit_depth,
							   channel_count, sample_rate,
							   dir, dev_type);
			if (cfg)
				goto out;
		}

		dev_err(sdev->dev,
			"no matching blob for sample rate: %d sample width: %d channels: %d\n",
			sample_rate, bit_depth, channel_count);
		return -EINVAL;
	}

out:
	/* config length should be in dwords */
	*len = cfg->size >> 2;
	*dst = (u32 *)cfg->caps;

	if (format_change) {
		/*
		 * Update the params to reflect that different blob was loaded
		 * instead of the requested bit depth (16 -> 32 or 32 -> 16).
		 * This information is going to be used by the caller to find
		 * matching copier format on the dai side.
		 */
		struct snd_mask *m;

		m = hw_param_mask(params, SNDRV_PCM_HW_PARAM_FORMAT);
		snd_mask_none(m);
		if (bit_depth == 16)
			snd_mask_set_format(m, SNDRV_PCM_FORMAT_S16_LE);
		else
			snd_mask_set_format(m, SNDRV_PCM_FORMAT_S32_LE);

	}

	return 0;
}
#else
static int
snd_sof_get_nhlt_endpoint_data(struct snd_sof_dev *sdev, struct snd_sof_dai *dai,
			       bool single_bitdepth,
			       struct snd_pcm_hw_params *params, u32 dai_index,
			       u32 linktype, u8 dir, u32 **dst, u32 *len)
{
	return 0;
}
#endif

bool sof_ipc4_copier_is_single_bitdepth(struct snd_sof_dev *sdev,
					struct sof_ipc4_pin_format *pin_fmts,
					u32 pin_fmts_size)
{
	struct sof_ipc4_audio_format *fmt;
	u32 valid_bits;
	int i;

	fmt = &pin_fmts[0].audio_fmt;
	valid_bits = SOF_IPC4_AUDIO_FORMAT_CFG_V_BIT_DEPTH(fmt->fmt_cfg);

	/* check if all formats in topology are the same */
	for (i = 1; i < pin_fmts_size; i++) {
		u32 _valid_bits;

		fmt = &pin_fmts[i].audio_fmt;
		_valid_bits = SOF_IPC4_AUDIO_FORMAT_CFG_V_BIT_DEPTH(fmt->fmt_cfg);

		if (_valid_bits != valid_bits)
			return false;
	}

	return true;
}

static int
sof_ipc4_adjust_params_to_dai_format(struct snd_sof_dev *sdev,
				     struct snd_pcm_hw_params *params,
				     struct sof_ipc4_pin_format *pin_fmts,
				     u32 pin_fmts_size)
{
	u32 params_mask = BIT(SNDRV_PCM_HW_PARAM_RATE) |
			  BIT(SNDRV_PCM_HW_PARAM_CHANNELS) |
			  BIT(SNDRV_PCM_HW_PARAM_FORMAT);
	struct sof_ipc4_audio_format *fmt;
	u32 rate, channels, valid_bits;
	int i;

	fmt = &pin_fmts[0].audio_fmt;
	rate = fmt->sampling_frequency;
	channels = SOF_IPC4_AUDIO_FORMAT_CFG_CHANNELS_COUNT(fmt->fmt_cfg);
	valid_bits = SOF_IPC4_AUDIO_FORMAT_CFG_V_BIT_DEPTH(fmt->fmt_cfg);

	/* check if parameters in topology defined formats are the same */
	for (i = 1; i < pin_fmts_size; i++) {
		u32 val;

		fmt = &pin_fmts[i].audio_fmt;

		if (params_mask & BIT(SNDRV_PCM_HW_PARAM_RATE)) {
			val = fmt->sampling_frequency;
			if (val != rate)
				params_mask &= ~BIT(SNDRV_PCM_HW_PARAM_RATE);
		}
		if (params_mask & BIT(SNDRV_PCM_HW_PARAM_CHANNELS)) {
			val = SOF_IPC4_AUDIO_FORMAT_CFG_CHANNELS_COUNT(fmt->fmt_cfg);
			if (val != channels)
				params_mask &= ~BIT(SNDRV_PCM_HW_PARAM_CHANNELS);
		}
		if (params_mask & BIT(SNDRV_PCM_HW_PARAM_FORMAT)) {
			val = SOF_IPC4_AUDIO_FORMAT_CFG_V_BIT_DEPTH(fmt->fmt_cfg);
			if (val != valid_bits)
				params_mask &= ~BIT(SNDRV_PCM_HW_PARAM_FORMAT);
		}
	}

	if (params_mask)
		return sof_ipc4_update_hw_params(sdev, params,
						 &pin_fmts[0].audio_fmt,
						 params_mask);

	return 0;
}

static int
sof_ipc4_prepare_dai_copier(struct snd_sof_dev *sdev, struct snd_sof_dai *dai,
			    struct snd_pcm_hw_params *params, int dir)
{
	struct sof_ipc4_available_audio_format *available_fmt;
	struct snd_pcm_hw_params dai_params = *params;
	struct sof_ipc4_copier_data *copier_data;
	struct sof_ipc4_pin_format *pin_fmts;
	struct sof_ipc4_copier *ipc4_copier;
	bool single_bitdepth;
	u32 num_pin_fmts;
	int ret;

	ipc4_copier = dai->private;
	copier_data = &ipc4_copier->data;
	available_fmt = &ipc4_copier->available_fmt;

	/*
	 * Fixup the params based on the format parameters of the DAI. If any
	 * of the RATE, CHANNELS, bit depth is static among the formats then
	 * narrow the params to only allow that specific parameter value.
	 */
	if (dir == SNDRV_PCM_STREAM_PLAYBACK) {
		pin_fmts = available_fmt->output_pin_fmts;
		num_pin_fmts = available_fmt->num_output_formats;
	} else {
		pin_fmts = available_fmt->input_pin_fmts;
		num_pin_fmts = available_fmt->num_input_formats;
	}

	ret = sof_ipc4_adjust_params_to_dai_format(sdev, &dai_params, pin_fmts,
						   num_pin_fmts);
	if (ret)
		return ret;

	single_bitdepth = sof_ipc4_copier_is_single_bitdepth(sdev, pin_fmts,
							     num_pin_fmts);
	ret = snd_sof_get_nhlt_endpoint_data(sdev, dai, single_bitdepth,
					     &dai_params,
					     ipc4_copier->dai_index,
					     ipc4_copier->dai_type, dir,
					     &ipc4_copier->copier_config,
					     &copier_data->gtw_cfg.config_length);
	/* Update the params to reflect the changes made in this function */
	if (!ret)
		*params = dai_params;

	return ret;
}

static int
sof_ipc4_prepare_copier_module(struct snd_sof_widget *swidget,
			       struct snd_pcm_hw_params *fe_params,
			       struct snd_sof_platform_stream_params *platform_params,
			       struct snd_pcm_hw_params *pipeline_params, int dir)
{
	struct sof_ipc4_available_audio_format *available_fmt;
	struct snd_soc_component *scomp = swidget->scomp;
	struct snd_sof_dev *sdev = snd_soc_component_get_drvdata(scomp);
	struct sof_ipc4_copier_data *copier_data;
	struct snd_pcm_hw_params ref_params;
	struct sof_ipc4_copier *ipc4_copier;
	struct snd_sof_dai *dai;
	u32 gtw_cfg_config_length;
	u32 dma_config_tlv_size = 0;
	void **ipc_config_data;
	int *ipc_config_size;
	u32 **data;
	int ipc_size, ret, out_ref_valid_bits;
	u32 out_ref_rate, out_ref_channels;
	u32 deep_buffer_dma_ms = 0;
	int output_fmt_index;
	bool single_output_bitdepth;
	int i;

	dev_dbg(sdev->dev, "copier %s, type %d", swidget->widget->name, swidget->id);

	switch (swidget->id) {
	case snd_soc_dapm_aif_in:
	case snd_soc_dapm_aif_out:
	{
		struct sof_ipc4_gtw_attributes *gtw_attr;
		struct snd_sof_widget *pipe_widget;
		struct sof_ipc4_pipeline *pipeline;

		/* parse the deep buffer dma size */
		ret = sof_update_ipc_object(scomp, &deep_buffer_dma_ms,
					    SOF_COPIER_DEEP_BUFFER_TOKENS, swidget->tuples,
					    swidget->num_tuples, sizeof(u32), 1);
		if (ret) {
			dev_err(scomp->dev, "Failed to parse deep buffer dma size for %s\n",
				swidget->widget->name);
			return ret;
		}

		ipc4_copier = (struct sof_ipc4_copier *)swidget->private;
		gtw_attr = ipc4_copier->gtw_attr;
		copier_data = &ipc4_copier->data;
		available_fmt = &ipc4_copier->available_fmt;

		pipe_widget = swidget->spipe->pipe_widget;
		pipeline = pipe_widget->private;

		if (pipeline->use_chain_dma) {
			u32 host_dma_id;
			u32 fifo_size;

			host_dma_id = platform_params->stream_tag - 1;
			pipeline->msg.primary |= SOF_IPC4_GLB_CHAIN_DMA_HOST_ID(host_dma_id);

			/* Set SCS bit for S16_LE format only */
			if (params_format(fe_params) == SNDRV_PCM_FORMAT_S16_LE)
				pipeline->msg.primary |= SOF_IPC4_GLB_CHAIN_DMA_SCS_MASK;

			/*
			 * Despite its name the bitfield 'fifo_size' is used to define DMA buffer
			 * size. The expression calculates 2ms buffer size.
			 */
			fifo_size = DIV_ROUND_UP((SOF_IPC4_CHAIN_DMA_BUF_SIZE_MS *
						  params_rate(fe_params) *
						  params_channels(fe_params) *
						  params_physical_width(fe_params)), 8000);
			pipeline->msg.extension |= SOF_IPC4_GLB_EXT_CHAIN_DMA_FIFO_SIZE(fifo_size);

			/*
			 * Chain DMA does not support stream timestamping, set node_id to invalid
			 * to skip the code in sof_ipc4_get_stream_start_offset().
			 */
			copier_data->gtw_cfg.node_id = SOF_IPC4_INVALID_NODE_ID;

			return 0;
		}

		/*
		 * Use the input_pin_fmts to match pcm params for playback and the output_pin_fmts
		 * for capture.
		 */
		if (dir == SNDRV_PCM_STREAM_PLAYBACK)
			ref_params = *fe_params;
		else
			ref_params = *pipeline_params;

		copier_data->gtw_cfg.node_id &= ~SOF_IPC4_NODE_INDEX_MASK;
		copier_data->gtw_cfg.node_id |=
			SOF_IPC4_NODE_INDEX(platform_params->stream_tag - 1);

		/* set gateway attributes */
		gtw_attr->lp_buffer_alloc = pipeline->lp_mode;
		break;
	}
	case snd_soc_dapm_dai_in:
	case snd_soc_dapm_dai_out:
	{
		struct snd_sof_widget *pipe_widget = swidget->spipe->pipe_widget;
		struct sof_ipc4_pipeline *pipeline = pipe_widget->private;

		if (pipeline->use_chain_dma)
			return 0;

		dai = swidget->private;

		ipc4_copier = (struct sof_ipc4_copier *)dai->private;
		copier_data = &ipc4_copier->data;
		available_fmt = &ipc4_copier->available_fmt;

		/*
		 * Use the fe_params as a base for the copier configuration.
		 * The ref_params might get updated to reflect what format is
		 * supported by the copier on the DAI side.
		 *
		 * In case of capture the ref_params returned will be used to
		 * find the input configuration of the copier.
		 */
		ref_params = *fe_params;
		ret = sof_ipc4_prepare_dai_copier(sdev, dai, &ref_params, dir);
		if (ret < 0)
			return ret;

		/*
		 * For playback the pipeline_params needs to be used to find the
		 * input configuration of the copier.
		 */
		if (dir == SNDRV_PCM_STREAM_PLAYBACK)
			ref_params = *pipeline_params;

		break;
	}
	case snd_soc_dapm_buffer:
	{
		ipc4_copier = (struct sof_ipc4_copier *)swidget->private;
		copier_data = &ipc4_copier->data;
		available_fmt = &ipc4_copier->available_fmt;
		ref_params = *pipeline_params;

		break;
	}
	default:
		dev_err(sdev->dev, "unsupported type %d for copier %s",
			swidget->id, swidget->widget->name);
		return -EINVAL;
	}

	/* set input and output audio formats */
	ret = sof_ipc4_init_input_audio_fmt(sdev, swidget, &copier_data->base_config,
					    &ref_params, available_fmt);
	if (ret < 0)
		return ret;

	/* set the reference params for output format selection */
	single_output_bitdepth = sof_ipc4_copier_is_single_bitdepth(sdev,
					available_fmt->output_pin_fmts,
					available_fmt->num_output_formats);
	switch (swidget->id) {
	case snd_soc_dapm_aif_in:
	case snd_soc_dapm_dai_out:
	case snd_soc_dapm_buffer:
	{
		struct sof_ipc4_audio_format *in_fmt;

		in_fmt = &available_fmt->input_pin_fmts[ret].audio_fmt;
		out_ref_rate = in_fmt->sampling_frequency;
		out_ref_channels = SOF_IPC4_AUDIO_FORMAT_CFG_CHANNELS_COUNT(in_fmt->fmt_cfg);

		if (!single_output_bitdepth)
			out_ref_valid_bits =
				SOF_IPC4_AUDIO_FORMAT_CFG_V_BIT_DEPTH(in_fmt->fmt_cfg);
		break;
	}
	case snd_soc_dapm_aif_out:
	case snd_soc_dapm_dai_in:
		out_ref_rate = params_rate(fe_params);
		out_ref_channels = params_channels(fe_params);
		if (!single_output_bitdepth) {
			out_ref_valid_bits = sof_ipc4_get_valid_bits(sdev, fe_params);
			if (out_ref_valid_bits < 0)
				return out_ref_valid_bits;
		}
		break;
	default:
		/*
		 * Unsupported type should be caught by the former switch default
		 * case, this should never happen in reality.
		 */
		return -EINVAL;
	}

	/*
	 * if the output format is the same across all available output formats, choose
	 * that as the reference.
	 */
	if (single_output_bitdepth) {
		struct sof_ipc4_audio_format *out_fmt;

		out_fmt = &available_fmt->output_pin_fmts[0].audio_fmt;
		out_ref_valid_bits =
			SOF_IPC4_AUDIO_FORMAT_CFG_V_BIT_DEPTH(out_fmt->fmt_cfg);
	}

	dev_dbg(sdev->dev, "copier %s: reference output rate %d, channels %d valid_bits %d\n",
		swidget->widget->name, out_ref_rate, out_ref_channels, out_ref_valid_bits);

	output_fmt_index = sof_ipc4_init_output_audio_fmt(sdev, &copier_data->base_config,
							  available_fmt, out_ref_rate,
							  out_ref_channels, out_ref_valid_bits);
	if (output_fmt_index < 0) {
		dev_err(sdev->dev, "Failed to initialize output format for %s",
			swidget->widget->name);
		return output_fmt_index;
	}

	/*
	 * Set the output format. Current topology defines pin 0 input and output formats in pairs.
	 * This assumes that the pin 0 formats are defined before all other pins.
	 * So pick the output audio format with the same index as the chosen
	 * input format. This logic will need to be updated when the format definitions
	 * in topology change.
	 */
	memcpy(&copier_data->out_format,
	       &available_fmt->output_pin_fmts[output_fmt_index].audio_fmt,
	       sizeof(struct sof_ipc4_audio_format));
	dev_dbg(sdev->dev, "Output audio format for %s\n", swidget->widget->name);
	sof_ipc4_dbg_audio_format(sdev->dev, &available_fmt->output_pin_fmts[output_fmt_index], 1);

	switch (swidget->id) {
	case snd_soc_dapm_dai_in:
	case snd_soc_dapm_dai_out:
	{
		/*
		 * Only SOF_DAI_INTEL_ALH needs copier_data to set blob.
		 * That's why only ALH dai's blob is set after sof_ipc4_init_input_audio_fmt
		 */
		if (ipc4_copier->dai_type == SOF_DAI_INTEL_ALH) {
			struct sof_ipc4_alh_configuration_blob *blob;
			struct sof_ipc4_dma_config *dma_config;
			struct sof_ipc4_copier_data *alh_data;
			struct sof_ipc4_copier *alh_copier;
			struct snd_sof_widget *w;
			u32 ch_count = 0;
			u32 ch_mask = 0;
			u32 ch_map;
			u32 step;
			u32 mask;

			blob = (struct sof_ipc4_alh_configuration_blob *)ipc4_copier->copier_config;

			blob->gw_attr.lp_buffer_alloc = 0;

			/* Get channel_mask from ch_map */
			ch_map = copier_data->base_config.audio_fmt.ch_map;
			for (i = 0; ch_map; i++) {
				if ((ch_map & 0xf) != 0xf) {
					ch_mask |= BIT(i);
					ch_count++;
				}
				ch_map >>= 4;
			}

			step = ch_count / blob->alh_cfg.device_count;
			mask =  GENMASK(step - 1, 0);
			/*
			 * Set each gtw_cfg.node_id to blob->alh_cfg.mapping[]
			 * for all widgets with the same stream name
			 */
			i = 0;
			list_for_each_entry(w, &sdev->widget_list, list) {
				u32 node_type;

				if (w->widget->sname &&
				    strcmp(w->widget->sname, swidget->widget->sname))
					continue;

				dai = w->private;
				alh_copier = (struct sof_ipc4_copier *)dai->private;
				alh_data = &alh_copier->data;
				node_type = SOF_IPC4_GET_NODE_TYPE(alh_data->gtw_cfg.node_id);
				blob->alh_cfg.mapping[i].device = SOF_IPC4_NODE_TYPE(node_type);
				blob->alh_cfg.mapping[i].device |=
					SOF_IPC4_NODE_INDEX(alh_copier->dai_index);

				/*
				 * The mapping[i] device in ALH blob should be the same as the
				 * dma_config_tlv[i] mapping device if a dma_config_tlv is present.
				 * The device id will be used for DMA tlv mapping purposes.
				 */
				if (ipc4_copier->dma_config_tlv[i].length) {
					dma_config = &ipc4_copier->dma_config_tlv[i].dma_config;
					blob->alh_cfg.mapping[i].device =
						dma_config->dma_stream_channel_map.mapping[0].device;
				}

				/*
				 * Set the same channel mask for playback as the audio data is
				 * duplicated for all speakers. For capture, split the channels
				 * among the aggregated DAIs. For example, with 4 channels on 2
				 * aggregated DAIs, the channel_mask should be 0x3 and 0xc for the
				 * two DAI's.
				 * The channel masks used depend on the cpu_dais used in the
				 * dailink at the machine driver level, which actually comes from
				 * the tables in soc_acpi files depending on the _ADR and devID
				 * registers for each codec.
				 */
				if (w->id == snd_soc_dapm_dai_in)
					blob->alh_cfg.mapping[i].channel_mask = ch_mask;
				else
					blob->alh_cfg.mapping[i].channel_mask = mask << (step * i);

				i++;
			}
			if (blob->alh_cfg.device_count > 1) {
				int group_id;

				group_id = ida_alloc_max(&alh_group_ida, ALH_MULTI_GTW_COUNT - 1,
							 GFP_KERNEL);

				if (group_id < 0)
					return group_id;

				/* add multi-gateway base */
				group_id += ALH_MULTI_GTW_BASE;
				copier_data->gtw_cfg.node_id &= ~SOF_IPC4_NODE_INDEX_MASK;
				copier_data->gtw_cfg.node_id |= SOF_IPC4_NODE_INDEX(group_id);
			}
		}
	}
	}

	/* modify the input params for the next widget */
	ret = sof_ipc4_update_hw_params(sdev, pipeline_params,
					&copier_data->out_format,
					BIT(SNDRV_PCM_HW_PARAM_FORMAT) |
					BIT(SNDRV_PCM_HW_PARAM_CHANNELS) |
					BIT(SNDRV_PCM_HW_PARAM_RATE));
	if (ret)
		return ret;

	/*
	 * Set the gateway dma_buffer_size to 2ms buffer size to meet the FW expectation. In the
	 * deep buffer case, set the dma_buffer_size depending on the deep_buffer_dma_ms set
	 * in topology.
	 */
	switch (swidget->id) {
	case snd_soc_dapm_dai_in:
		copier_data->gtw_cfg.dma_buffer_size =
			SOF_IPC4_MIN_DMA_BUFFER_SIZE * copier_data->base_config.ibs;
		break;
	case snd_soc_dapm_aif_in:
		copier_data->gtw_cfg.dma_buffer_size =
			max((u32)SOF_IPC4_MIN_DMA_BUFFER_SIZE, deep_buffer_dma_ms) *
				copier_data->base_config.ibs;
		dev_dbg(sdev->dev, "copier %s, dma buffer%s: %u ms (%u bytes)",
			swidget->widget->name,
			deep_buffer_dma_ms ? " (using Deep Buffer)" : "",
			max((u32)SOF_IPC4_MIN_DMA_BUFFER_SIZE, deep_buffer_dma_ms),
			copier_data->gtw_cfg.dma_buffer_size);
		break;
	case snd_soc_dapm_dai_out:
	case snd_soc_dapm_aif_out:
		copier_data->gtw_cfg.dma_buffer_size =
			SOF_IPC4_MIN_DMA_BUFFER_SIZE * copier_data->base_config.obs;
		break;
	default:
		break;
	}

	data = &ipc4_copier->copier_config;
	ipc_config_size = &ipc4_copier->ipc_config_size;
	ipc_config_data = &ipc4_copier->ipc_config_data;

	/* config_length is DWORD based */
	gtw_cfg_config_length = copier_data->gtw_cfg.config_length * 4;
	ipc_size = sizeof(*copier_data) + gtw_cfg_config_length;

	dma_config_tlv_size = 0;
	for (i = 0; i < SOF_IPC4_DMA_DEVICE_MAX_COUNT; i++) {
		if (ipc4_copier->dma_config_tlv[i].type != SOF_IPC4_GTW_DMA_CONFIG_ID)
			continue;
		dma_config_tlv_size += ipc4_copier->dma_config_tlv[i].length;
		dma_config_tlv_size +=
			ipc4_copier->dma_config_tlv[i].dma_config.dma_priv_config_size;
		dma_config_tlv_size += (sizeof(ipc4_copier->dma_config_tlv[i]) -
			sizeof(ipc4_copier->dma_config_tlv[i].dma_config));
	}

	if (dma_config_tlv_size) {
		ipc_size += dma_config_tlv_size;

		/* we also need to increase the size at the gtw level */
		copier_data->gtw_cfg.config_length += dma_config_tlv_size / 4;
	}

	dev_dbg(sdev->dev, "copier %s, IPC size is %d", swidget->widget->name, ipc_size);

	*ipc_config_data = kzalloc(ipc_size, GFP_KERNEL);
	if (!*ipc_config_data)
		return -ENOMEM;

	*ipc_config_size = ipc_size;

	/* update pipeline memory usage */
	sof_ipc4_update_resource_usage(sdev, swidget, &copier_data->base_config);

	/* copy IPC data */
	memcpy(*ipc_config_data, (void *)copier_data, sizeof(*copier_data));
	if (gtw_cfg_config_length)
		memcpy(*ipc_config_data + sizeof(*copier_data),
		       *data, gtw_cfg_config_length);

	/* add DMA Config TLV, if configured */
	if (dma_config_tlv_size)
		memcpy(*ipc_config_data + sizeof(*copier_data) +
		       gtw_cfg_config_length,
		       &ipc4_copier->dma_config_tlv, dma_config_tlv_size);

	/*
	 * Restore gateway config length now that IPC payload is prepared. This avoids
	 * counting the DMA CONFIG TLV multiple times
	 */
	copier_data->gtw_cfg.config_length = gtw_cfg_config_length / 4;

	return 0;
}

static int sof_ipc4_prepare_gain_module(struct snd_sof_widget *swidget,
					struct snd_pcm_hw_params *fe_params,
					struct snd_sof_platform_stream_params *platform_params,
					struct snd_pcm_hw_params *pipeline_params, int dir)
{
	struct snd_soc_component *scomp = swidget->scomp;
	struct snd_sof_dev *sdev = snd_soc_component_get_drvdata(scomp);
	struct sof_ipc4_gain *gain = swidget->private;
	struct sof_ipc4_available_audio_format *available_fmt = &gain->available_fmt;
	struct sof_ipc4_audio_format *in_fmt;
	u32 out_ref_rate, out_ref_channels, out_ref_valid_bits;
	int ret;

	ret = sof_ipc4_init_input_audio_fmt(sdev, swidget, &gain->data.base_config,
					    pipeline_params, available_fmt);
	if (ret < 0)
		return ret;

	in_fmt = &available_fmt->input_pin_fmts[ret].audio_fmt;
	out_ref_rate = in_fmt->sampling_frequency;
	out_ref_channels = SOF_IPC4_AUDIO_FORMAT_CFG_CHANNELS_COUNT(in_fmt->fmt_cfg);
	out_ref_valid_bits = SOF_IPC4_AUDIO_FORMAT_CFG_V_BIT_DEPTH(in_fmt->fmt_cfg);

	ret = sof_ipc4_init_output_audio_fmt(sdev, &gain->data.base_config, available_fmt,
					     out_ref_rate, out_ref_channels, out_ref_valid_bits);
	if (ret < 0) {
		dev_err(sdev->dev, "Failed to initialize output format for %s",
			swidget->widget->name);
		return ret;
	}

	/* update pipeline memory usage */
	sof_ipc4_update_resource_usage(sdev, swidget, &gain->data.base_config);

	return 0;
}

static int sof_ipc4_prepare_mixer_module(struct snd_sof_widget *swidget,
					 struct snd_pcm_hw_params *fe_params,
					 struct snd_sof_platform_stream_params *platform_params,
					 struct snd_pcm_hw_params *pipeline_params, int dir)
{
	struct snd_soc_component *scomp = swidget->scomp;
	struct snd_sof_dev *sdev = snd_soc_component_get_drvdata(scomp);
	struct sof_ipc4_mixer *mixer = swidget->private;
	struct sof_ipc4_available_audio_format *available_fmt = &mixer->available_fmt;
	struct sof_ipc4_audio_format *in_fmt;
	u32 out_ref_rate, out_ref_channels, out_ref_valid_bits;
	int ret;

	ret = sof_ipc4_init_input_audio_fmt(sdev, swidget, &mixer->base_config,
					    pipeline_params, available_fmt);
	if (ret < 0)
		return ret;

	in_fmt = &available_fmt->input_pin_fmts[ret].audio_fmt;
	out_ref_rate = in_fmt->sampling_frequency;
	out_ref_channels = SOF_IPC4_AUDIO_FORMAT_CFG_CHANNELS_COUNT(in_fmt->fmt_cfg);
	out_ref_valid_bits = SOF_IPC4_AUDIO_FORMAT_CFG_V_BIT_DEPTH(in_fmt->fmt_cfg);

	ret = sof_ipc4_init_output_audio_fmt(sdev, &mixer->base_config, available_fmt,
					     out_ref_rate, out_ref_channels, out_ref_valid_bits);
	if (ret < 0) {
		dev_err(sdev->dev, "Failed to initialize output format for %s",
			swidget->widget->name);
		return ret;
	}

	/* update pipeline memory usage */
	sof_ipc4_update_resource_usage(sdev, swidget, &mixer->base_config);

	return 0;
}

static int sof_ipc4_prepare_src_module(struct snd_sof_widget *swidget,
				       struct snd_pcm_hw_params *fe_params,
				       struct snd_sof_platform_stream_params *platform_params,
				       struct snd_pcm_hw_params *pipeline_params, int dir)
{
	struct snd_soc_component *scomp = swidget->scomp;
	struct snd_sof_dev *sdev = snd_soc_component_get_drvdata(scomp);
	struct sof_ipc4_src *src = swidget->private;
	struct sof_ipc4_available_audio_format *available_fmt = &src->available_fmt;
	struct sof_ipc4_audio_format *out_audio_fmt;
	struct sof_ipc4_audio_format *in_audio_fmt;
	u32 out_ref_rate, out_ref_channels, out_ref_valid_bits;
	int output_format_index, input_format_index;

	input_format_index = sof_ipc4_init_input_audio_fmt(sdev, swidget, &src->data.base_config,
							   pipeline_params, available_fmt);
	if (input_format_index < 0)
		return input_format_index;

	/*
	 * For playback, the SRC sink rate will be configured based on the requested output
	 * format, which is restricted to only deal with DAI's with a single format for now.
	 */
	if (dir == SNDRV_PCM_STREAM_PLAYBACK && available_fmt->num_output_formats > 1) {
		dev_err(sdev->dev, "Invalid number of output formats: %d for SRC %s\n",
			available_fmt->num_output_formats, swidget->widget->name);
		return -EINVAL;
	}

	/*
	 * SRC does not perform format conversion, so the output channels and valid bit depth must
	 * be the same as that of the input.
	 */
	in_audio_fmt = &available_fmt->input_pin_fmts[input_format_index].audio_fmt;
	out_ref_channels = SOF_IPC4_AUDIO_FORMAT_CFG_CHANNELS_COUNT(in_audio_fmt->fmt_cfg);
	out_ref_valid_bits = SOF_IPC4_AUDIO_FORMAT_CFG_V_BIT_DEPTH(in_audio_fmt->fmt_cfg);

	/*
	 * For capture, the SRC module should convert the rate to match the rate requested by the
	 * PCM hw_params. Set the reference params based on the fe_params unconditionally as it
	 * will be ignored for playback anyway.
	 */
	out_ref_rate = params_rate(fe_params);

	output_format_index = sof_ipc4_init_output_audio_fmt(sdev, &src->data.base_config,
							     available_fmt, out_ref_rate,
							     out_ref_channels, out_ref_valid_bits);
	if (output_format_index < 0) {
		dev_err(sdev->dev, "Failed to initialize output format for %s",
			swidget->widget->name);
		return output_format_index;
	}

	/* update pipeline memory usage */
	sof_ipc4_update_resource_usage(sdev, swidget, &src->data.base_config);

	out_audio_fmt = &available_fmt->output_pin_fmts[output_format_index].audio_fmt;
	src->data.sink_rate = out_audio_fmt->sampling_frequency;

	/* update pipeline_params for sink widgets */
	return sof_ipc4_update_hw_params(sdev, pipeline_params, out_audio_fmt,
					 BIT(SNDRV_PCM_HW_PARAM_FORMAT) |
					 BIT(SNDRV_PCM_HW_PARAM_CHANNELS) |
					 BIT(SNDRV_PCM_HW_PARAM_RATE));
}

static int
sof_ipc4_process_set_pin_formats(struct snd_sof_widget *swidget, int pin_type)
{
	struct sof_ipc4_process *process = swidget->private;
	struct sof_ipc4_base_module_cfg_ext *base_cfg_ext = process->base_config_ext;
	struct sof_ipc4_available_audio_format *available_fmt = &process->available_fmt;
	struct sof_ipc4_pin_format *pin_format, *format_list_to_search;
	struct snd_soc_component *scomp = swidget->scomp;
	int num_pins, format_list_count;
	int pin_format_offset = 0;
	int i, j;

	/* set number of pins, offset of pin format and format list to search based on pin type */
	if (pin_type == SOF_PIN_TYPE_INPUT) {
		num_pins = swidget->num_input_pins;
		format_list_to_search = available_fmt->input_pin_fmts;
		format_list_count = available_fmt->num_input_formats;
	} else {
		num_pins = swidget->num_output_pins;
		pin_format_offset = swidget->num_input_pins;
		format_list_to_search = available_fmt->output_pin_fmts;
		format_list_count = available_fmt->num_output_formats;
	}

	for (i = pin_format_offset; i < num_pins + pin_format_offset; i++) {
		pin_format = &base_cfg_ext->pin_formats[i];

		/* Pin 0 audio formats are derived from the base config input/output format */
		if (i == pin_format_offset) {
			if (pin_type == SOF_PIN_TYPE_INPUT) {
				pin_format->buffer_size = process->base_config.ibs;
				pin_format->audio_fmt = process->base_config.audio_fmt;
			} else {
				pin_format->buffer_size = process->base_config.obs;
				pin_format->audio_fmt = process->output_format;
			}
			continue;
		}

		/*
		 * For all other pins, find the pin formats from those set in topology. If there
		 * is more than one format specified for a pin, this will pick the first available
		 * one.
		 */
		for (j = 0; j < format_list_count; j++) {
			struct sof_ipc4_pin_format *pin_format_item = &format_list_to_search[j];

			if (pin_format_item->pin_index == i - pin_format_offset) {
				*pin_format = *pin_format_item;
				break;
			}
		}

		if (j == format_list_count) {
			dev_err(scomp->dev, "%s pin %d format not found for %s\n",
				(pin_type == SOF_PIN_TYPE_INPUT) ? "input" : "output",
				i - pin_format_offset, swidget->widget->name);
			return -EINVAL;
		}
	}

	return 0;
}

static int sof_ipc4_process_add_base_cfg_extn(struct snd_sof_widget *swidget)
{
	int ret, i;

	/* copy input and output pin formats */
	for (i = 0; i <= SOF_PIN_TYPE_OUTPUT; i++) {
		ret = sof_ipc4_process_set_pin_formats(swidget, i);
		if (ret < 0)
			return ret;
	}

	return 0;
}

static int sof_ipc4_prepare_process_module(struct snd_sof_widget *swidget,
					   struct snd_pcm_hw_params *fe_params,
					   struct snd_sof_platform_stream_params *platform_params,
					   struct snd_pcm_hw_params *pipeline_params, int dir)
{
	struct snd_soc_component *scomp = swidget->scomp;
	struct snd_sof_dev *sdev = snd_soc_component_get_drvdata(scomp);
	struct sof_ipc4_process *process = swidget->private;
	struct sof_ipc4_available_audio_format *available_fmt = &process->available_fmt;
	struct sof_ipc4_audio_format *in_fmt;
	u32 out_ref_rate, out_ref_channels, out_ref_valid_bits;
	void *cfg = process->ipc_config_data;
	int output_fmt_index;
	int ret;

	ret = sof_ipc4_init_input_audio_fmt(sdev, swidget, &process->base_config,
					    pipeline_params, available_fmt);
	if (ret < 0)
		return ret;

	in_fmt = &available_fmt->input_pin_fmts[ret].audio_fmt;
	out_ref_rate = in_fmt->sampling_frequency;
	out_ref_channels = SOF_IPC4_AUDIO_FORMAT_CFG_CHANNELS_COUNT(in_fmt->fmt_cfg);
	out_ref_valid_bits = SOF_IPC4_AUDIO_FORMAT_CFG_V_BIT_DEPTH(in_fmt->fmt_cfg);

	output_fmt_index = sof_ipc4_init_output_audio_fmt(sdev, &process->base_config,
							  available_fmt, out_ref_rate,
							  out_ref_channels, out_ref_valid_bits);
	if (output_fmt_index < 0 && available_fmt->num_output_formats) {
		dev_err(sdev->dev, "Failed to initialize output format for %s",
			swidget->widget->name);
		return output_fmt_index;
	}

	/* copy Pin 0 output format */
	if (available_fmt->num_output_formats &&
	    output_fmt_index < available_fmt->num_output_formats &&
	    !available_fmt->output_pin_fmts[output_fmt_index].pin_index) {
		memcpy(&process->output_format,
		       &available_fmt->output_pin_fmts[output_fmt_index].audio_fmt,
		       sizeof(struct sof_ipc4_audio_format));

		/* modify the pipeline params with the pin 0 output format */
		ret = sof_ipc4_update_hw_params(sdev, pipeline_params,
						&process->output_format,
						BIT(SNDRV_PCM_HW_PARAM_FORMAT) |
						BIT(SNDRV_PCM_HW_PARAM_CHANNELS) |
						BIT(SNDRV_PCM_HW_PARAM_RATE));
		if (ret)
			return ret;
	}

	/* update pipeline memory usage */
	sof_ipc4_update_resource_usage(sdev, swidget, &process->base_config);

	/* ipc_config_data is composed of the base_config followed by an optional extension */
	memcpy(cfg, &process->base_config, sizeof(struct sof_ipc4_base_module_cfg));
	cfg += sizeof(struct sof_ipc4_base_module_cfg);

	if (process->init_config == SOF_IPC4_MODULE_INIT_CONFIG_TYPE_BASE_CFG_WITH_EXT) {
		struct sof_ipc4_base_module_cfg_ext *base_cfg_ext = process->base_config_ext;

		ret = sof_ipc4_process_add_base_cfg_extn(swidget);
		if (ret < 0)
			return ret;

		memcpy(cfg, base_cfg_ext, process->base_config_ext_size);
	}

	return 0;
}

static int sof_ipc4_control_load_volume(struct snd_sof_dev *sdev, struct snd_sof_control *scontrol)
{
	struct sof_ipc4_control_data *control_data;
	struct sof_ipc4_msg *msg;
	int i;

	scontrol->size = struct_size(control_data, chanv, scontrol->num_channels);

	/* scontrol->ipc_control_data will be freed in sof_control_unload */
	scontrol->ipc_control_data = kzalloc(scontrol->size, GFP_KERNEL);
	if (!scontrol->ipc_control_data)
		return -ENOMEM;

	control_data = scontrol->ipc_control_data;
	control_data->index = scontrol->index;

	msg = &control_data->msg;
	msg->primary = SOF_IPC4_MSG_TYPE_SET(SOF_IPC4_MOD_LARGE_CONFIG_SET);
	msg->primary |= SOF_IPC4_MSG_DIR(SOF_IPC4_MSG_REQUEST);
	msg->primary |= SOF_IPC4_MSG_TARGET(SOF_IPC4_MODULE_MSG);

	/* volume controls with range 0-1 (off/on) are switch controls */
	if (scontrol->max == 1)
		msg->extension = SOF_IPC4_MOD_EXT_MSG_PARAM_ID(SOF_IPC4_SWITCH_CONTROL_PARAM_ID);
	else
		msg->extension = SOF_IPC4_MOD_EXT_MSG_PARAM_ID(SOF_IPC4_GAIN_PARAM_ID);

	for (i = 0; i < scontrol->num_channels; i++) {
		control_data->chanv[i].channel = i;
		/*
		 * Default, initial values:
		 * - 0dB for volume controls
		 * - off (0) for switch controls - value already zero after
		 *				   memory allocation
		 */
		if (scontrol->max > 1)
			control_data->chanv[i].value = SOF_IPC4_VOL_ZERO_DB;
	}

	return 0;
}

static int sof_ipc4_control_load_enum(struct snd_sof_dev *sdev, struct snd_sof_control *scontrol)
{
	struct sof_ipc4_control_data *control_data;
	struct sof_ipc4_msg *msg;
	int i;

	scontrol->size = struct_size(control_data, chanv, scontrol->num_channels);

	/* scontrol->ipc_control_data will be freed in sof_control_unload */
	scontrol->ipc_control_data = kzalloc(scontrol->size, GFP_KERNEL);
	if (!scontrol->ipc_control_data)
		return -ENOMEM;

	control_data = scontrol->ipc_control_data;
	control_data->index = scontrol->index;

	msg = &control_data->msg;
	msg->primary = SOF_IPC4_MSG_TYPE_SET(SOF_IPC4_MOD_LARGE_CONFIG_SET);
	msg->primary |= SOF_IPC4_MSG_DIR(SOF_IPC4_MSG_REQUEST);
	msg->primary |= SOF_IPC4_MSG_TARGET(SOF_IPC4_MODULE_MSG);

	msg->extension = SOF_IPC4_MOD_EXT_MSG_PARAM_ID(SOF_IPC4_ENUM_CONTROL_PARAM_ID);

	/* Default, initial value for enums: first enum entry is selected (0) */
	for (i = 0; i < scontrol->num_channels; i++)
		control_data->chanv[i].channel = i;

	return 0;
}

static int sof_ipc4_control_load_bytes(struct snd_sof_dev *sdev, struct snd_sof_control *scontrol)
{
	struct sof_ipc4_control_data *control_data;
	struct sof_ipc4_msg *msg;
	int ret;

	if (scontrol->max_size < (sizeof(*control_data) + sizeof(struct sof_abi_hdr))) {
		dev_err(sdev->dev, "insufficient size for a bytes control %s: %zu.\n",
			scontrol->name, scontrol->max_size);
		return -EINVAL;
	}

	if (scontrol->priv_size > scontrol->max_size - sizeof(*control_data)) {
		dev_err(sdev->dev, "scontrol %s bytes data size %zu exceeds max %zu.\n",
			scontrol->name, scontrol->priv_size,
			scontrol->max_size - sizeof(*control_data));
		return -EINVAL;
	}

	scontrol->size = sizeof(struct sof_ipc4_control_data) + scontrol->priv_size;

	scontrol->ipc_control_data = kzalloc(scontrol->max_size, GFP_KERNEL);
	if (!scontrol->ipc_control_data)
		return -ENOMEM;

	control_data = scontrol->ipc_control_data;
	control_data->index = scontrol->index;
	if (scontrol->priv_size > 0) {
		memcpy(control_data->data, scontrol->priv, scontrol->priv_size);
		kfree(scontrol->priv);
		scontrol->priv = NULL;

		if (control_data->data->magic != SOF_IPC4_ABI_MAGIC) {
			dev_err(sdev->dev, "Wrong ABI magic (%#x) for control: %s\n",
				control_data->data->magic, scontrol->name);
			ret = -EINVAL;
			goto err;
		}

		/* TODO: check the ABI version */

		if (control_data->data->size + sizeof(struct sof_abi_hdr) !=
		    scontrol->priv_size) {
			dev_err(sdev->dev, "Control %s conflict in bytes %zu vs. priv size %zu.\n",
				scontrol->name,
				control_data->data->size + sizeof(struct sof_abi_hdr),
				scontrol->priv_size);
			ret = -EINVAL;
			goto err;
		}
	}

	msg = &control_data->msg;
	msg->primary = SOF_IPC4_MSG_TYPE_SET(SOF_IPC4_MOD_LARGE_CONFIG_SET);
	msg->primary |= SOF_IPC4_MSG_DIR(SOF_IPC4_MSG_REQUEST);
	msg->primary |= SOF_IPC4_MSG_TARGET(SOF_IPC4_MODULE_MSG);

	return 0;

err:
	kfree(scontrol->ipc_control_data);
	scontrol->ipc_control_data = NULL;
	return ret;
}

static int sof_ipc4_control_setup(struct snd_sof_dev *sdev, struct snd_sof_control *scontrol)
{
	switch (scontrol->info_type) {
	case SND_SOC_TPLG_CTL_VOLSW:
	case SND_SOC_TPLG_CTL_VOLSW_SX:
	case SND_SOC_TPLG_CTL_VOLSW_XR_SX:
		return sof_ipc4_control_load_volume(sdev, scontrol);
	case SND_SOC_TPLG_CTL_BYTES:
		return sof_ipc4_control_load_bytes(sdev, scontrol);
	case SND_SOC_TPLG_CTL_ENUM:
	case SND_SOC_TPLG_CTL_ENUM_VALUE:
		return sof_ipc4_control_load_enum(sdev, scontrol);
	default:
		break;
	}

	return 0;
}

static int sof_ipc4_widget_setup(struct snd_sof_dev *sdev, struct snd_sof_widget *swidget)
{
	struct snd_sof_widget *pipe_widget = swidget->spipe->pipe_widget;
	struct sof_ipc4_fw_data *ipc4_data = sdev->private;
	struct sof_ipc4_pipeline *pipeline;
	struct sof_ipc4_msg *msg;
	void *ipc_data = NULL;
	u32 ipc_size = 0;
	int ret;

	switch (swidget->id) {
	case snd_soc_dapm_scheduler:
		pipeline = swidget->private;

		if (pipeline->use_chain_dma) {
			dev_warn(sdev->dev, "use_chain_dma set for scheduler %s",
				 swidget->widget->name);
			return 0;
		}

		dev_dbg(sdev->dev, "pipeline: %d memory pages: %d\n", swidget->pipeline_id,
			pipeline->mem_usage);

		msg = &pipeline->msg;
		msg->primary |= pipeline->mem_usage;

		swidget->instance_id = ida_alloc_max(&pipeline_ida, ipc4_data->max_num_pipelines,
						     GFP_KERNEL);
		if (swidget->instance_id < 0) {
			dev_err(sdev->dev, "failed to assign pipeline id for %s: %d\n",
				swidget->widget->name, swidget->instance_id);
			return swidget->instance_id;
		}
		msg->primary &= ~SOF_IPC4_GLB_PIPE_INSTANCE_MASK;
		msg->primary |= SOF_IPC4_GLB_PIPE_INSTANCE_ID(swidget->instance_id);
		break;
	case snd_soc_dapm_aif_in:
	case snd_soc_dapm_aif_out:
	case snd_soc_dapm_buffer:
	{
		struct sof_ipc4_copier *ipc4_copier = swidget->private;

		pipeline = pipe_widget->private;
		if (pipeline->use_chain_dma)
			return 0;

		ipc_size = ipc4_copier->ipc_config_size;
		ipc_data = ipc4_copier->ipc_config_data;

		msg = &ipc4_copier->msg;
		break;
	}
	case snd_soc_dapm_dai_in:
	case snd_soc_dapm_dai_out:
	{
		struct snd_sof_dai *dai = swidget->private;
		struct sof_ipc4_copier *ipc4_copier = dai->private;

		pipeline = pipe_widget->private;
		if (pipeline->use_chain_dma)
			return 0;

		ipc_size = ipc4_copier->ipc_config_size;
		ipc_data = ipc4_copier->ipc_config_data;

		msg = &ipc4_copier->msg;
		break;
	}
	case snd_soc_dapm_pga:
	{
		struct sof_ipc4_gain *gain = swidget->private;

		ipc_size = sizeof(gain->data);
		ipc_data = &gain->data;

		msg = &gain->msg;
		break;
	}
	case snd_soc_dapm_mixer:
	{
		struct sof_ipc4_mixer *mixer = swidget->private;

		ipc_size = sizeof(mixer->base_config);
		ipc_data = &mixer->base_config;

		msg = &mixer->msg;
		break;
	}
	case snd_soc_dapm_src:
	{
		struct sof_ipc4_src *src = swidget->private;

		ipc_size = sizeof(src->data);
		ipc_data = &src->data;

		msg = &src->msg;
		break;
	}
	case snd_soc_dapm_effect:
	{
		struct sof_ipc4_process *process = swidget->private;

		if (!process->ipc_config_size) {
			dev_err(sdev->dev, "module %s has no config data!\n",
				swidget->widget->name);
			return -EINVAL;
		}

		ipc_size = process->ipc_config_size;
		ipc_data = process->ipc_config_data;

		msg = &process->msg;
		break;
	}
	default:
		dev_err(sdev->dev, "widget type %d not supported", swidget->id);
		return -EINVAL;
	}

	if (swidget->id != snd_soc_dapm_scheduler) {
		int module_id = msg->primary & SOF_IPC4_MOD_ID_MASK;

		ret = sof_ipc4_widget_assign_instance_id(sdev, swidget);
		if (ret < 0) {
			dev_err(sdev->dev, "failed to assign instance id for %s\n",
				swidget->widget->name);
			return ret;
		}

		msg->primary &= ~SOF_IPC4_MOD_INSTANCE_MASK;
		msg->primary |= SOF_IPC4_MOD_INSTANCE(swidget->instance_id);

		msg->extension &= ~SOF_IPC4_MOD_EXT_PARAM_SIZE_MASK;
		msg->extension |= ipc_size >> 2;

		msg->extension &= ~SOF_IPC4_MOD_EXT_PPL_ID_MASK;
		msg->extension |= SOF_IPC4_MOD_EXT_PPL_ID(pipe_widget->instance_id);

		dev_dbg(sdev->dev, "Create widget %s (pipe %d) - ID %d, instance %d, core %d\n",
			swidget->widget->name, swidget->pipeline_id, module_id,
			swidget->instance_id, swidget->core);
	} else {
		dev_dbg(sdev->dev, "Create pipeline %s (pipe %d) - instance %d, core %d\n",
			swidget->widget->name, swidget->pipeline_id,
			swidget->instance_id, swidget->core);
	}

	msg->data_size = ipc_size;
	msg->data_ptr = ipc_data;

	ret = sof_ipc_tx_message_no_reply(sdev->ipc, msg, ipc_size);
	if (ret < 0) {
		dev_err(sdev->dev, "failed to create module %s\n", swidget->widget->name);

		if (swidget->id != snd_soc_dapm_scheduler) {
			struct sof_ipc4_fw_module *fw_module = swidget->module_info;

			ida_free(&fw_module->m_ida, swidget->instance_id);
		} else {
			ida_free(&pipeline_ida, swidget->instance_id);
		}
	}

	return ret;
}

static int sof_ipc4_widget_free(struct snd_sof_dev *sdev, struct snd_sof_widget *swidget)
{
	struct sof_ipc4_fw_module *fw_module = swidget->module_info;
	struct sof_ipc4_fw_data *ipc4_data = sdev->private;
	int ret = 0;

	mutex_lock(&ipc4_data->pipeline_state_mutex);

	/* freeing a pipeline frees all the widgets associated with it */
	if (swidget->id == snd_soc_dapm_scheduler) {
		struct sof_ipc4_pipeline *pipeline = swidget->private;
		struct sof_ipc4_msg msg = {{ 0 }};
		u32 header;

		if (pipeline->use_chain_dma) {
			dev_warn(sdev->dev, "use_chain_dma set for scheduler %s",
				 swidget->widget->name);
			mutex_unlock(&ipc4_data->pipeline_state_mutex);
			return 0;
		}

		header = SOF_IPC4_GLB_PIPE_INSTANCE_ID(swidget->instance_id);
		header |= SOF_IPC4_MSG_TYPE_SET(SOF_IPC4_GLB_DELETE_PIPELINE);
		header |= SOF_IPC4_MSG_DIR(SOF_IPC4_MSG_REQUEST);
		header |= SOF_IPC4_MSG_TARGET(SOF_IPC4_FW_GEN_MSG);

		msg.primary = header;

		ret = sof_ipc_tx_message_no_reply(sdev->ipc, &msg, 0);
		if (ret < 0)
			dev_err(sdev->dev, "failed to free pipeline widget %s\n",
				swidget->widget->name);

		pipeline->mem_usage = 0;
		pipeline->state = SOF_IPC4_PIPE_UNINITIALIZED;
		ida_free(&pipeline_ida, swidget->instance_id);
		swidget->instance_id = -EINVAL;
	} else {
		struct snd_sof_widget *pipe_widget = swidget->spipe->pipe_widget;
		struct sof_ipc4_pipeline *pipeline = pipe_widget->private;

		if (!pipeline->use_chain_dma)
			ida_free(&fw_module->m_ida, swidget->instance_id);
	}

	mutex_unlock(&ipc4_data->pipeline_state_mutex);

	return ret;
}

static int sof_ipc4_get_queue_id(struct snd_sof_widget *src_widget,
				 struct snd_sof_widget *sink_widget, bool pin_type)
{
	struct snd_sof_widget *current_swidget;
	struct snd_soc_component *scomp;
	struct ida *queue_ida;
	const char *buddy_name;
	char **pin_binding;
	u32 num_pins;
	int i;

	if (pin_type == SOF_PIN_TYPE_OUTPUT) {
		current_swidget = src_widget;
		pin_binding = src_widget->output_pin_binding;
		queue_ida = &src_widget->output_queue_ida;
		num_pins = src_widget->num_output_pins;
		buddy_name = sink_widget->widget->name;
	} else {
		current_swidget = sink_widget;
		pin_binding = sink_widget->input_pin_binding;
		queue_ida = &sink_widget->input_queue_ida;
		num_pins = sink_widget->num_input_pins;
		buddy_name = src_widget->widget->name;
	}

	scomp = current_swidget->scomp;

	if (num_pins < 1) {
		dev_err(scomp->dev, "invalid %s num_pins: %d for queue allocation for %s\n",
			(pin_type == SOF_PIN_TYPE_OUTPUT ? "output" : "input"),
			num_pins, current_swidget->widget->name);
		return -EINVAL;
	}

	/* If there is only one input/output pin, queue id must be 0 */
	if (num_pins == 1)
		return 0;

	/* Allocate queue ID from pin binding array if it is defined in topology. */
	if (pin_binding) {
		for (i = 0; i < num_pins; i++) {
			if (!strcmp(pin_binding[i], buddy_name))
				return i;
		}
		/*
		 * Fail if no queue ID found from pin binding array, so that we don't
		 * mixed use pin binding array and ida for queue ID allocation.
		 */
		dev_err(scomp->dev, "no %s queue id found from pin binding array for %s\n",
			(pin_type == SOF_PIN_TYPE_OUTPUT ? "output" : "input"),
			current_swidget->widget->name);
		return -EINVAL;
	}

	/* If no pin binding array specified in topology, use ida to allocate one */
	return ida_alloc_max(queue_ida, num_pins, GFP_KERNEL);
}

static void sof_ipc4_put_queue_id(struct snd_sof_widget *swidget, int queue_id,
				  bool pin_type)
{
	struct ida *queue_ida;
	char **pin_binding;
	int num_pins;

	if (pin_type == SOF_PIN_TYPE_OUTPUT) {
		pin_binding = swidget->output_pin_binding;
		queue_ida = &swidget->output_queue_ida;
		num_pins = swidget->num_output_pins;
	} else {
		pin_binding = swidget->input_pin_binding;
		queue_ida = &swidget->input_queue_ida;
		num_pins = swidget->num_input_pins;
	}

	/* Nothing to free if queue ID is not allocated with ida. */
	if (num_pins == 1 || pin_binding)
		return;

	ida_free(queue_ida, queue_id);
}

static int sof_ipc4_set_copier_sink_format(struct snd_sof_dev *sdev,
					   struct snd_sof_widget *src_widget,
					   struct snd_sof_widget *sink_widget,
					   int sink_id)
{
	struct sof_ipc4_copier_config_set_sink_format format;
	const struct sof_ipc_ops *iops = sdev->ipc->ops;
	struct sof_ipc4_base_module_cfg *src_config;
	const struct sof_ipc4_audio_format *pin_fmt;
	struct sof_ipc4_fw_module *fw_module;
	struct sof_ipc4_msg msg = {{ 0 }};

	dev_dbg(sdev->dev, "%s set copier sink %d format\n",
		src_widget->widget->name, sink_id);

	if (WIDGET_IS_DAI(src_widget->id)) {
		struct snd_sof_dai *dai = src_widget->private;

		src_config = dai->private;
	} else {
		src_config = src_widget->private;
	}

	fw_module = src_widget->module_info;

	format.sink_id = sink_id;
	memcpy(&format.source_fmt, &src_config->audio_fmt, sizeof(format.source_fmt));

	pin_fmt = sof_ipc4_get_input_pin_audio_fmt(sink_widget, sink_id);
	if (!pin_fmt) {
		dev_err(sdev->dev, "Unable to get pin %d format for %s",
			sink_id, sink_widget->widget->name);
		return -EINVAL;
	}

	memcpy(&format.sink_fmt, pin_fmt, sizeof(format.sink_fmt));

	msg.data_size = sizeof(format);
	msg.data_ptr = &format;

	msg.primary = fw_module->man4_module_entry.id;
	msg.primary |= SOF_IPC4_MOD_INSTANCE(src_widget->instance_id);
	msg.primary |= SOF_IPC4_MSG_DIR(SOF_IPC4_MSG_REQUEST);
	msg.primary |= SOF_IPC4_MSG_TARGET(SOF_IPC4_MODULE_MSG);

	msg.extension =
		SOF_IPC4_MOD_EXT_MSG_PARAM_ID(SOF_IPC4_COPIER_MODULE_CFG_PARAM_SET_SINK_FORMAT);

	return iops->set_get_data(sdev, &msg, msg.data_size, true);
}

static int sof_ipc4_route_setup(struct snd_sof_dev *sdev, struct snd_sof_route *sroute)
{
	struct snd_sof_widget *src_widget = sroute->src_widget;
	struct snd_sof_widget *sink_widget = sroute->sink_widget;
	struct snd_sof_widget *src_pipe_widget = src_widget->spipe->pipe_widget;
	struct snd_sof_widget *sink_pipe_widget = sink_widget->spipe->pipe_widget;
	struct sof_ipc4_fw_module *src_fw_module = src_widget->module_info;
	struct sof_ipc4_fw_module *sink_fw_module = sink_widget->module_info;
	struct sof_ipc4_pipeline *src_pipeline = src_pipe_widget->private;
	struct sof_ipc4_pipeline *sink_pipeline = sink_pipe_widget->private;
	struct sof_ipc4_msg msg = {{ 0 }};
	u32 header, extension;
	int ret;

	/* no route set up if chain DMA is used */
	if (src_pipeline->use_chain_dma || sink_pipeline->use_chain_dma) {
		if (!src_pipeline->use_chain_dma || !sink_pipeline->use_chain_dma) {
			dev_err(sdev->dev,
				"use_chain_dma must be set for both src %s and sink %s pipelines\n",
				src_widget->widget->name, sink_widget->widget->name);
			return -EINVAL;
		}
		return 0;
	}

	if (!src_fw_module || !sink_fw_module) {
		dev_err(sdev->dev,
			"cannot bind %s -> %s, no firmware module for: %s%s\n",
			src_widget->widget->name, sink_widget->widget->name,
			src_fw_module ? "" : " source",
			sink_fw_module ? "" : " sink");

		return -ENODEV;
	}

	sroute->src_queue_id = sof_ipc4_get_queue_id(src_widget, sink_widget,
						     SOF_PIN_TYPE_OUTPUT);
	if (sroute->src_queue_id < 0) {
		dev_err(sdev->dev, "failed to get queue ID for source widget: %s\n",
			src_widget->widget->name);
		return sroute->src_queue_id;
	}

	sroute->dst_queue_id = sof_ipc4_get_queue_id(src_widget, sink_widget,
						     SOF_PIN_TYPE_INPUT);
	if (sroute->dst_queue_id < 0) {
		dev_err(sdev->dev, "failed to get queue ID for sink widget: %s\n",
			sink_widget->widget->name);
		sof_ipc4_put_queue_id(src_widget, sroute->src_queue_id,
				      SOF_PIN_TYPE_OUTPUT);
		return sroute->dst_queue_id;
	}

	/* Pin 0 format is already set during copier module init */
	if (sroute->src_queue_id > 0 && WIDGET_IS_COPIER(src_widget->id)) {
		ret = sof_ipc4_set_copier_sink_format(sdev, src_widget, sink_widget,
						      sroute->src_queue_id);
		if (ret < 0) {
			dev_err(sdev->dev, "failed to set sink format for %s source queue ID %d\n",
				src_widget->widget->name, sroute->src_queue_id);
			goto out;
		}
	}

	dev_dbg(sdev->dev, "bind %s:%d -> %s:%d\n",
		src_widget->widget->name, sroute->src_queue_id,
		sink_widget->widget->name, sroute->dst_queue_id);

	header = src_fw_module->man4_module_entry.id;
	header |= SOF_IPC4_MOD_INSTANCE(src_widget->instance_id);
	header |= SOF_IPC4_MSG_TYPE_SET(SOF_IPC4_MOD_BIND);
	header |= SOF_IPC4_MSG_DIR(SOF_IPC4_MSG_REQUEST);
	header |= SOF_IPC4_MSG_TARGET(SOF_IPC4_MODULE_MSG);

	extension = sink_fw_module->man4_module_entry.id;
	extension |= SOF_IPC4_MOD_EXT_DST_MOD_INSTANCE(sink_widget->instance_id);
	extension |= SOF_IPC4_MOD_EXT_DST_MOD_QUEUE_ID(sroute->dst_queue_id);
	extension |= SOF_IPC4_MOD_EXT_SRC_MOD_QUEUE_ID(sroute->src_queue_id);

	msg.primary = header;
	msg.extension = extension;

	ret = sof_ipc_tx_message_no_reply(sdev->ipc, &msg, 0);
	if (ret < 0) {
		dev_err(sdev->dev, "failed to bind modules %s:%d -> %s:%d\n",
			src_widget->widget->name, sroute->src_queue_id,
			sink_widget->widget->name, sroute->dst_queue_id);
		goto out;
	}

	return ret;

out:
	sof_ipc4_put_queue_id(src_widget, sroute->src_queue_id, SOF_PIN_TYPE_OUTPUT);
	sof_ipc4_put_queue_id(sink_widget, sroute->dst_queue_id, SOF_PIN_TYPE_INPUT);
	return ret;
}

static int sof_ipc4_route_free(struct snd_sof_dev *sdev, struct snd_sof_route *sroute)
{
	struct snd_sof_widget *src_widget = sroute->src_widget;
	struct snd_sof_widget *sink_widget = sroute->sink_widget;
	struct sof_ipc4_fw_module *src_fw_module = src_widget->module_info;
	struct sof_ipc4_fw_module *sink_fw_module = sink_widget->module_info;
	struct sof_ipc4_msg msg = {{ 0 }};
	struct snd_sof_widget *src_pipe_widget = src_widget->spipe->pipe_widget;
	struct snd_sof_widget *sink_pipe_widget = sink_widget->spipe->pipe_widget;
	struct sof_ipc4_pipeline *src_pipeline = src_pipe_widget->private;
	struct sof_ipc4_pipeline *sink_pipeline = sink_pipe_widget->private;
	u32 header, extension;
	int ret = 0;

	/* no route is set up if chain DMA is used */
	if (src_pipeline->use_chain_dma || sink_pipeline->use_chain_dma)
		return 0;

	dev_dbg(sdev->dev, "unbind modules %s:%d -> %s:%d\n",
		src_widget->widget->name, sroute->src_queue_id,
		sink_widget->widget->name, sroute->dst_queue_id);

	/*
	 * routes belonging to the same pipeline will be disconnected by the FW when the pipeline
	 * is freed. So avoid sending this IPC which will be ignored by the FW anyway.
	 */
	if (src_widget->spipe->pipe_widget == sink_widget->spipe->pipe_widget)
		goto out;

	header = src_fw_module->man4_module_entry.id;
	header |= SOF_IPC4_MOD_INSTANCE(src_widget->instance_id);
	header |= SOF_IPC4_MSG_TYPE_SET(SOF_IPC4_MOD_UNBIND);
	header |= SOF_IPC4_MSG_DIR(SOF_IPC4_MSG_REQUEST);
	header |= SOF_IPC4_MSG_TARGET(SOF_IPC4_MODULE_MSG);

	extension = sink_fw_module->man4_module_entry.id;
	extension |= SOF_IPC4_MOD_EXT_DST_MOD_INSTANCE(sink_widget->instance_id);
	extension |= SOF_IPC4_MOD_EXT_DST_MOD_QUEUE_ID(sroute->dst_queue_id);
	extension |= SOF_IPC4_MOD_EXT_SRC_MOD_QUEUE_ID(sroute->src_queue_id);

	msg.primary = header;
	msg.extension = extension;

	ret = sof_ipc_tx_message_no_reply(sdev->ipc, &msg, 0);
	if (ret < 0)
		dev_err(sdev->dev, "failed to unbind modules %s:%d -> %s:%d\n",
			src_widget->widget->name, sroute->src_queue_id,
			sink_widget->widget->name, sroute->dst_queue_id);
out:
	sof_ipc4_put_queue_id(sink_widget, sroute->dst_queue_id, SOF_PIN_TYPE_INPUT);
	sof_ipc4_put_queue_id(src_widget, sroute->src_queue_id, SOF_PIN_TYPE_OUTPUT);

	return ret;
}

static int sof_ipc4_dai_config(struct snd_sof_dev *sdev, struct snd_sof_widget *swidget,
			       unsigned int flags, struct snd_sof_dai_config_data *data)
{
	struct snd_sof_widget *pipe_widget = swidget->spipe->pipe_widget;
	struct sof_ipc4_pipeline *pipeline = pipe_widget->private;
	struct snd_sof_dai *dai = swidget->private;
	struct sof_ipc4_gtw_attributes *gtw_attr;
	struct sof_ipc4_copier_data *copier_data;
	struct sof_ipc4_copier *ipc4_copier;

	if (!dai || !dai->private) {
		dev_err(sdev->dev, "Invalid DAI or DAI private data for %s\n",
			swidget->widget->name);
		return -EINVAL;
	}

	ipc4_copier = (struct sof_ipc4_copier *)dai->private;
	copier_data = &ipc4_copier->data;

	if (!data)
		return 0;

	if (pipeline->use_chain_dma) {
		pipeline->msg.primary &= ~SOF_IPC4_GLB_CHAIN_DMA_LINK_ID_MASK;
		pipeline->msg.primary |= SOF_IPC4_GLB_CHAIN_DMA_LINK_ID(data->dai_data);
		return 0;
	}

	switch (ipc4_copier->dai_type) {
	case SOF_DAI_INTEL_HDA:
		gtw_attr = ipc4_copier->gtw_attr;
		gtw_attr->lp_buffer_alloc = pipeline->lp_mode;
		if (flags & SOF_DAI_CONFIG_FLAGS_HW_PARAMS) {
			copier_data->gtw_cfg.node_id &= ~SOF_IPC4_NODE_INDEX_MASK;
			copier_data->gtw_cfg.node_id |= SOF_IPC4_NODE_INDEX(data->dai_data);
		}
		break;
	case SOF_DAI_INTEL_ALH:
		/*
		 * Do not clear the node ID when this op is invoked with
		 * SOF_DAI_CONFIG_FLAGS_HW_FREE. It is needed to free the group_ida during
		 * unprepare. The node_id for multi-gateway DAI's will be overwritten with the
		 * group_id during copier's ipc_prepare op.
		 */
		if (flags & SOF_DAI_CONFIG_FLAGS_HW_PARAMS) {
			ipc4_copier->dai_index = data->dai_node_id;
			copier_data->gtw_cfg.node_id &= ~SOF_IPC4_NODE_INDEX_MASK;
			copier_data->gtw_cfg.node_id |= SOF_IPC4_NODE_INDEX(data->dai_node_id);
		}

		break;
	case SOF_DAI_INTEL_DMIC:
	case SOF_DAI_INTEL_SSP:
		/* nothing to do for SSP/DMIC */
		break;
	default:
		dev_err(sdev->dev, "%s: unsupported dai type %d\n", __func__,
			ipc4_copier->dai_type);
		return -EINVAL;
	}

	return 0;
}

static int sof_ipc4_parse_manifest(struct snd_soc_component *scomp, int index,
				   struct snd_soc_tplg_manifest *man)
{
	struct snd_sof_dev *sdev = snd_soc_component_get_drvdata(scomp);
	struct sof_ipc4_fw_data *ipc4_data = sdev->private;
	struct sof_manifest_tlv *manifest_tlv;
	struct sof_manifest *manifest;
	u32 size = le32_to_cpu(man->priv.size);
	u8 *man_ptr = man->priv.data;
	u32 len_check;
	int i;

	if (!size || size < SOF_IPC4_TPLG_ABI_SIZE) {
		dev_err(scomp->dev, "%s: Invalid topology ABI size: %u\n",
			__func__, size);
		return -EINVAL;
	}

	manifest = (struct sof_manifest *)man_ptr;

	dev_info(scomp->dev,
		 "Topology: ABI %d:%d:%d Kernel ABI %u:%u:%u\n",
		  le16_to_cpu(manifest->abi_major), le16_to_cpu(manifest->abi_minor),
		  le16_to_cpu(manifest->abi_patch),
		  SOF_ABI_MAJOR, SOF_ABI_MINOR, SOF_ABI_PATCH);

	/* TODO: Add ABI compatibility check */

	/* no more data after the ABI version */
	if (size <= SOF_IPC4_TPLG_ABI_SIZE)
		return 0;

	manifest_tlv = manifest->items;
	len_check = sizeof(struct sof_manifest);
	for (i = 0; i < le16_to_cpu(manifest->count); i++) {
		len_check += sizeof(struct sof_manifest_tlv) + le32_to_cpu(manifest_tlv->size);
		if (len_check > size)
			return -EINVAL;

		switch (le32_to_cpu(manifest_tlv->type)) {
		case SOF_MANIFEST_DATA_TYPE_NHLT:
			/* no NHLT in BIOS, so use the one from topology manifest */
			if (ipc4_data->nhlt)
				break;
			ipc4_data->nhlt = devm_kmemdup(sdev->dev, manifest_tlv->data,
						       le32_to_cpu(manifest_tlv->size), GFP_KERNEL);
			if (!ipc4_data->nhlt)
				return -ENOMEM;
			break;
		default:
			dev_warn(scomp->dev, "Skipping unknown manifest data type %d\n",
				 manifest_tlv->type);
			break;
		}
		man_ptr += sizeof(struct sof_manifest_tlv) + le32_to_cpu(manifest_tlv->size);
		manifest_tlv = (struct sof_manifest_tlv *)man_ptr;
	}

	return 0;
}

static int sof_ipc4_dai_get_param(struct snd_sof_dev *sdev, struct snd_sof_dai *dai, int param_type)
{
	struct sof_ipc4_copier *ipc4_copier = dai->private;
	struct snd_soc_tplg_hw_config *hw_config;
	struct snd_sof_dai_link *slink;
	bool dai_link_found = false;
	bool hw_cfg_found = false;
	int i;

	if (!ipc4_copier)
		return 0;

	list_for_each_entry(slink, &sdev->dai_link_list, list) {
		if (!strcmp(slink->link->name, dai->name)) {
			dai_link_found = true;
			break;
		}
	}

	if (!dai_link_found) {
		dev_err(sdev->dev, "no DAI link found for DAI %s\n", dai->name);
		return -EINVAL;
	}

	for (i = 0; i < slink->num_hw_configs; i++) {
		hw_config = &slink->hw_configs[i];
		if (dai->current_config == le32_to_cpu(hw_config->id)) {
			hw_cfg_found = true;
			break;
		}
	}

	if (!hw_cfg_found) {
		dev_err(sdev->dev, "no matching hw_config found for DAI %s\n", dai->name);
		return -EINVAL;
	}

	switch (ipc4_copier->dai_type) {
	case SOF_DAI_INTEL_SSP:
		switch (param_type) {
		case SOF_DAI_PARAM_INTEL_SSP_MCLK:
			return le32_to_cpu(hw_config->mclk_rate);
		case SOF_DAI_PARAM_INTEL_SSP_BCLK:
			return le32_to_cpu(hw_config->bclk_rate);
		case SOF_DAI_PARAM_INTEL_SSP_TDM_SLOTS:
			return le32_to_cpu(hw_config->tdm_slots);
		default:
			dev_err(sdev->dev, "invalid SSP param %d\n", param_type);
			break;
		}
		break;
	default:
		dev_err(sdev->dev, "DAI type %d not supported yet!\n", ipc4_copier->dai_type);
		break;
	}

	return -EINVAL;
}

static int sof_ipc4_tear_down_all_pipelines(struct snd_sof_dev *sdev, bool verify)
{
	struct snd_sof_pcm *spcm;
	int dir, ret;

	/*
	 * This function is called during system suspend, we need to make sure
	 * that all streams have been freed up.
	 * Freeing might have been skipped when xrun happened just at the start
	 * of the suspend and it sent a SNDRV_PCM_TRIGGER_STOP to the active
	 * stream. This will call sof_pcm_stream_free() with
	 * free_widget_list = false which will leave the kernel and firmware out
	 * of sync during suspend/resume.
	 *
	 * This will also make sure that paused streams handled correctly.
	 */
	list_for_each_entry(spcm, &sdev->pcm_list, list) {
		for_each_pcm_streams(dir) {
			struct snd_pcm_substream *substream = spcm->stream[dir].substream;

			if (!substream || !substream->runtime || spcm->stream[dir].suspend_ignored)
				continue;

			if (spcm->stream[dir].list) {
				ret = sof_pcm_stream_free(sdev, substream, spcm, dir, true);
				if (ret < 0)
					return ret;
			}
		}
	}
	return 0;
}

static int sof_ipc4_link_setup(struct snd_sof_dev *sdev, struct snd_soc_dai_link *link)
{
	if (link->no_pcm)
		return 0;

	/*
	 * set default trigger order for all links. Exceptions to
	 * the rule will be handled in sof_pcm_dai_link_fixup()
	 * For playback, the sequence is the following: start BE,
	 * start FE, stop FE, stop BE; for Capture the sequence is
	 * inverted start FE, start BE, stop BE, stop FE
	 */
	link->trigger[SNDRV_PCM_STREAM_PLAYBACK] = SND_SOC_DPCM_TRIGGER_POST;
	link->trigger[SNDRV_PCM_STREAM_CAPTURE] = SND_SOC_DPCM_TRIGGER_PRE;

	return 0;
}

static enum sof_tokens common_copier_token_list[] = {
	SOF_COMP_TOKENS,
	SOF_AUDIO_FMT_NUM_TOKENS,
	SOF_IN_AUDIO_FORMAT_TOKENS,
	SOF_OUT_AUDIO_FORMAT_TOKENS,
	SOF_COPIER_DEEP_BUFFER_TOKENS,
	SOF_COPIER_TOKENS,
	SOF_COMP_EXT_TOKENS,
};

static enum sof_tokens pipeline_token_list[] = {
	SOF_SCHED_TOKENS,
	SOF_PIPELINE_TOKENS,
};

static enum sof_tokens dai_token_list[] = {
	SOF_COMP_TOKENS,
	SOF_AUDIO_FMT_NUM_TOKENS,
	SOF_IN_AUDIO_FORMAT_TOKENS,
	SOF_OUT_AUDIO_FORMAT_TOKENS,
	SOF_COPIER_TOKENS,
	SOF_DAI_TOKENS,
	SOF_COMP_EXT_TOKENS,
};

static enum sof_tokens pga_token_list[] = {
	SOF_COMP_TOKENS,
	SOF_GAIN_TOKENS,
	SOF_AUDIO_FMT_NUM_TOKENS,
	SOF_IN_AUDIO_FORMAT_TOKENS,
	SOF_OUT_AUDIO_FORMAT_TOKENS,
	SOF_COMP_EXT_TOKENS,
};

static enum sof_tokens mixer_token_list[] = {
	SOF_COMP_TOKENS,
	SOF_AUDIO_FMT_NUM_TOKENS,
	SOF_IN_AUDIO_FORMAT_TOKENS,
	SOF_OUT_AUDIO_FORMAT_TOKENS,
	SOF_COMP_EXT_TOKENS,
};

static enum sof_tokens src_token_list[] = {
	SOF_COMP_TOKENS,
	SOF_SRC_TOKENS,
	SOF_AUDIO_FMT_NUM_TOKENS,
	SOF_IN_AUDIO_FORMAT_TOKENS,
	SOF_OUT_AUDIO_FORMAT_TOKENS,
	SOF_COMP_EXT_TOKENS,
};

static enum sof_tokens process_token_list[] = {
	SOF_COMP_TOKENS,
	SOF_AUDIO_FMT_NUM_TOKENS,
	SOF_IN_AUDIO_FORMAT_TOKENS,
	SOF_OUT_AUDIO_FORMAT_TOKENS,
	SOF_COMP_EXT_TOKENS,
};

static const struct sof_ipc_tplg_widget_ops tplg_ipc4_widget_ops[SND_SOC_DAPM_TYPE_COUNT] = {
	[snd_soc_dapm_aif_in] =  {sof_ipc4_widget_setup_pcm, sof_ipc4_widget_free_comp_pcm,
				  common_copier_token_list, ARRAY_SIZE(common_copier_token_list),
				  NULL, sof_ipc4_prepare_copier_module,
				  sof_ipc4_unprepare_copier_module},
	[snd_soc_dapm_aif_out] = {sof_ipc4_widget_setup_pcm, sof_ipc4_widget_free_comp_pcm,
				  common_copier_token_list, ARRAY_SIZE(common_copier_token_list),
				  NULL, sof_ipc4_prepare_copier_module,
				  sof_ipc4_unprepare_copier_module},
	[snd_soc_dapm_dai_in] = {sof_ipc4_widget_setup_comp_dai, sof_ipc4_widget_free_comp_dai,
				 dai_token_list, ARRAY_SIZE(dai_token_list), NULL,
				 sof_ipc4_prepare_copier_module,
				 sof_ipc4_unprepare_copier_module},
	[snd_soc_dapm_dai_out] = {sof_ipc4_widget_setup_comp_dai, sof_ipc4_widget_free_comp_dai,
				  dai_token_list, ARRAY_SIZE(dai_token_list), NULL,
				  sof_ipc4_prepare_copier_module,
				  sof_ipc4_unprepare_copier_module},
	[snd_soc_dapm_buffer] = {sof_ipc4_widget_setup_pcm, sof_ipc4_widget_free_comp_pcm,
				 common_copier_token_list, ARRAY_SIZE(common_copier_token_list),
				 NULL, sof_ipc4_prepare_copier_module,
				 sof_ipc4_unprepare_copier_module},
	[snd_soc_dapm_scheduler] = {sof_ipc4_widget_setup_comp_pipeline,
				    sof_ipc4_widget_free_comp_pipeline,
				    pipeline_token_list, ARRAY_SIZE(pipeline_token_list), NULL,
				    NULL, NULL},
	[snd_soc_dapm_pga] = {sof_ipc4_widget_setup_comp_pga, sof_ipc4_widget_free_comp_pga,
			      pga_token_list, ARRAY_SIZE(pga_token_list), NULL,
			      sof_ipc4_prepare_gain_module,
			      NULL},
	[snd_soc_dapm_mixer] = {sof_ipc4_widget_setup_comp_mixer, sof_ipc4_widget_free_comp_mixer,
				mixer_token_list, ARRAY_SIZE(mixer_token_list),
				NULL, sof_ipc4_prepare_mixer_module,
				NULL},
	[snd_soc_dapm_src] = {sof_ipc4_widget_setup_comp_src, sof_ipc4_widget_free_comp_src,
				src_token_list, ARRAY_SIZE(src_token_list),
				NULL, sof_ipc4_prepare_src_module,
				NULL},
	[snd_soc_dapm_effect] = {sof_ipc4_widget_setup_comp_process,
				sof_ipc4_widget_free_comp_process,
				process_token_list, ARRAY_SIZE(process_token_list),
				NULL, sof_ipc4_prepare_process_module,
				NULL},
};

const struct sof_ipc_tplg_ops ipc4_tplg_ops = {
	.widget = tplg_ipc4_widget_ops,
	.token_list = ipc4_token_list,
	.control_setup = sof_ipc4_control_setup,
	.control = &tplg_ipc4_control_ops,
	.widget_setup = sof_ipc4_widget_setup,
	.widget_free = sof_ipc4_widget_free,
	.route_setup = sof_ipc4_route_setup,
	.route_free = sof_ipc4_route_free,
	.dai_config = sof_ipc4_dai_config,
	.parse_manifest = sof_ipc4_parse_manifest,
	.dai_get_param = sof_ipc4_dai_get_param,
	.tear_down_all_pipelines = sof_ipc4_tear_down_all_pipelines,
	.link_setup = sof_ipc4_link_setup,
};<|MERGE_RESOLUTION|>--- conflicted
+++ resolved
@@ -1502,11 +1502,7 @@
 			bit_depth = params_width(params);
 			format_change = false;
 			get_new_blob = true;
-<<<<<<< HEAD
-		} else if (linktype == SOF_DAI_INTEL_DMIC && !single_format) {
-=======
 		} else if (linktype == SOF_DAI_INTEL_DMIC && !single_bitdepth) {
->>>>>>> c3f38fa6
 			/*
 			 * The requested 32-bit blob (no format change for the
 			 * blob request) was not found in NHLT table, try to
