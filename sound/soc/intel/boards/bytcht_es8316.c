--- conflicted
+++ resolved
@@ -14,10 +14,7 @@
 #include <linux/acpi.h>
 #include <linux/clk.h>
 #include <linux/device.h>
-<<<<<<< HEAD
-=======
 #include <linux/dmi.h>
->>>>>>> 0ecfebd2
 #include <linux/gpio/consumer.h>
 #include <linux/i2c.h>
 #include <linux/init.h>
@@ -54,14 +51,9 @@
 #define BYT_CHT_ES8316_MAP(quirk)		((quirk) & GENMASK(3, 0))
 #define BYT_CHT_ES8316_SSP0			BIT(16)
 #define BYT_CHT_ES8316_MONO_SPEAKER		BIT(17)
-<<<<<<< HEAD
-
-static int quirk;
-=======
 #define BYT_CHT_ES8316_JD_INVERTED		BIT(18)
 
 static unsigned long quirk;
->>>>>>> 0ecfebd2
 
 static int quirk_override = -1;
 module_param_named(quirk, quirk_override, int, 0444);
@@ -77,11 +69,8 @@
 		dev_info(dev, "quirk SSP0 enabled");
 	if (quirk & BYT_CHT_ES8316_MONO_SPEAKER)
 		dev_info(dev, "quirk MONO_SPEAKER enabled\n");
-<<<<<<< HEAD
-=======
 	if (quirk & BYT_CHT_ES8316_JD_INVERTED)
 		dev_info(dev, "quirk JD_INVERTED enabled\n");
->>>>>>> 0ecfebd2
 }
 
 static int byt_cht_es8316_speaker_power_event(struct snd_soc_dapm_widget *w,
@@ -444,8 +433,6 @@
 	{ "speaker-enable-gpios", &first_gpio, 1 },
 	{ },
 };
-<<<<<<< HEAD
-=======
 
 /* Please keep this list alphabetically sorted */
 static const struct dmi_system_id byt_cht_es8316_quirk_table[] = {
@@ -459,19 +446,10 @@
 	},
 	{}
 };
->>>>>>> 0ecfebd2
 
 static int snd_byt_cht_es8316_mc_probe(struct platform_device *pdev)
 {
 	static const char * const mic_name[] = { "in1", "in2" };
-<<<<<<< HEAD
-	struct byt_cht_es8316_private *priv;
-	struct device *dev = &pdev->dev;
-	struct snd_soc_acpi_mach *mach;
-	const char *platform_name;
-	const char *i2c_name = NULL;
-	struct device *codec_dev;
-=======
 	struct property_entry props[MAX_NO_PROPS] = {};
 	struct byt_cht_es8316_private *priv;
 	const struct dmi_system_id *dmi_id;
@@ -481,7 +459,6 @@
 	struct acpi_device *adev;
 	struct device *codec_dev;
 	unsigned int cnt = 0;
->>>>>>> 0ecfebd2
 	int dai_index = 0;
 	int i;
 	int ret = 0;
@@ -510,10 +487,7 @@
 	}
 
 	/* override plaform name, if required */
-<<<<<<< HEAD
-=======
 	byt_cht_es8316_card.dev = dev;
->>>>>>> 0ecfebd2
 	platform_name = mach->mach_params.platform;
 
 	ret = snd_soc_fixup_dai_links_platform_name(&byt_cht_es8316_card,
@@ -522,14 +496,10 @@
 		return ret;
 
 	/* Check for BYTCR or other platform and setup quirks */
-<<<<<<< HEAD
-	if (x86_match_cpu(baytrail_cpu_ids) &&
-=======
 	dmi_id = dmi_first_match(byt_cht_es8316_quirk_table);
 	if (dmi_id) {
 		quirk = (unsigned long)dmi_id->driver_data;
 	} else if (x86_match_cpu(baytrail_cpu_ids) &&
->>>>>>> 0ecfebd2
 	    mach->mach_params.acpi_ipc_irq_index == 0) {
 		/* On BYTCR default to SSP0, internal-mic-in2-map, mono-spk */
 		quirk = BYT_CHT_ES8316_SSP0 | BYT_CHT_ES8316_INTMIC_IN2_MAP |
@@ -540,12 +510,8 @@
 			BYT_CHT_ES8316_MONO_SPEAKER;
 	}
 	if (quirk_override != -1) {
-<<<<<<< HEAD
-		dev_info(dev, "Overriding quirk 0x%x => 0x%x\n", quirk,
-=======
 		dev_info(dev, "Overriding quirk 0x%x => 0x%x\n",
 			 (unsigned int)quirk,
->>>>>>> 0ecfebd2
 			 quirk_override);
 		quirk = quirk_override;
 	}
@@ -567,8 +533,6 @@
 	if (!codec_dev)
 		return -EPROBE_DEFER;
 
-<<<<<<< HEAD
-=======
 	if (quirk & BYT_CHT_ES8316_JD_INVERTED)
 		props[cnt++] = PROPERTY_ENTRY_BOOL("everest,jack-detect-inverted");
 
@@ -578,7 +542,6 @@
 			return ret;
 	}
 
->>>>>>> 0ecfebd2
 	devm_acpi_dev_add_driver_gpios(codec_dev, byt_cht_es8316_gpios);
 	priv->speaker_en_gpio =
 		gpiod_get_index(codec_dev, "speaker-enable", 0,
@@ -605,10 +568,6 @@
 		 (quirk & BYT_CHT_ES8316_MONO_SPEAKER) ? "mono" : "stereo",
 		 mic_name[BYT_CHT_ES8316_MAP(quirk)]);
 	byt_cht_es8316_card.long_name = long_name;
-<<<<<<< HEAD
-	byt_cht_es8316_card.dev = dev;
-=======
->>>>>>> 0ecfebd2
 	snd_soc_card_set_drvdata(&byt_cht_es8316_card, priv);
 
 	ret = devm_snd_soc_register_card(dev, &byt_cht_es8316_card);
