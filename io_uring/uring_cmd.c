// SPDX-License-Identifier: GPL-2.0
#include <linux/kernel.h>
#include <linux/errno.h>
#include <linux/file.h>
#include <linux/io_uring/cmd.h>
#include <linux/io_uring/net.h>
#include <linux/security.h>
#include <linux/nospec.h>
#include <net/sock.h>

#include <uapi/linux/io_uring.h>
#include <asm/ioctls.h>

#include "io_uring.h"
#include "alloc_cache.h"
#include "rsrc.h"
#include "uring_cmd.h"

<<<<<<< HEAD
static struct io_uring_cmd_data *io_uring_async_get(struct io_kiocb *req)
{
	struct io_ring_ctx *ctx = req->ctx;
	struct io_uring_cmd_data *cache;

	cache = io_alloc_cache_get(&ctx->uring_cache);
	if (cache) {
		cache->op_data = NULL;
		req->flags |= REQ_F_ASYNC_DATA;
		req->async_data = cache;
		return cache;
	}
	if (!io_alloc_async_data(req)) {
		cache = req->async_data;
		cache->op_data = NULL;
		return cache;
	}
	return NULL;
}

=======
>>>>>>> 20124a63
static void io_req_uring_cleanup(struct io_kiocb *req, unsigned int issue_flags)
{
	struct io_uring_cmd *ioucmd = io_kiocb_to_cmd(req, struct io_uring_cmd);
	struct io_uring_cmd_data *cache = req->async_data;

	if (cache->op_data) {
		kfree(cache->op_data);
		cache->op_data = NULL;
	}

	if (issue_flags & IO_URING_F_UNLOCKED)
		return;
	if (io_alloc_cache_put(&req->ctx->uring_cache, cache)) {
		ioucmd->sqe = NULL;
		req->async_data = NULL;
		req->flags &= ~REQ_F_ASYNC_DATA;
	}
}

bool io_uring_try_cancel_uring_cmd(struct io_ring_ctx *ctx,
				   struct io_uring_task *tctx, bool cancel_all)
{
	struct hlist_node *tmp;
	struct io_kiocb *req;
	bool ret = false;

	lockdep_assert_held(&ctx->uring_lock);

	hlist_for_each_entry_safe(req, tmp, &ctx->cancelable_uring_cmd,
			hash_node) {
		struct io_uring_cmd *cmd = io_kiocb_to_cmd(req,
				struct io_uring_cmd);
		struct file *file = req->file;

		if (!cancel_all && req->tctx != tctx)
			continue;

		if (cmd->flags & IORING_URING_CMD_CANCELABLE) {
			/* ->sqe isn't available if no async data */
			if (!req_has_async_data(req))
				cmd->sqe = NULL;
			file->f_op->uring_cmd(cmd, IO_URING_F_CANCEL |
						   IO_URING_F_COMPLETE_DEFER);
			ret = true;
		}
	}
	io_submit_flush_completions(ctx);
	return ret;
}

static void io_uring_cmd_del_cancelable(struct io_uring_cmd *cmd,
		unsigned int issue_flags)
{
	struct io_kiocb *req = cmd_to_io_kiocb(cmd);
	struct io_ring_ctx *ctx = req->ctx;

	if (!(cmd->flags & IORING_URING_CMD_CANCELABLE))
		return;

	cmd->flags &= ~IORING_URING_CMD_CANCELABLE;
	io_ring_submit_lock(ctx, issue_flags);
	hlist_del(&req->hash_node);
	io_ring_submit_unlock(ctx, issue_flags);
}

/*
 * Mark this command as concelable, then io_uring_try_cancel_uring_cmd()
 * will try to cancel this issued command by sending ->uring_cmd() with
 * issue_flags of IO_URING_F_CANCEL.
 *
 * The command is guaranteed to not be done when calling ->uring_cmd()
 * with IO_URING_F_CANCEL, but it is driver's responsibility to deal
 * with race between io_uring canceling and normal completion.
 */
void io_uring_cmd_mark_cancelable(struct io_uring_cmd *cmd,
		unsigned int issue_flags)
{
	struct io_kiocb *req = cmd_to_io_kiocb(cmd);
	struct io_ring_ctx *ctx = req->ctx;

	if (!(cmd->flags & IORING_URING_CMD_CANCELABLE)) {
		cmd->flags |= IORING_URING_CMD_CANCELABLE;
		io_ring_submit_lock(ctx, issue_flags);
		hlist_add_head(&req->hash_node, &ctx->cancelable_uring_cmd);
		io_ring_submit_unlock(ctx, issue_flags);
	}
}
EXPORT_SYMBOL_GPL(io_uring_cmd_mark_cancelable);

static void io_uring_cmd_work(struct io_kiocb *req, struct io_tw_state *ts)
{
	struct io_uring_cmd *ioucmd = io_kiocb_to_cmd(req, struct io_uring_cmd);
	unsigned int flags = IO_URING_F_COMPLETE_DEFER;

	if (current->flags & (PF_EXITING | PF_KTHREAD))
		flags |= IO_URING_F_TASK_DEAD;

	/* task_work executor checks the deffered list completion */
	ioucmd->task_work_cb(ioucmd, flags);
}

void __io_uring_cmd_do_in_task(struct io_uring_cmd *ioucmd,
			void (*task_work_cb)(struct io_uring_cmd *, unsigned),
			unsigned flags)
{
	struct io_kiocb *req = cmd_to_io_kiocb(ioucmd);

	ioucmd->task_work_cb = task_work_cb;
	req->io_task_work.func = io_uring_cmd_work;
	__io_req_task_work_add(req, flags);
}
EXPORT_SYMBOL_GPL(__io_uring_cmd_do_in_task);

static inline void io_req_set_cqe32_extra(struct io_kiocb *req,
					  u64 extra1, u64 extra2)
{
	req->big_cqe.extra1 = extra1;
	req->big_cqe.extra2 = extra2;
}

/*
 * Called by consumers of io_uring_cmd, if they originally returned
 * -EIOCBQUEUED upon receiving the command.
 */
void io_uring_cmd_done(struct io_uring_cmd *ioucmd, ssize_t ret, u64 res2,
		       unsigned issue_flags)
{
	struct io_kiocb *req = cmd_to_io_kiocb(ioucmd);

	io_uring_cmd_del_cancelable(ioucmd, issue_flags);

	if (ret < 0)
		req_set_fail(req);

	io_req_set_res(req, ret, 0);
	if (req->ctx->flags & IORING_SETUP_CQE32)
		io_req_set_cqe32_extra(req, res2, 0);
	io_req_uring_cleanup(req, issue_flags);
	if (req->ctx->flags & IORING_SETUP_IOPOLL) {
		/* order with io_iopoll_req_issued() checking ->iopoll_complete */
		smp_store_release(&req->iopoll_completed, 1);
	} else if (issue_flags & IO_URING_F_COMPLETE_DEFER) {
		if (WARN_ON_ONCE(issue_flags & IO_URING_F_UNLOCKED))
			return;
		io_req_complete_defer(req);
	} else {
		req->io_task_work.func = io_req_task_complete;
		io_req_task_work_add(req);
	}
}
EXPORT_SYMBOL_GPL(io_uring_cmd_done);

static int io_uring_cmd_prep_setup(struct io_kiocb *req,
				   const struct io_uring_sqe *sqe)
{
	struct io_uring_cmd *ioucmd = io_kiocb_to_cmd(req, struct io_uring_cmd);
	struct io_uring_cmd_data *cache;

	cache = io_uring_alloc_async_data(&req->ctx->uring_cache, req, NULL);
	if (!cache)
		return -ENOMEM;

	if (!(req->flags & REQ_F_FORCE_ASYNC)) {
		/* defer memcpy until we need it */
		ioucmd->sqe = sqe;
		return 0;
	}

	memcpy(req->async_data, sqe, uring_sqe_size(req->ctx));
	ioucmd->sqe = req->async_data;
	return 0;
}

int io_uring_cmd_prep(struct io_kiocb *req, const struct io_uring_sqe *sqe)
{
	struct io_uring_cmd *ioucmd = io_kiocb_to_cmd(req, struct io_uring_cmd);

	if (sqe->__pad1)
		return -EINVAL;

	ioucmd->flags = READ_ONCE(sqe->uring_cmd_flags);
	if (ioucmd->flags & ~IORING_URING_CMD_MASK)
		return -EINVAL;

	if (ioucmd->flags & IORING_URING_CMD_FIXED) {
		struct io_ring_ctx *ctx = req->ctx;
		struct io_rsrc_node *node;
		u16 index = READ_ONCE(sqe->buf_index);

		node = io_rsrc_node_lookup(&ctx->buf_table, index);
		if (unlikely(!node))
			return -EFAULT;
		/*
		 * Pi node upfront, prior to io_uring_cmd_import_fixed()
		 * being called. This prevents destruction of the mapped buffer
		 * we'll need at actual import time.
		 */
		io_req_assign_buf_node(req, node);
	}
	ioucmd->cmd_op = READ_ONCE(sqe->cmd_op);

	return io_uring_cmd_prep_setup(req, sqe);
}

int io_uring_cmd(struct io_kiocb *req, unsigned int issue_flags)
{
	struct io_uring_cmd *ioucmd = io_kiocb_to_cmd(req, struct io_uring_cmd);
	struct io_ring_ctx *ctx = req->ctx;
	struct file *file = req->file;
	int ret;

	if (!file->f_op->uring_cmd)
		return -EOPNOTSUPP;

	ret = security_uring_cmd(ioucmd);
	if (ret)
		return ret;

	if (ctx->flags & IORING_SETUP_SQE128)
		issue_flags |= IO_URING_F_SQE128;
	if (ctx->flags & IORING_SETUP_CQE32)
		issue_flags |= IO_URING_F_CQE32;
	if (ctx->compat)
		issue_flags |= IO_URING_F_COMPAT;
	if (ctx->flags & IORING_SETUP_IOPOLL) {
		if (!file->f_op->uring_cmd_iopoll)
			return -EOPNOTSUPP;
		issue_flags |= IO_URING_F_IOPOLL;
		req->iopoll_completed = 0;
	}

	ret = file->f_op->uring_cmd(ioucmd, issue_flags);
	if (ret == -EAGAIN) {
		struct io_uring_cmd_data *cache = req->async_data;

		if (ioucmd->sqe != (void *) cache)
			memcpy(cache, ioucmd->sqe, uring_sqe_size(req->ctx));
		return -EAGAIN;
	} else if (ret == -EIOCBQUEUED) {
		return -EIOCBQUEUED;
	}

	if (ret < 0)
		req_set_fail(req);
	io_req_uring_cleanup(req, issue_flags);
	io_req_set_res(req, ret, 0);
	return IOU_OK;
}

int io_uring_cmd_import_fixed(u64 ubuf, unsigned long len, int rw,
			      struct iov_iter *iter, void *ioucmd)
{
	struct io_kiocb *req = cmd_to_io_kiocb(ioucmd);
	struct io_rsrc_node *node = req->buf_node;

	/* Must have had rsrc_node assigned at prep time */
	if (node)
		return io_import_fixed(rw, iter, node->buf, ubuf, len);

	return -EFAULT;
}
EXPORT_SYMBOL_GPL(io_uring_cmd_import_fixed);

void io_uring_cmd_issue_blocking(struct io_uring_cmd *ioucmd)
{
	struct io_kiocb *req = cmd_to_io_kiocb(ioucmd);

	io_req_queue_iowq(req);
}

static inline int io_uring_cmd_getsockopt(struct socket *sock,
					  struct io_uring_cmd *cmd,
					  unsigned int issue_flags)
{
	bool compat = !!(issue_flags & IO_URING_F_COMPAT);
	int optlen, optname, level, err;
	void __user *optval;

	level = READ_ONCE(cmd->sqe->level);
	if (level != SOL_SOCKET)
		return -EOPNOTSUPP;

	optval = u64_to_user_ptr(READ_ONCE(cmd->sqe->optval));
	optname = READ_ONCE(cmd->sqe->optname);
	optlen = READ_ONCE(cmd->sqe->optlen);

	err = do_sock_getsockopt(sock, compat, level, optname,
				 USER_SOCKPTR(optval),
				 KERNEL_SOCKPTR(&optlen));
	if (err)
		return err;

	/* On success, return optlen */
	return optlen;
}

static inline int io_uring_cmd_setsockopt(struct socket *sock,
					  struct io_uring_cmd *cmd,
					  unsigned int issue_flags)
{
	bool compat = !!(issue_flags & IO_URING_F_COMPAT);
	int optname, optlen, level;
	void __user *optval;
	sockptr_t optval_s;

	optval = u64_to_user_ptr(READ_ONCE(cmd->sqe->optval));
	optname = READ_ONCE(cmd->sqe->optname);
	optlen = READ_ONCE(cmd->sqe->optlen);
	level = READ_ONCE(cmd->sqe->level);
	optval_s = USER_SOCKPTR(optval);

	return do_sock_setsockopt(sock, compat, level, optname, optval_s,
				  optlen);
}

#if defined(CONFIG_NET)
int io_uring_cmd_sock(struct io_uring_cmd *cmd, unsigned int issue_flags)
{
	struct socket *sock = cmd->file->private_data;
	struct sock *sk = sock->sk;
	struct proto *prot = READ_ONCE(sk->sk_prot);
	int ret, arg = 0;

	if (!prot || !prot->ioctl)
		return -EOPNOTSUPP;

	switch (cmd->sqe->cmd_op) {
	case SOCKET_URING_OP_SIOCINQ:
		ret = prot->ioctl(sk, SIOCINQ, &arg);
		if (ret)
			return ret;
		return arg;
	case SOCKET_URING_OP_SIOCOUTQ:
		ret = prot->ioctl(sk, SIOCOUTQ, &arg);
		if (ret)
			return ret;
		return arg;
	case SOCKET_URING_OP_GETSOCKOPT:
		return io_uring_cmd_getsockopt(sock, cmd, issue_flags);
	case SOCKET_URING_OP_SETSOCKOPT:
		return io_uring_cmd_setsockopt(sock, cmd, issue_flags);
	default:
		return -EOPNOTSUPP;
	}
}
EXPORT_SYMBOL_GPL(io_uring_cmd_sock);
#endif<|MERGE_RESOLUTION|>--- conflicted
+++ resolved
@@ -16,29 +16,6 @@
 #include "rsrc.h"
 #include "uring_cmd.h"
 
-<<<<<<< HEAD
-static struct io_uring_cmd_data *io_uring_async_get(struct io_kiocb *req)
-{
-	struct io_ring_ctx *ctx = req->ctx;
-	struct io_uring_cmd_data *cache;
-
-	cache = io_alloc_cache_get(&ctx->uring_cache);
-	if (cache) {
-		cache->op_data = NULL;
-		req->flags |= REQ_F_ASYNC_DATA;
-		req->async_data = cache;
-		return cache;
-	}
-	if (!io_alloc_async_data(req)) {
-		cache = req->async_data;
-		cache->op_data = NULL;
-		return cache;
-	}
-	return NULL;
-}
-
-=======
->>>>>>> 20124a63
 static void io_req_uring_cleanup(struct io_kiocb *req, unsigned int issue_flags)
 {
 	struct io_uring_cmd *ioucmd = io_kiocb_to_cmd(req, struct io_uring_cmd);
