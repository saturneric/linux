--- conflicted
+++ resolved
@@ -414,12 +414,9 @@
 	if (ctx->flags & IORING_SETUP_SINGLE_ISSUER &&
 	    current != ctx->submitter_task)
 		return -EEXIST;
-<<<<<<< HEAD
-=======
 	/* limited to DEFER_TASKRUN for now */
 	if (!(ctx->flags & IORING_SETUP_DEFER_TASKRUN))
 		return -EINVAL;
->>>>>>> 6465aad7
 	if (copy_from_user(&p, arg, sizeof(p)))
 		return -EFAULT;
 	if (p.flags & ~RESIZE_FLAGS)
